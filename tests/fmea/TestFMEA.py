--- conflicted
+++ resolved
@@ -123,11 +123,7 @@
     @attr(all=True, unit=True)
     def test00_FMEA_create(self):
         """
-<<<<<<< HEAD
         (TestFMEAModel) __init__ should return instance of FMEA data model
-=======
-        (TestFMEA) __init__ should return instance of FMEA data model
->>>>>>> 8bf7c1f9
         """
 
         self.assertTrue(isinstance(self.DUT, Model))
@@ -136,7 +132,6 @@
         self.assertTrue(isinstance(self.DUT._dtm_cause, Cause))
         self.assertTrue(isinstance(self.DUT._dtm_control, Control))
         self.assertTrue(isinstance(self.DUT._dtm_action, Action))
-<<<<<<< HEAD
 
     @attr(all=True, unit=True)
     def test01a_select_all_functional(self):
@@ -150,7 +145,7 @@
         self.assertTrue(isinstance(_tree, Tree))
 
     @attr(all=True, unit=True)
-    def test01a_select_all_hardware(self):
+    def test01b_select_all_hardware(self):
         """
         (TestFMEAModel) select_all() should return a treelib Tree() on success when
         selecting a Hardware FMEA
@@ -525,459 +520,6 @@
 
     @attr(all=True, unit=True)
     def test04a_delete_control(self):
-        """
-        (TestFMEAModel): delete() should return a zero error code on success
-        when removing a Control.
-        """
-
-        self.DUT.select_all(1)
-        _node_id = 'Control_' + str(self.DUT._dtm_control.last_id)
-
-        _error_code, _msg = self.DUT.delete(_node_id)
-
-        self.assertEqual(_error_code, 0)
-        self.assertEqual(_msg,
-                         "RTK SUCCESS: Deleting an item from the RTK Program "
-                         "database.")
-
-    @attr(all=True, unit=True)
-    def test04b_delete_non_existent_node_id(self):
-        """
-        (TestFMEAModel): delete() should return a 2105 error code when
-        attempting to remove a non-existant item from the FMEA.
-        """
-
-        self.DUT.select_all(1)
-
-        _error_code, _msg = self.DUT.delete('scadamoosh_1')
-
-        self.assertEqual(_error_code, 2005)
-        self.assertEqual(_msg,
-                         "RTK ERROR: Attempted to delete a non-existent "
-                         "entity with Node ID scadamoosh_1 from the FMEA.")
-
-    @attr(all=True, unit=True)
-    def test05a_update(self):
-        """
-        (TestFMEAModel): update() should return a zero error code on success.
-        """
-
-        self.DUT.select_all(1)
-
-        _error_code, _msg = self.DUT.update('Mode_1')
-
-        self.assertEqual(_error_code, 0)
-        self.assertEqual(_msg,
-                         "RTK SUCCESS: Updating the RTK Program database.")
-
-    @attr(all=True, unit=True)
-    def test05b_update_non_existent_node_id(self):
-        """
-        (TestFMEAModel): update() should return a 2106 error code when attempting to update a non-existent Node ID.
-        """
-
-        self.DUT.select_all(1)
-
-        _error_code, _msg = self.DUT.update('Mode_1000')
-
-        self.assertEqual(_error_code, 2006)
-        self.assertEqual(_msg,
-                         "RTK ERROR: Attempted to save non-existent FMEA "
-                         "entity with Node ID Mode_1000.")
-
-    @attr(all=True, unit=True)
-    def test06a_update_all(self):
-        """
-        (TestFMEAModel): update_all() should return a zero error code on success.
-=======
-
-    @attr(all=True, unit=True)
-    def test01a_select_all_functional(self):
-        """
-        (TestFMEAModel) select_all() should return a treelib Tree() on success when
-        selecting a Functional FMEA
-        """
-
-        _tree = self.DUT.select_all(1, True)
-
-        self.assertTrue(isinstance(_tree, Tree))
-
-    @attr(all=True, unit=True)
-    def test01a_select_all_hardware(self):
-        """
-        (TestFMEAModel) select_all() should return a treelib Tree() on success when
-        selecting a Hardware FMEA
-        """
-
-        _tree = self.DUT.select_all(1)
-        _tree.show()
-
-        self.assertTrue(isinstance(_tree, Tree))
-
-    @attr(all=True, unit=True)
-    def test01c_select_all_non_existent_hardware_id(self):
-        """
-        (TestFMEAModel): select_all() should return an empty Tree() when passed
-        a Hardware ID that doesn't exist.
-        """
-
-        _tree = self.DUT.select_all(100)
-
-        self.assertTrue(isinstance(_tree, Tree))
-        self.assertEqual(_tree.get_node(0).tag, 'FMEA')
-        self.assertEqual(_tree.get_node(1), None)
-
-    @attr(all=True, unit=True)
-    def test01d_select_all_non_existent_function_id(self):
-        """
-        (TestFMEAModel): select_all() should return an empty Tree() when passed
-        a Function ID that doesn't exist.
-        """
-
-        _tree = self.DUT.select_all(100, True)
-
-        self.assertTrue(isinstance(_tree, Tree))
-        self.assertEqual(_tree.get_node(0).tag, 'FMEA')
-        self.assertEqual(_tree.get_node(1), None)
-
-    @attr(all=True, unit=True)
-    def test02a_select_mode(self):
-        """
-        (TestFMEAModel): select() should return an instance of RTKMode on success.
-        """
-
-        self.DUT.select_all(1)
-
-        _entity = self.DUT.select(1, 'mode')
-
-        self.assertTrue(isinstance(_entity, RTKMode))
-        self.assertEqual(_entity.description, 'Test Failure Mode #1')
-
-    @attr(all=True, unit=True)
-    def test02b_select_mechanism(self):
-        """
-        (TestFMEAModel): select() should return an instance of RTKMechanism on success.
-        """
-
-        self.DUT.select_all(1)
-
-        _entity = self.DUT.select(1, 'mechanism')
-
-        self.assertTrue(isinstance(_entity, RTKMechanism))
-        self.assertEqual(_entity.description, 'Test Failure Mechanism #1')
-
-    @attr(all=True, unit=True)
-    def test02c_select_cause(self):
-        """
-        (TestFMEAModel): select() should return an instance of RTKCause on success.
-        """
-
-        self.DUT.select_all(1)
-
-        _entity = self.DUT.select(1, 'cause')
-
-        self.assertTrue(isinstance(_entity, RTKCause))
-        self.assertEqual(_entity.description, 'Test Failure Cause #1')
-
-    @attr(all=True, unit=True)
-    def test02d_select_control(self):
-        """
-        (TestFMEAModel): select() should return an instance of RTKControl on success.
-        """
-
-        self.DUT.select_all(1)
-
-        _entity = self.DUT.select(1, 'control')
-
-        self.assertTrue(isinstance(_entity, RTKControl))
-        self.assertEqual(_entity.description, 'Test Control for Failure Cause #1')
-
-    @attr(all=True, unit=True)
-    def test02e_select_action(self):
-        """
-        (TestFMEAModel): select() should return an instance of RTKAction on success.
-        """
-
-        self.DUT.select_all(1)
-
-        _entity = self.DUT.select(1, 'action')
-
-        self.assertTrue(isinstance(_entity, RTKAction))
-        self.assertEqual(_entity.action_recommended,
-                         'Recommended action for Failure Cause #1')
-
-    @attr(all=True, unit=True)
-    def test03a_insert_mode_functional(self):
-        """
-        (TestFMEAModel): insert() should return a zero error code on success
-        when adding a new Mode to a Functional FMEA.
-        """
-
-        self.DUT.select_all(1, True)
-
-        _error_code, _msg = self.DUT.insert(1, 0, 'mode')
-
-        self.assertEqual(_error_code, 0)
-        self.assertEqual(_msg,
-                         "RTK SUCCESS: Adding one or more items to the RTK "
-                         "Program database.")
-        _node_id = 'Mode_' + str(self.DUT._dtm_mode.last_id)
-
-        _mode = self.DUT.select(self.DUT._dtm_mode.last_id, 'mode')
-
-        self.assertTrue(isinstance(_mode, RTKMode))
-        self.assertEqual(_mode.function_id, 1)
-        self.assertEqual(_mode.hardware_id, -1)
-
-        _tree_mode = self.DUT.tree.get_node(_node_id)
-        self.assertTrue(isinstance(_tree_mode.data, RTKMode))
-        self.assertEqual(_mode, _tree_mode.data)
-
-    @attr(all=True, unit=True)
-    def test03b_insert_mode_hardware(self):
-        """
-        (TestFMEAModel): insert() should return a zero error code on success
-        when adding a new Mode to a Hardware FMEA.
-        """
-
-        self.DUT.select_all(1)
-
-        _error_code, _msg = self.DUT.insert(1, 0, 'mode')
-
-        self.assertEqual(_error_code, 0)
-        self.assertEqual(_msg,
-                         "RTK SUCCESS: Adding one or more items to the RTK "
-                         "Program database.")
-        _node_id = 'Mode_' + str(self.DUT._dtm_mode.last_id)
-
-        _mode = self.DUT.select(self.DUT._dtm_mode.last_id, 'mode')
-
-        self.assertTrue(isinstance(_mode, RTKMode))
-        self.assertEqual(_mode.function_id, -1)
-        self.assertEqual(_mode.hardware_id, 1)
-
-        _tree_mode = self.DUT.tree.get_node(_node_id)
-        self.assertTrue(isinstance(_tree_mode.data, RTKMode))
-        self.assertEqual(_mode, _tree_mode.data)
-
-    @attr(all=True, unit=True)
-    def test03c_insert_mode_hardware_non_existant_level(self):
-        """
-        (TestFMEAModel): insert() should return a non-zero error code when
-        trying to add a non-existant level.
-        """
-
-        self.DUT.select_all(1)
-
-        _error_code, _msg = self.DUT.insert(1, 0, 'juice')
-
-        self.assertEqual(_error_code, 2005)
-        self.assertEqual(_msg,
-                         'RTK ERROR: Attempted to add an item to the FMEA '
-                         'with an undefined indenture level.  Level juice was '
-                         'requested.  Must be one of mode, mechanism, cause, '
-                         'control, or action.')
-
-    @attr(all=True, unit=True)
-    def test03d_insert_mechanism(self):
-        """
-        (TestFMEAModel): insert() should return a zero error code on success
-        when adding a new Mechanism to a Hardware FMEA.
-        """
-
-        self.DUT.select_all(1)
-
-        _error_code, _msg = self.DUT.insert(1, 'Mode_1', 'mechanism')
-
-        self.assertEqual(_error_code, 0)
-        self.assertEqual(_msg,
-                         "RTK SUCCESS: Adding one or more items to the RTK "
-                         "Program database.")
-        _node_id = 'Mechanism_' + str(self.DUT._dtm_mechanism.last_id)
-
-        _mechanism = self.DUT.select(self.DUT._dtm_mechanism.last_id,
-                                     'mechanism')
-
-        self.assertTrue(isinstance(_mechanism, RTKMechanism))
-        self.assertEqual(_mechanism.mode_id, 1)
-        self.assertEqual(_mechanism.mechanism_id,
-                         self.DUT._dtm_mechanism.last_id)
-
-        _tree_mechanism = self.DUT.tree.get_node(_node_id)
-        self.assertTrue(isinstance(_tree_mechanism.data, RTKMechanism))
-        self.assertEqual(_mechanism, _tree_mechanism.data)
-
-    @attr(all=True, unit=True)
-    def test03e_insert_cause(self):
-        """
-        (TestFMEAModel): insert() should return a zero error code on success
-        when adding a new Cause to a Hardware FMEA.
-        """
-
-        self.DUT.select_all(1)
-
-        _error_code, _msg = self.DUT.insert(1, 'Mechanism_1', 'cause')
-
-        self.assertEqual(_error_code, 0)
-        self.assertEqual(_msg,
-                         "RTK SUCCESS: Adding one or more items to the RTK "
-                         "Program database.")
-        _node_id = 'Cause_' + str(self.DUT._dtm_cause.last_id)
-
-        _cause = self.DUT.select(self.DUT._dtm_cause.last_id, 'cause')
-
-        self.assertTrue(isinstance(_cause, RTKCause))
-        self.assertEqual(_cause.mechanism_id, 1)
-        self.assertEqual(_cause.cause_id, self.DUT._dtm_cause.last_id)
-
-        _tree_cause = self.DUT.tree.get_node(_node_id)
-        self.assertTrue(isinstance(_tree_cause.data, RTKCause))
-        self.assertEqual(_tree_cause.data, _cause)
-
-    @attr(all=True, unit=True)
-    def test03f_insert_control_functional(self):
-        """
-        (TestFMEAModel): insert() should return a zero error code on success
-        when adding a new Control to a Functional FMEA.
-        """
-
-        self.DUT.select_all(1, True)
-
-        _error_code, _msg = self.DUT.insert(1, 'Mode_1', 'control')
-
-        self.assertEqual(_error_code, 0)
-        self.assertEqual(_msg,
-                         "RTK SUCCESS: Adding one or more items to the RTK "
-                         "Program database.")
-        _node_id = 'Control_' + str(self.DUT._dtm_control.last_id)
-
-        _control = self.DUT.select(self.DUT._dtm_control.last_id, 'control')
-
-        self.assertTrue(isinstance(_control, RTKControl))
-        self.assertEqual(_control.mode_id, 1)
-        self.assertEqual(_control.cause_id, -1)
-
-        _tree_control = self.DUT.tree.get_node(_node_id)
-        self.assertTrue(isinstance(_tree_control.data, RTKControl))
-        self.assertEqual(_control, _tree_control.data)
-
-    @attr(all=True, unit=True)
-    def test03g_insert_control_hardware(self):
-        """
-        (TestFMEAModel): insert() should return a zero error code on success
-        when adding a new Control to a Hardware FMEA.
-        """
-
-        self.DUT.select_all(1)
-
-        _error_code, _msg = self.DUT.insert(2, 'Cause_2', 'control')
-
-        self.assertEqual(_error_code, 0)
-        self.assertEqual(_msg,
-                         "RTK SUCCESS: Adding one or more items to the RTK "
-                         "Program database.")
-        _node_id = 'Control_' + str(self.DUT._dtm_control.last_id)
-
-        _control = self.DUT.select(self.DUT._dtm_control.last_id, 'control')
-
-        self.assertTrue(isinstance(_control, RTKControl))
-        self.assertEqual(_control.mode_id, -1)
-        self.assertEqual(_control.cause_id, 2)
-
-        _tree_control = self.DUT.tree.get_node(_node_id)
-        self.assertTrue(isinstance(_tree_control.data, RTKControl))
-        self.assertEqual(_control, _tree_control.data)
-
-    @attr(all=True, unit=True)
-    def test03h_insert_action_functional(self):
-        """
-        (TestFMEAModel): insert() should return a zero error code on success
-        when adding a new Action to a Functional FMEA.
-        """
-
-        self.DUT.select_all(1, True)
-
-        _error_code, _msg = self.DUT.insert(1, 'Mode_1', 'action')
-
-        self.assertEqual(_error_code, 0)
-        self.assertEqual(_msg,
-                         "RTK SUCCESS: Adding one or more items to the RTK "
-                         "Program database.")
-        _node_id = 'Action_' + str(self.DUT._dtm_action.last_id)
-
-        _action = self.DUT.select(self.DUT._dtm_action.last_id, 'action')
-
-        self.assertTrue(isinstance(_action, RTKAction))
-        self.assertEqual(_action.mode_id, 1)
-        self.assertEqual(_action.cause_id, -1)
-
-        _tree_action = self.DUT.tree.get_node(_node_id)
-        self.assertTrue(isinstance(_tree_action.data, RTKAction))
-        self.assertEqual(_action, _tree_action.data)
-
-    @attr(all=True, unit=True)
-    def test03i_insert_action_hardware(self):
-        """
-        (TestFMEAModel): insert() should return a zero error code on success
-        when adding a new Action to a Hardware FMEA.
-        """
-
-        self.DUT.select_all(1)
-
-        _error_code, _msg = self.DUT.insert(1, 'Cause_1', 'action')
-
-        self.assertEqual(_error_code, 0)
-        self.assertEqual(_msg,
-                         "RTK SUCCESS: Adding one or more items to the RTK "
-                         "Program database.")
-        _node_id = 'Action_' + str(self.DUT._dtm_action.last_id)
-
-        _action = self.DUT.select(self.DUT._dtm_action.last_id, 'action')
-
-        self.assertTrue(isinstance(_action, RTKAction))
-        self.assertEqual(_action.mode_id, -1)
-        self.assertEqual(_action.cause_id, 1)
-
-        _tree_action = self.DUT.tree.get_node(_node_id)
-        self.assertTrue(isinstance(_tree_action.data, RTKAction))
-        self.assertEqual(_action, _tree_action.data)
-
-    @attr(all=True, unit=True)
-    def test03j_insert_non_existent_type(self):
-        """
-        (TestFMEAModel): insert() should return a 2005 error code when
-        attempting to add something other than a Mode, Mechanism, Cause,
-        Control, or Action.
-        """
-
-        self.DUT.select_all(1)
-
-        _error_code, _msg = self.DUT.insert(100, 0, 'scadamoosh')
-
-        self.assertEqual(_error_code, 2005)
-        self.assertEqual(_msg,
-                         "RTK ERROR: Attempted to add an item to the FMEA " \
-                         "with an undefined indenture level.  Level " \
-                         "scadamoosh was requested.  Must be one of "
-                         "mode, mechanism, cause, control, or action.")
-
-    @attr(all=True, unit=False)
-    def test03k_insert_no_parent_in_tree(self):
-        """
-        (TestFMEAModel): insert() should return a 3002 error code when attempting to add something to a non-existant parent Node.
-        """
-
-        self.DUT.select_all(1)
-
-        _error_code, _msg = self.DUT.insert(100, 'Mode_1', 'action')
-
-        self.assertEqual(_error_code, 3002)
-        self.assertEqual(_msg,
-                         "RTK ERROR: Creating a new node in the Usage " \
-                         "Profile Tree.")
-
-    @attr(all=True, unit=True)
-    def test04a_delete_cause(self):
         """
         (TestFMEAModel): delete() should return a zero error code on success
         when removing a Control.
@@ -1108,40 +650,10 @@
     def test09a_calculate_cause_rpn(self):
         """
         (TestFMEAModel) calculate_cause_rpn returns a zero error code on success
->>>>>>> 8bf7c1f9
-        """
-
-        self.DUT.select_all(1)
-
-<<<<<<< HEAD
-        _error_code, _msg = self.DUT.update_all()
-
-        self.assertEqual(_error_code, 0)
-        self.assertEqual(_msg,
-                         'RTK SUCCESS: Updating the RTK Program database.')
-
-    @attr(all=True, unit=True)
-    def test07a_calculate_criticality(self):
-        """
-        (TestFMEAModel) _calculate_criticality returns a zero error code on success
-        """
-
-        self.DUT.select_all(1)
-        _mode = self.DUT.select(1, 'mode')
-        _mode.mode_ratio = 0.4
-        _mode.mode_op_time = 100.0
-        _mode.effect_probability = 1.0
-        _mode = self.DUT.select(3, 'mode')
-        _mode.mode_ratio = 0.5
-        _mode.mode_op_time = 100.0
-        _mode.effect_probability = 1.0
-        _error_code, _msg = self.DUT.calculate_criticality(0.00001)
-
-        self.assertEqual(_error_code, 0)
-        self.assertEqual(_msg, 'RTK SUCCESS: Calculating failure mode 3 '
-                               'criticality.')
-        self.assertEqual(_mode.mode_criticality, 0.0005)
-=======
+        """
+
+        self.DUT.select_all(1)
+
         for _node in self.DUT.tree.children('Mechanism_1'):
             _cause = _node.data
             _attributes = list(_cause.get_attributes()[2:])
@@ -1161,66 +673,6 @@
         self.assertEqual(_cause.rpn, 196)
         self.assertEqual(_cause.rpn_new, 60)
 
->>>>>>> 8bf7c1f9
-
-        self.DUT.update('Mode_1')
-        self.DUT.update('Mode_3')
-
-    @attr(all=True, unit=True)
-    def test08a_calculate_mechanism_rpn(self):
-        """
-        (TestFMEAModel) calculate_mechanism_rpn returns a zero error code on success
-        """
-
-        self.DUT.select_all(1)
-
-        for _node in self.DUT.tree.children('Mode_1'):
-            _mechanism = _node.data
-            _attributes = list(_mechanism.get_attributes()[2:])
-            _attributes[3] = 4
-            _attributes[4] = 3
-            _attributes[6] = 7
-            _attributes[7] = 5
-            _mechanism.set_attributes(_attributes)
-
-        _error_code, _msg = \
-        self.DUT.calculate_mechanism_rpn('Mode_1', 7, 4)
-
-        self.assertEqual(_error_code, 0)
-        self.assertEqual(_msg, 'RTK SUCCESS: Calculating failure mechanism '
-                               '{0:d} RPN.'.\
-                         format(self.DUT._dtm_mechanism.last_id))
-        self.assertEqual(_mechanism.rpn, 196)
-        self.assertEqual(_mechanism.rpn_new, 60)
-
-    @attr(all=True, unit=True)
-    def test09a_calculate_cause_rpn(self):
-        """
-        (TestFMEAModel) calculate_cause_rpn returns a zero error code on success
-        """
-
-        self.DUT.select_all(1)
-
-        for _node in self.DUT.tree.children('Mechanism_1'):
-            _cause = _node.data
-            _attributes = list(_cause.get_attributes()[2:])
-            _attributes[2] = 4
-            _attributes[3] = 3
-            _attributes[5] = 7
-            _attributes[6] = 5
-            _cause.set_attributes(_attributes)
-
-        _error_code, _msg = \
-        self.DUT.calculate_cause_rpn('Mechanism_1', 7, 4)
-
-        self.assertEqual(_error_code, 0)
-        self.assertEqual(_msg, 'RTK SUCCESS: Calculating failure cause '
-                               '{0:d} RPN.'.\
-                         format(self.DUT._dtm_cause.last_id))
-        self.assertEqual(_cause.rpn, 196)
-        self.assertEqual(_cause.rpn_new, 60)
-
-
 
 class Test01FMEAController(unittest.TestCase):
     """
