--- conflicted
+++ resolved
@@ -111,7 +111,6 @@
         (TestCauseModel): select_all() should return a Tree() object populated
         with RTKCause instances on success.
         """
-<<<<<<< HEAD
 
         _tree = self.DUT.select_all(1)
 
@@ -146,41 +145,6 @@
         """
         (TestCauseModel): insert() should return a zero error code on success
         when inserting a hardware failure Cause.
-=======
-
-        _tree = self.DUT.select_all(1)
-
-        self.assertTrue(isinstance(_tree, Tree))
-        self.assertTrue(isinstance(_tree.get_node(1).data, RTKCause))
-
-    @attr(all=True, unit=True)
-    def test02a_select(self):
-        """
-        (TestCauseModel): select() should return an instance of the RTKCause data model on success.
-        """
-
-        self.DUT.select_all(1)
-        _cause = self.DUT.select(1)
-
-        self.assertTrue(isinstance(_cause, RTKCause))
-        self.assertEqual(_cause.cause_id, 1)
-        self.assertEqual(_cause.description, 'Test Failure Cause #1')
-
-    @attr(all=True, unit=True)
-    def test02b_select_non_existent_id(self):
-        """
-        (TestCauseModel): select() should return None when a non-existent Cause ID is requested.
-        """
-
-        _cause = self.DUT.select(100)
-
-        self.assertEqual(_cause, None)
-
-    @attr(all=True, unit=True)
-    def test03a_insert(self):
-        """
-        (TestCauseModel): insert() should return a zero error code on success
-        when inserting a hardware failure Cause.
         """
 
         self.DUT.select_all(1)
@@ -256,23 +220,10 @@
     def test06a_update_all(self):
         """
         (TestCauseModel): update_all() should return a zero error code on success.
->>>>>>> 08715958
-        """
-
-        self.DUT.select_all(1)
-
-<<<<<<< HEAD
-        _error_code, _msg = self.DUT.insert(mechanism_id=1)
-
-        self.assertEqual(_error_code, 0)
-        self.assertEqual(_msg, 'RTK SUCCESS: Adding one or more items to '
-                               'the RTK Program database.')
-
-    @attr(all=True, unit=True)
-    def test04a_delete(self):
-        """
-        (TestCauseModel): delete() should return a zero error code on success.
-=======
+        """
+
+        self.DUT.select_all(1)
+
         _error_code, _msg = self.DUT.update_all()
 
         self.assertEqual(_error_code, 0)
@@ -283,24 +234,10 @@
     def test07a_calculate_rpn_out_of_range_severity_inputs(self):
         """
         (TestCauseModel) calculate_rpn() raises OutOfRangeError for 11 < severity inputs < 0
->>>>>>> 08715958
-        """
-
-        self.DUT.select_all(1)
-
-<<<<<<< HEAD
-        _error_code, _msg = self.DUT.delete(self.DUT.last_id)
-
-        self.assertEqual(_error_code, 0)
-        self.assertEqual(_msg, 'RTK SUCCESS: Deleting an item from the RTK '
-                               'Program database.')
-
-    @attr(all=True, unit=True)
-    def test04b_delete_non_existent_id(self):
-        """
-        (TestCauseModel): delete() should return a non-zero error code when
-        passed a Cause ID that doesn't exist.
-=======
+        """
+
+        self.DUT.select_all(1)
+
         self.assertRaises(OutOfRangeError, self.DUT.calculate_rpn, 1, 0, 1)
         self.assertRaises(OutOfRangeError, self.DUT.calculate_rpn, 1, 11, 1)
         self.assertRaises(OutOfRangeError, self.DUT.calculate_rpn, 1, 1, 0)
@@ -310,82 +247,10 @@
     def test07b_calculate_rpn_out_of_range_occurrence_inputs(self):
         """
         (TestCauseModel) calculate_rpn() raises OutOfRangeError for 11 < occurrence inputs < 0
->>>>>>> 08715958
-        """
-
-        self.DUT.select_all(1)
-
-<<<<<<< HEAD
-        _error_code, _msg = self.DUT.delete(300)
-
-        self.assertEqual(_error_code, 2025)
-        self.assertEqual(_msg, 'RTK ERROR: Attempted to delete non-existent '
-                               'Cause ID 300.')
-
-    @attr(all=True, unit=True)
-    def test_05a_update(self):
-        """
-        (TestCauseModel): update() should return a zero error code on success.
-        """
-
-        self.DUT.select_all(1)
-
-        _cause = self.DUT.tree.get_node(1).data
-        _cause.description = 'This is a failure cause.'
-
-        _error_code, _msg = self.DUT.update(1)
-
-        self.assertEqual(_error_code, 0)
-        self.assertEqual(_msg,
-                         'RTK SUCCESS: Updating the RTK Program database.')
-
-    @attr(all=True, unit=True)
-    def test_05b_update_non_existent_id(self):
-        """
-        (TestCauseModel): update() should return a non-zero error code when
-        passed a Cause ID that doesn't exist.
-        """
-
-        self.DUT.select_all(1)
-
-        _error_code, _msg = self.DUT.update(100)
-
-        self.assertEqual(_error_code, 2026)
-        self.assertEqual(_msg, 'RTK ERROR: Attempted to save non-existent '
-                               'Cause ID 100.')
-
-    @attr(all=True, unit=True)
-    def test06a_update_all(self):
-        """
-        (TestCauseModel): update_all() should return a zero error code on success.
-        """
-
-        self.DUT.select_all(1)
-
-        _error_code, _msg = self.DUT.update_all()
-
-        self.assertEqual(_error_code, 0)
-        self.assertEqual(_msg,
-                         'RTK SUCCESS: Updating the RTK Program database.')
-
-    @attr(all=True, unit=True)
-    def test07a_calculate_rpn_out_of_range_severity_inputs(self):
-        """
-        (TestCauseModel) calculate_rpn() raises OutOfRangeError for 11 < severity inputs < 0
-        """
-
-        self.DUT.select_all(1)
-
-        self.assertRaises(OutOfRangeError, self.DUT.calculate_rpn, 1, 0, 1)
-        self.assertRaises(OutOfRangeError, self.DUT.calculate_rpn, 1, 11, 1)
-        self.assertRaises(OutOfRangeError, self.DUT.calculate_rpn, 1, 1, 0)
-        self.assertRaises(OutOfRangeError, self.DUT.calculate_rpn, 1, 1, 11)
-
-    @attr(all=True, unit=True)
-    def test07b_calculate_rpn_out_of_range_occurrence_inputs(self):
-        """
-        (TestCauseModel) calculate_rpn() raises OutOfRangeError for 11 < occurrence inputs < 0
-=======
+        """
+
+        self.DUT.select_all(1)
+
         self.DUT.rpn_occurrence = 0
         self.assertRaises(OutOfRangeError, self.DUT.calculate_rpn, 1, 1, 1)
         self.DUT.rpn_occurrence = 11
@@ -395,22 +260,10 @@
     def test07c_calculate_rpn_out_of_range_new_occurrence_inputs(self):
         """
         (TestCauseModel) calculate_rpn() raises OutOfRangeError for 11 < new occurrence inputs < 0
->>>>>>> 08715958
-        """
-
-        self.DUT.select_all(1)
-
-<<<<<<< HEAD
-        self.DUT.rpn_occurrence = 0
-        self.assertRaises(OutOfRangeError, self.DUT.calculate_rpn, 1, 1, 1)
-        self.DUT.rpn_occurrence = 11
-        self.assertRaises(OutOfRangeError, self.DUT.calculate_rpn, 1, 1, 1)
-
-    @attr(all=True, unit=True)
-    def test07c_calculate_rpn_out_of_range_new_occurrence_inputs(self):
-        """
-        (TestCauseModel) calculate_rpn() raises OutOfRangeError for 11 < new occurrence inputs < 0
-=======
+        """
+
+        self.DUT.select_all(1)
+
         self.DUT.rpn_occurrence_new = 0
         self.assertRaises(OutOfRangeError, self.DUT.calculate_rpn, 1, 1, 1)
         self.DUT.rpn_occurrence_new = 11
@@ -420,22 +273,10 @@
     def test07d_calculate_rpn_out_of_range_detection_inputs(self):
         """
         (TestCauseModel) calculate_rpn() raises OutOfRangeError for 11 < detection inputs < 0
->>>>>>> 08715958
-        """
-
-        self.DUT.select_all(1)
-
-<<<<<<< HEAD
-        self.DUT.rpn_occurrence_new = 0
-        self.assertRaises(OutOfRangeError, self.DUT.calculate_rpn, 1, 1, 1)
-        self.DUT.rpn_occurrence_new = 11
-        self.assertRaises(OutOfRangeError, self.DUT.calculate_rpn, 1, 1, 1)
-
-    @attr(all=True, unit=True)
-    def test07d_calculate_rpn_out_of_range_detection_inputs(self):
-        """
-        (TestCauseModel) calculate_rpn() raises OutOfRangeError for 11 < detection inputs < 0
-=======
+        """
+
+        self.DUT.select_all(1)
+
         self.DUT.rpn_detection = 0
         self.assertRaises(OutOfRangeError, self.DUT.calculate_rpn, 1, 1, 10)
         self.DUT.rpn_detection = 11
@@ -445,29 +286,8 @@
     def test07e_calculate_rpn_out_of_range_new_detection_inputs(self):
         """
         (TestCauseModel) calculate_rpn raises OutOfRangeError for 11 < new detection inputs < 0
->>>>>>> 08715958
-        """
-
-        self.DUT.select_all(1)
-
-<<<<<<< HEAD
-        self.DUT.rpn_detection = 0
-        self.assertRaises(OutOfRangeError, self.DUT.calculate_rpn, 1, 1, 10)
-        self.DUT.rpn_detection = 11
-=======
-        self.DUT.rpn_detection_new = 0
-        self.assertRaises(OutOfRangeError, self.DUT.calculate_rpn, 1, 1, 10)
-        self.DUT.rpn_detection_new = 11
->>>>>>> 08715958
-        self.assertRaises(OutOfRangeError, self.DUT.calculate_rpn, 1, 1, 10)
-
-    @attr(all=True, unit=True)
-    def test07e_calculate_rpn_out_of_range_new_detection_inputs(self):
-        """
-        (TestCauseModel) calculate_rpn raises OutOfRangeError for 11 < new detection inputs < 0
-        """
-
-<<<<<<< HEAD
+        """
+
         self.DUT.select_all(1)
 
         self.DUT.rpn_detection_new = 0
@@ -476,8 +296,6 @@
         self.assertRaises(OutOfRangeError, self.DUT.calculate_rpn, 1, 1, 10)
 
 
-=======
->>>>>>> 08715958
 class Test01CauseController(unittest.TestCase):
     """
     Class for testing the FMEA Cause data controller.
@@ -619,7 +437,6 @@
     def test06a_request_update_all(self):
         """
         (TestCauseController) request_update_all() should return False on success.
-<<<<<<< HEAD
         """
 
         self.DUT.request_select_all(1)
@@ -637,25 +454,6 @@
         """
 
         self.DUT.request_select_all(1)
-=======
-        """
-
-        self.DUT.request_select_all(1)
-
-        _error_code, _msg = self.DUT.request_update_all()
-
-        self.assertEqual(_error_code, 0)
-        self.assertEqual(_msg,
-                         'RTK SUCCESS: Updating the RTK Program database.')
-
-    @attr(all=True, unit=True)
-    def test07a_request_calculate_rpn(self):
-        """
-        (TestCauseController) request_calculate_rpn() should return False on success.
-        """
-
-        self.DUT.request_select_all(1)
->>>>>>> 08715958
         _cause = self.DUT.request_select(1)
         _cause.rpn_detection = 10
         _cause.rpn_detection_new = 5
@@ -664,8 +462,4 @@
 
         self.assertFalse(self.DUT.request_calculate_rpn(1, 10, 5))
         self.assertAlmostEqual(_cause.rpn, 500)
-        self.assertAlmostEqual(_cause.rpn_new, 100)
-<<<<<<< HEAD
-
-=======
->>>>>>> 08715958
+        self.assertAlmostEqual(_cause.rpn_new, 100)