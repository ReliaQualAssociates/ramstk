--- conflicted
+++ resolved
@@ -44,13 +44,8 @@
     elif platform.system() == 'Windows':
         VIRTUAL_ENV = os.getenv('TEMP')
     else:
-<<<<<<< HEAD
         print(("The {0:s} system platform is not supported.").format(
             platform.system()))
-=======
-        print("The {0:s} system platform is not "
-              "supported.").format(platform.system())
->>>>>>> 42de8521
         sys.exit(1)
 
 SRC_DIR = os.path.dirname(os.path.dirname(os.path.abspath(__file__)))
@@ -115,7 +110,6 @@
 }
 
 # Row data for the Function import test file.
-<<<<<<< HEAD
 ROW_DATA = [
     [
         1, 5, 1, 'PRESS-001', 'Maintain system pressure.', 0,
@@ -148,17 +142,6 @@
         120.0, 140.0, 95.0
     ]
 ]
-=======
-ROW_DATA = [[
-    1, 4, 1, 'PRESS-001', 'Maintain system pressure.', 0,
-    'This is a function that is about system pressure.  This remarks box also needs to be larger.',
-    1, 0
-], [
-    1, 5, 1, 'FLOW-001', 'Maintain system flow.', 0,
-    'These are remarks associated with the function FLOW-001.  The remarks box needs to be bigger.',
-    0, 0
-]]
->>>>>>> 42de8521
 
 
 @pytest.fixture(scope='function')
@@ -464,7 +447,6 @@
 
 
 @pytest.fixture(scope='session')
-<<<<<<< HEAD
 def test_toml_site_configuration():
     """Create a toml site configuration file."""
     _site_config = RAMSTKSiteConfiguration()
@@ -485,83 +467,6 @@
                                             "w"))
 
     yield _site_config
-=======
-def test_configuration():
-    """Create configuration object to use for testing."""
-    # Create the data directory if it doesn't exist.
-    if not os.path.exists(DATA_DIR):
-        os.makedirs(DATA_DIR)
-
-    # Create the log directory if it doesn't exist.
-    if not os.path.exists(LOG_DIR):
-        os.makedirs(LOG_DIR)
-
-    configuration = Configuration()
-
-    configuration.RAMSTK_SITE_DIR = CONF_DIR
-    configuration.RAMSTK_CONF_DIR = CONF_DIR
-    configuration.RAMSTK_PROG_CONF = configuration.RAMSTK_CONF_DIR + '/RAMSTK.conf'
-
-    configuration.RAMSTK_COM_BACKEND = 'sqlite'
-    configuration.RAMSTK_COM_INFO['host'] = 'localhost'
-    configuration.RAMSTK_COM_INFO['socket'] = 3306
-    configuration.RAMSTK_COM_INFO['database'] = TEST_COMMON_DB_PATH
-    configuration.RAMSTK_COM_INFO['user'] = 'ramstkcom'
-    configuration.RAMSTK_COM_INFO['password'] = 'ramstkcom'
-
-    configuration.RAMSTK_REPORT_SIZE = 'letter'
-    configuration.RAMSTK_HR_MULTIPLIER = 1000000.0
-    configuration.RAMSTK_MTIME = 100.0
-    configuration.RAMSTK_DEC_PLACES = 6
-    configuration.RAMSTK_MODE_SOURCE = 1
-    configuration.RAMSTK_TABPOS = {
-        'modulebook': 'top',
-        'listbook': 'bottom',
-        'workbook': 'bottom'
-    }
-
-    configuration.RAMSTK_BACKEND = 'sqlite'
-    configuration.RAMSTK_PROG_INFO['host'] = 'localhost'
-    configuration.RAMSTK_PROG_INFO['socket'] = 3306
-    configuration.RAMSTK_PROG_INFO['database'] = TEST_PROGRAM_DB_PATH
-    configuration.RAMSTK_PROG_INFO['user'] = 'johnny.tester'
-    configuration.RAMSTK_PROG_INFO['password'] = 'clear.text.password'
-
-    configuration.RAMSTK_DATA_DIR = DATA_DIR
-    configuration.RAMSTK_ICON_DIR = ICON_DIR
-    configuration.RAMSTK_LOG_DIR = LOG_DIR
-    configuration.RAMSTK_PROG_DIR = TMP_DIR
-
-    configuration.RAMSTK_FORMAT_FILE = {
-        'allocation': 'Allocation.xml',
-        'dfmeca': 'DFMECA.xml',
-        'failure_definition': 'FailureDefinition.xml',
-        'ffmea': 'FFMEA.xml',
-        'function': 'Function.xml',
-        'hardware': 'Hardware.xml',
-        'hazops': 'HazOps.xml',
-        'pof': 'PoF.xml',
-        'requirement': 'Requirement.xml',
-        'revision': 'Revision.xml',
-        'similaritem': 'SimilarItem.xml',
-        'stakeholder': 'Stakeholder.xml',
-        'validation': 'Validation.xml'
-    }
-    configuration.RAMSTK_COLORS = {
-        'functionbg': '#FFFFFF',
-        'functionfg': '#000000',
-        'hardwarebg': '#FFFFFF',
-        'hardwarefg': '#000000',
-        'requirementbg': '#FFFFFF',
-        'requirementfg': '#000000',
-        'revisionbg': '#FFFFFF',
-        'revisionfg': '#000000',
-        'stakeholderbg': '#FFFFFF',
-        'stakeholderfg': '#000000',
-        'validationbg': '#FFFFFF',
-        'validationfg': '#000000'
-    }
->>>>>>> 42de8521
 
 
 @pytest.fixture(scope='session')
@@ -811,16 +716,10 @@
 
     yield _test_file
 
-<<<<<<< HEAD
 
 @pytest.fixture(scope='class')
 def test_export_dir():
     """Create a directroy for export testing."""
-=======
-@pytest.fixture
-def test_export_file():
-    """Create a test file base for export testing."""
->>>>>>> 42de8521
     # This simply creates the base name of the file and directory to create it
     # in.  A test would need to add the appropriate file extension.
     _test_export_dir = TMP_DIR + '/test_exports/'
