--- conflicted
+++ resolved
@@ -21,11 +21,7 @@
 @pytest.mark.usefixtures('test_program_dao')
 class TestInsertMethods:
     """Class to test data controller insert methods using actual database."""
-<<<<<<< HEAD
-    def on_fail_insert_failure_definition_no_revision(self, error_message):
-=======
     def on_fail_insert_no_revision(self, error_message):
->>>>>>> 3f4c221e
         assert error_message == (
             '_do_insert_failure_definition: Attempting to add failure '
             'definition to non-existent revision 40.')
@@ -36,11 +32,7 @@
         """do_insert() should send the fail_insert_failure_definition message
         when attempting to insert a new failure definition with a non-existent
         revision ID."""
-<<<<<<< HEAD
-        pub.subscribe(self.on_fail_insert_failure_definition_no_revision,
-=======
         pub.subscribe(self.on_fail_insert_no_revision,
->>>>>>> 3f4c221e
                       'fail_insert_failure_definition')
 
         DUT = dmFailureDefinition()
@@ -49,11 +41,7 @@
         DUT._revision_id = 40
         DUT._do_insert_failure_definition()
 
-<<<<<<< HEAD
-        pub.unsubscribe(self.on_fail_insert_failure_definition_no_revision,
-=======
         pub.unsubscribe(self.on_fail_insert_no_revision,
->>>>>>> 3f4c221e
                         'fail_insert_failure_definition')
 
 
