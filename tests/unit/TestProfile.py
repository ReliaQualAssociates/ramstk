--- conflicted
+++ resolved
@@ -1,372 +1,324 @@
-#!/usr/bin/env python -O
-# -*- coding: utf-8 -*-
-#
-#       tests.unit.TestProfile.py is part of The RTK Project
-#
-# All rights reserved.
-
-"""
-This is the test class for testing the Usage Profile module algorithms and
-models.
-"""
-
-import sys
-from os.path import dirname
-sys.path.insert(0, dirname(dirname(dirname(__file__))) + "/rtk")
-
-import unittest
-from nose.plugins.attrib import attr
-
-from treelib import Tree
-
-import Configuration as Configuration
-import Utilities as Utilities
-from usage.UsageProfile import Model, UsageProfile
-from dao.DAO import DAO, RTKRevision, RTKMission, RTKMissionPhase, \
-    RTKEnvironment
-from usage.Mission import Model as Mission
-from usage.Phase import Model as Phase
-from usage.Environment import Model as Environment
-
-__author__ = 'Andrew Rowland'
-__email__ = 'andrew.rowland@reliaqual.com'
-__organization__ = 'ReliaQual Associates, LLC'
-__copyright__ = 'Copyright 2014 Andrew "Weibullguy" Rowland'
-
-
-class TestUsageProfileModel(unittest.TestCase):
-    """
-    Class for testing the Usage Profile model class.
-    """
-
-    def setUp(self):
-
-        # Create a data access object and connect to a test database.
-        self.dao = DAO('')
-        self.dao.db_connect('sqlite:////tmp/TestDB.rtk')
-
-        _revision = RTKRevision()
-        self.dao.db_add(_revision)
-
-        _mission = RTKMission()
-        _mission.revision_id = _revision.revision_id
-        _mission.description = 'Test Mission 1'
-        self.dao.db_add(_mission)
-
-        _phase = RTKMissionPhase()
-        _phase.mission_id = _mission.mission_id
-        _phase.description = 'Test Phase 11'
-        self.dao.db_add(_phase)
-
-        _environment = RTKEnvironment()
-        _environment.phase_id = _phase.phase_id
-        _environment.name = 'Test Environment 111'
-        self.dao.db_add(_environment)
-
-        self.DUT = Model()
-
-        Configuration.DEBUG_LOG = Utilities.create_logger("RTK.debug",
-                                                          'DEBUG',
-                                                          '/tmp/rtk_debug.log')
-        Configuration.USER_LOG = Utilities.create_logger("RTK.user",
-                                                         'INFO',
-                                                        '/tmp/rtk_user.log')
-
-    @attr(all=True, unit=True)
-    def test01_profile_create(self):
-        """
-        (TestProfile) __init__ should create a Usage Profile data model.
-        """
-
-        self.assertTrue(isinstance(self.DUT, Model))
-
-        self.assertEqual(self.DUT.dao, None)
-        self.assertEqual(self.DUT.last_id, None)
-        self.assertTrue(isinstance(self.DUT.mission, Mission))
-        self.assertTrue(isinstance(self.DUT.phase, Phase))
-        self.assertTrue(isinstance(self.DUT.environment, Environment))
-
-    @attr(all=True, unit=True)
-    def test02a_retrieve_profile(self):
-        """
-        (TestProfile): retrieve_profile should return a Tree() on success.
-        """
-
-        _tre_profile = self.DUT.retrieve_profile(self.dao, 1)
-
-        self.assertTrue(isinstance(_tre_profile, Tree))
-        self.assertTrue(isinstance(_tre_profile.get_node(1).data, RTKMission))
-        self.assertEqual(_tre_profile.get_node(1).data.description,
-                         'Test Mission 1')
-        self.assertTrue(isinstance(_tre_profile.get_node(11).data,
-                                   RTKMissionPhase))
-        self.assertEqual(_tre_profile.get_node(11).data.description,
-                     'Test Phase 11')
-        self.assertTrue(isinstance(_tre_profile.get_node(111).data,
-                                   RTKEnvironment))
-        self.assertEqual(_tre_profile.get_node(111).data.name,
-                     'Test Environment 111')
-
-    @attr(all=True, unit=True)
-    def test02b_retrieve_all_profile_nonexistent_revision(self):
-        """
-        (TestProfile): retrieve_all should return an empty Tree() when passed a Revision ID that doesn't exist.
-        """
-
-        _tre_profile = self.DUT.retrieve_profile(self.dao, 100)
-
-        self.assertTrue(isinstance(_tre_profile, Tree))
-        self.assertEqual(_tre_profile.get_node(0).tag, 'Usage Profiles')
-        self.assertEqual(_tre_profile.get_node(1), None)
-
-    @attr(all=True, unit=True)
-    def test03a_add_mission_to_profile(self):
-        """
-        (TestProfile): add_profile should return a zero error code on success when adding a new Mission.
-        """
-
-        self.DUT.retrieve_profile(self.dao, 1)
-
-        _error_code, _msg = self.DUT.add_profile(0, 0, 1)
-
-        _tre_profile = self.DUT.retrieve_profile(self.dao, 1)
-
-        self.assertEqual(_error_code, 0)
-        self.assertEqual(_msg,
-                         "RTK SUCCESS: Adding a new item to the Usage Profile.")
-
-<<<<<<< HEAD
-        self.assertTrue(isinstance(_tre_profile.get_node(7).data, RTKMission))
-=======
-        self.assertTrue(isinstance(_tre_profile.get_node(5).data, RTKMission))
->>>>>>> 8f6130f9
-
-    @attr(all=True, unit=True)
-    def test03b_add_phase_to_profile(self):
-        """
-        (TestProfile): add_profile should return a zero error code on success when adding a new Mission Phase.
-        """
-
-        self.DUT.retrieve_profile(self.dao, 1)
-
-        _error_code, _msg = self.DUT.add_profile(1, 1, 1)
-
-        _tre_profile = self.DUT.retrieve_profile(self.dao, 1)
-
-        self.assertEqual(_error_code, 0)
-        self.assertEqual(_msg,
-                         "RTK SUCCESS: Adding a new item to the Usage Profile.")
-
-<<<<<<< HEAD
-        self.assertTrue(isinstance(_tre_profile.get_node(18).data,
-=======
-        self.assertTrue(isinstance(_tre_profile.get_node(16).data,
->>>>>>> 8f6130f9
-                                   RTKMissionPhase))
-
-    @attr(all=True, unit=True)
-    def test03c_add_environment_to_profile(self):
-        """
-        (TestProfile): add_profile should return a zero error code on success when adding a new Environment.
-        """
-
-        self.DUT.retrieve_profile(self.dao, 1)
-
-<<<<<<< HEAD
-        _error_code, _msg = self.DUT.add_profile(2, 18, 8)
-=======
-        _error_code, _msg = self.DUT.add_profile(2, 16, 6)
->>>>>>> 8f6130f9
-
-        _tre_profile = self.DUT.retrieve_profile(self.dao, 1)
-
-        self.assertEqual(_error_code, 0)
-        self.assertEqual(_msg,
-                         "RTK SUCCESS: Adding a new item to the Usage Profile.")
-
-<<<<<<< HEAD
-        self.assertTrue(isinstance(_tre_profile.get_node(711).data,
-=======
-        self.assertTrue(isinstance(_tre_profile.get_node(167).data,
->>>>>>> 8f6130f9
-                                   RTKEnvironment))
-
-    @attr(all=True, unit=True)
-    def test03d_add_unknown_to_profile(self):
-        """
-        (TestProfile): add_profile should return a 3001 error code when attempting to add something other than a Mission, Phase, or Environment.
-        """
-
-        self.DUT.retrieve_profile(self.dao, 1)
-
-        _error_code, _msg = self.DUT.add_profile(4, 0, 1)
-
-        self.DUT.retrieve_profile(self.dao, 1)
-
-        self.assertEqual(_error_code, 3001)
-        self.assertEqual(_msg,
-                         "RTK ERROR: Attempted to add an item to the Usage " \
-                         "Profile with an undefined indenture level.  Level " \
-                         "4 was requested.  Must be one of 0 = Mission, " \
-                         "1 = Mission Phase, and 2 = Environment.")
-
-    @attr(all=True, unit=True)
-    def test03e_add_to_profile_no_parent_in_tree(self):
-        """
-        (TestProfile): add_profile should return a 3002 error code when attempting to add something to a non-existant parent Node.
-        """
-
-        self.DUT.retrieve_profile(self.dao, 1)
-
-        _error_code, _msg = self.DUT.add_profile(0, 10, 1)
-
-        self.DUT.retrieve_profile(self.dao, 1)
-
-        self.assertEqual(_error_code, 3002)
-        self.assertEqual(_msg,
-                         "RTK ERROR: Creating a new node in the Usage " \
-                         "Profile Tree.")
-
-    @attr(all=True, unit=True)
-    def test04a_delete_mission_from_profile(self):
-        """
-        (TestProfile): delete_profile should return a zero error code on success when removing a Mission.
-        """
-
-        self.DUT.retrieve_profile(self.dao, 1)
-
-        _error_code, _msg = self.DUT.delete_profile(0, 1)
-
-        self.DUT.retrieve_profile(self.dao, 1)
-
-        self.assertEqual(_error_code, 0)
-        self.assertEqual(_msg,
-                         "RTK SUCCESS: Deleting an item from the Usage Profile.")
-
-    @attr(all=True, unit=True)
-    def test04b_delete_unknown_from_profile(self):
-        """
-        (TestProfile): delete_profile should return a 3003 error code when attempting to remove an unkown item from the Profile.
-        """
-
-        self.DUT.retrieve_profile(self.dao, 1)
-
-        _error_code, _msg = self.DUT.delete_profile(4, 1)
-
-        self.DUT.retrieve_profile(self.dao, 1)
-
-        self.assertEqual(_error_code, 3003)
-        self.assertEqual(_msg,
-                         "RTK ERROR: Attempted to delete an item from the " \
-                         "Usage Profile with an undefined indenture level.  " \
-                         "Level 4 was requested.  Must be one of 0 = " \
-                         "Mission, 1 = Mission Phase, and 2 = Environment.")
-
-    @attr(all=True, unit=True)
-    def test04c_delete_non_existant_item_from_profile(self):
-        """
-        (TestProfile): delete_profile should return a 3004 error code when attempting to remove a non-existant item from the Profile.
-        """
-
-        self.DUT.retrieve_profile(self.dao, 1)
-
-        _error_code, _msg = self.DUT.delete_profile(0, 100)
-
-        self.DUT.retrieve_profile(self.dao, 1)
-
-        self.assertEqual(_error_code, 3004)
-        self.assertEqual(_msg,
-                         "RTK ERROR: Failed to delete Node 100 from the " \
-                         "Usage Profile.")
-
-    @attr(all=True, unit=True)
-    def test05a_save_profile(self):
-        """
-        (TestProfile): save_profile should return a zero error code on success.
-        """
-
-        self.DUT.retrieve_profile(self.dao, 1)
-
-        _error_code, _msg = self.DUT.save_profile()
-
-        self.assertEqual(_error_code, 0)
-        self.assertEqual(_msg, "SUCCESS: Updating the RTK Program database.")
-
-
-class TestUsageProfileController(unittest.TestCase):
-    """
-    Class for testing the Usage Profile controller class.
-    """
-
-    def setUp(self):
-
-        # Create a data access object and connect to a test database.
-        self.dao = DAO('')
-        self.dao.db_connect('sqlite:////tmp/TestDB.rtk')
-
-        _revision = RTKRevision()
-        self.dao.db_add(_revision)
-
-        _mission = RTKMission()
-        _mission.revision_id = _revision.revision_id
-        _mission.description = 'Test Mission 1'
-        self.dao.db_add(_mission)
-
-        _phase = RTKMissionPhase()
-        _phase.mission_id = _mission.mission_id
-        _phase.description = 'Test Phase 11'
-        self.dao.db_add(_phase)
-
-        _environment = RTKEnvironment()
-        _environment.phase_id = _phase.phase_id
-        _environment.name = 'Test Environment 111'
-        self.dao.db_add(_environment)
-
-        self.DUT = UsageProfile()
-
-        Configuration.DEBUG_LOG = Utilities.create_logger("RTK.debug",
-                                                          'DEBUG',
-                                                          '/tmp/rtk_debug.log')
-        Configuration.USER_LOG = Utilities.create_logger("RTK.user",
-                                                         'INFO',
-                                                        '/tmp/rtk_user.log')
-
-    @attr(all=True, unit=True)
-    def test01_create_controller(self):
-        """
-<<<<<<< HEAD
-        (TestProfile): __init__ should create an instance of a USageProfile data controller.
-        """
-
-        self.assertTrue(isinstance(self.DUT, UsageProfile))
-        self.assertTrue(isinstance(self.DUT.usage_model, Model))
-
-    @attr(all=True, unit=True)
-    def test02_request_usage_profile(self):
-        """
-        (TestProfile): request_usage_profile should return a Tree() on success
-        """
-
-        _tre_profile = self.DUT.request_usage_profile(self.dao, 1)
-
-        self.assertTrue(isinstance(_tre_profile, Tree))
-        self.assertTrue(isinstance(_tre_profile.get_node(1).data, RTKMission))
-        self.assertEqual(_tre_profile.get_node(1).data.description,
-                         'Test Mission 1')
-        self.assertTrue(isinstance(_tre_profile.get_node(11).data,
-                                   RTKMissionPhase))
-        self.assertEqual(_tre_profile.get_node(11).data.description,
-                     'Test Phase 11')
-        self.assertTrue(isinstance(_tre_profile.get_node(111).data,
-                                   RTKEnvironment))
-        self.assertEqual(_tre_profile.get_node(111).data.name,
-                     'Test Environment 111')
-
-=======
-        (TestProfile) __init__ should create an instance of a USageProfile data controller.
-        """
-
-        self.assertTrue(isinstance(self.DUT, UsageProfile))
-        self.assertTrue(isinstance(self.DUT.usage_model, Model))
-
->>>>>>> 8f6130f9
+#!/usr/bin/env python -O
+# -*- coding: utf-8 -*-
+#
+#       tests.unit.TestProfile.py is part of The RTK Project
+#
+# All rights reserved.
+
+"""
+This is the test class for testing the Usage Profile module algorithms and
+models.
+"""
+
+import sys
+from os.path import dirname
+sys.path.insert(0, dirname(dirname(dirname(__file__))) + "/rtk")
+
+import unittest
+from nose.plugins.attrib import attr
+
+from treelib import Tree
+
+import Configuration as Configuration
+import Utilities as Utilities
+from usage.UsageProfile import Model, UsageProfile
+from dao.DAO import DAO, RTKRevision, RTKMission, RTKMissionPhase, \
+    RTKEnvironment
+from usage.Mission import Model as Mission
+from usage.Phase import Model as Phase
+from usage.Environment import Model as Environment
+
+__author__ = 'Andrew Rowland'
+__email__ = 'andrew.rowland@reliaqual.com'
+__organization__ = 'ReliaQual Associates, LLC'
+__copyright__ = 'Copyright 2014 Andrew "Weibullguy" Rowland'
+
+
+class TestUsageProfileModel(unittest.TestCase):
+    """
+    Class for testing the Usage Profile model class.
+    """
+
+    def setUp(self):
+
+        # Create a data access object and connect to a test database.
+        self.dao = DAO('')
+        self.dao.db_connect('sqlite:////tmp/TestDB.rtk')
+
+        _revision = RTKRevision()
+        self.dao.db_add(_revision)
+
+        _mission = RTKMission()
+        _mission.revision_id = _revision.revision_id
+        _mission.description = 'Test Mission 1'
+        self.dao.db_add(_mission)
+
+        _phase = RTKMissionPhase()
+        _phase.mission_id = _mission.mission_id
+        _phase.description = 'Test Phase 11'
+        self.dao.db_add(_phase)
+
+        _environment = RTKEnvironment()
+        _environment.phase_id = _phase.phase_id
+        _environment.name = 'Test Environment 111'
+        self.dao.db_add(_environment)
+
+        self.DUT = Model()
+
+        Configuration.DEBUG_LOG = Utilities.create_logger("RTK.debug",
+                                                          'DEBUG',
+                                                          '/tmp/rtk_debug.log')
+        Configuration.USER_LOG = Utilities.create_logger("RTK.user",
+                                                         'INFO',
+                                                        '/tmp/rtk_user.log')
+
+    @attr(all=True, unit=True)
+    def test01_profile_create(self):
+        """
+        (TestProfile) __init__ should create a Usage Profile data model.
+        """
+
+        self.assertTrue(isinstance(self.DUT, Model))
+
+        self.assertEqual(self.DUT.dao, None)
+        self.assertEqual(self.DUT.last_id, None)
+        self.assertTrue(isinstance(self.DUT.mission, Mission))
+        self.assertTrue(isinstance(self.DUT.phase, Phase))
+        self.assertTrue(isinstance(self.DUT.environment, Environment))
+
+    @attr(all=True, unit=True)
+    def test02a_retrieve_profile(self):
+        """
+        (TestProfile): retrieve_profile should return a Tree() on success.
+        """
+
+        _tre_profile = self.DUT.retrieve_profile(self.dao, 1)
+
+        self.assertTrue(isinstance(_tre_profile, Tree))
+        self.assertTrue(isinstance(_tre_profile.get_node(1).data, RTKMission))
+        self.assertEqual(_tre_profile.get_node(1).data.description,
+                         'Test Mission 1')
+        self.assertTrue(isinstance(_tre_profile.get_node(11).data,
+                                   RTKMissionPhase))
+        self.assertEqual(_tre_profile.get_node(11).data.description,
+                     'Test Phase 11')
+        self.assertTrue(isinstance(_tre_profile.get_node(111).data,
+                                   RTKEnvironment))
+        self.assertEqual(_tre_profile.get_node(111).data.name,
+                     'Test Environment 111')
+
+    @attr(all=True, unit=True)
+    def test02b_retrieve_all_profile_nonexistent_revision(self):
+        """
+        (TestProfile): retrieve_all should return an empty Tree() when passed a Revision ID that doesn't exist.
+        """
+
+        _tre_profile = self.DUT.retrieve_profile(self.dao, 100)
+
+        self.assertTrue(isinstance(_tre_profile, Tree))
+        self.assertEqual(_tre_profile.get_node(0).tag, 'Usage Profiles')
+        self.assertEqual(_tre_profile.get_node(1), None)
+
+    @attr(all=True, unit=True)
+    def test03a_add_mission_to_profile(self):
+        """
+        (TestProfile): add_profile should return a zero error code on success when adding a new Mission.
+        """
+
+        self.DUT.retrieve_profile(self.dao, 1)
+
+        _error_code, _msg = self.DUT.add_profile(0, 0, 1)
+
+        _tre_profile = self.DUT.retrieve_profile(self.dao, 1)
+
+        self.assertEqual(_error_code, 0)
+        self.assertEqual(_msg,
+                         "RTK SUCCESS: Adding a new item to the Usage Profile.")
+
+        self.assertTrue(isinstance(_tre_profile.get_node(5).data, RTKMission))
+
+    @attr(all=True, unit=True)
+    def test03b_add_phase_to_profile(self):
+        """
+        (TestProfile): add_profile should return a zero error code on success when adding a new Mission Phase.
+        """
+
+        self.DUT.retrieve_profile(self.dao, 1)
+
+        _error_code, _msg = self.DUT.add_profile(1, 1, 1)
+
+        _tre_profile = self.DUT.retrieve_profile(self.dao, 1)
+
+        self.assertEqual(_error_code, 0)
+        self.assertEqual(_msg,
+                         "RTK SUCCESS: Adding a new item to the Usage Profile.")
+
+        self.assertTrue(isinstance(_tre_profile.get_node(16).data,
+                                   RTKMissionPhase))
+
+    @attr(all=True, unit=True)
+    def test03c_add_environment_to_profile(self):
+        """
+        (TestProfile): add_profile should return a zero error code on success when adding a new Environment.
+        """
+
+        self.DUT.retrieve_profile(self.dao, 1)
+
+        _error_code, _msg = self.DUT.add_profile(2, 16, 6)
+
+        _tre_profile = self.DUT.retrieve_profile(self.dao, 1)
+
+        self.assertEqual(_error_code, 0)
+        self.assertEqual(_msg,
+                         "RTK SUCCESS: Adding a new item to the Usage Profile.")
+        self.assertTrue(isinstance(_tre_profile.get_node(167).data,
+                                   RTKEnvironment))
+
+    @attr(all=True, unit=True)
+    def test03d_add_unknown_to_profile(self):
+        """
+        (TestProfile): add_profile should return a 3001 error code when attempting to add something other than a Mission, Phase, or Environment.
+        """
+
+        self.DUT.retrieve_profile(self.dao, 1)
+
+        _error_code, _msg = self.DUT.add_profile(4, 0, 1)
+
+        self.DUT.retrieve_profile(self.dao, 1)
+
+        self.assertEqual(_error_code, 3001)
+        self.assertEqual(_msg,
+                         "RTK ERROR: Attempted to add an item to the Usage " \
+                         "Profile with an undefined indenture level.  Level " \
+                         "4 was requested.  Must be one of 0 = Mission, " \
+                         "1 = Mission Phase, and 2 = Environment.")
+
+    @attr(all=True, unit=True)
+    def test03e_add_to_profile_no_parent_in_tree(self):
+        """
+        (TestProfile): add_profile should return a 3002 error code when attempting to add something to a non-existant parent Node.
+        """
+
+        self.DUT.retrieve_profile(self.dao, 1)
+
+        _error_code, _msg = self.DUT.add_profile(0, 10, 1)
+
+        self.DUT.retrieve_profile(self.dao, 1)
+
+        self.assertEqual(_error_code, 3002)
+        self.assertEqual(_msg,
+                         "RTK ERROR: Creating a new node in the Usage " \
+                         "Profile Tree.")
+
+    @attr(all=True, unit=True)
+    def test04a_delete_mission_from_profile(self):
+        """
+        (TestProfile): delete_profile should return a zero error code on success when removing a Mission.
+        """
+
+        self.DUT.retrieve_profile(self.dao, 1)
+
+        _error_code, _msg = self.DUT.delete_profile(0, 1)
+
+        self.DUT.retrieve_profile(self.dao, 1)
+
+        self.assertEqual(_error_code, 0)
+        self.assertEqual(_msg,
+                         "RTK SUCCESS: Deleting an item from the Usage Profile.")
+
+    @attr(all=True, unit=True)
+    def test04b_delete_unknown_from_profile(self):
+        """
+        (TestProfile): delete_profile should return a 3003 error code when attempting to remove an unkown item from the Profile.
+        """
+
+        self.DUT.retrieve_profile(self.dao, 1)
+
+        _error_code, _msg = self.DUT.delete_profile(4, 1)
+
+        self.DUT.retrieve_profile(self.dao, 1)
+
+        self.assertEqual(_error_code, 3003)
+        self.assertEqual(_msg,
+                         "RTK ERROR: Attempted to delete an item from the " \
+                         "Usage Profile with an undefined indenture level.  " \
+                         "Level 4 was requested.  Must be one of 0 = " \
+                         "Mission, 1 = Mission Phase, and 2 = Environment.")
+
+    @attr(all=True, unit=True)
+    def test04c_delete_non_existant_item_from_profile(self):
+        """
+        (TestProfile): delete_profile should return a 3004 error code when attempting to remove a non-existant item from the Profile.
+        """
+
+        self.DUT.retrieve_profile(self.dao, 1)
+
+        _error_code, _msg = self.DUT.delete_profile(0, 100)
+
+        self.DUT.retrieve_profile(self.dao, 1)
+
+        self.assertEqual(_error_code, 3004)
+        self.assertEqual(_msg,
+                         "RTK ERROR: Failed to delete Node 100 from the " \
+                         "Usage Profile.")
+
+    @attr(all=True, unit=True)
+    def test05a_save_profile(self):
+        """
+        (TestProfile): save_profile should return a zero error code on success.
+        """
+
+        self.DUT.retrieve_profile(self.dao, 1)
+
+        _error_code, _msg = self.DUT.save_profile()
+
+        self.assertEqual(_error_code, 0)
+        self.assertEqual(_msg, "SUCCESS: Updating the RTK Program database.")
+
+
+class TestUsageProfileController(unittest.TestCase):
+    """
+    Class for testing the Usage Profile controller class.
+    """
+
+    def setUp(self):
+
+        # Create a data access object and connect to a test database.
+        self.dao = DAO('')
+        self.dao.db_connect('sqlite:////tmp/TestDB.rtk')
+
+        _revision = RTKRevision()
+        self.dao.db_add(_revision)
+
+        _mission = RTKMission()
+        _mission.revision_id = _revision.revision_id
+        _mission.description = 'Test Mission 1'
+        self.dao.db_add(_mission)
+
+        _phase = RTKMissionPhase()
+        _phase.mission_id = _mission.mission_id
+        _phase.description = 'Test Phase 11'
+        self.dao.db_add(_phase)
+
+        _environment = RTKEnvironment()
+        _environment.phase_id = _phase.phase_id
+        _environment.name = 'Test Environment 111'
+        self.dao.db_add(_environment)
+
+        self.DUT = UsageProfile()
+
+        Configuration.DEBUG_LOG = Utilities.create_logger("RTK.debug",
+                                                          'DEBUG',
+                                                          '/tmp/rtk_debug.log')
+        Configuration.USER_LOG = Utilities.create_logger("RTK.user",
+                                                         'INFO',
+                                                        '/tmp/rtk_user.log')
+
+    @attr(all=True, unit=True)
+    def test01_create_controller(self):
+        """
+        (TestProfile) __init__ should create an instance of a UsageProfile data controller.
+        """
+
+        self.assertTrue(isinstance(self.DUT, UsageProfile))
+        self.assertTrue(isinstance(self.DUT.usage_model, Model))