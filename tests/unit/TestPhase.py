#!/usr/bin/env python -O
"""
This is the test class for testing the Phase class.
"""

# -*- coding: utf-8 -*-
#
#       TestPhase.py is part of The RTK Project
#
# All rights reserved.

import unittest
from nose.plugins.attrib import attr

# We add this to ensure the imports within the rtk packages will work.
import sys
from os.path import dirname
sys.path.insert(0, dirname(dirname(dirname(__file__))) + "/rtk")

import Configuration as Configuration
import Utilities as Utilities
from usage.Phase import Model, Phase
from dao.DAO import DAO, RTKRevision, RTKMission, RTKMissionPhase

__author__ = 'Andrew Rowland'
__email__ = 'andrew.rowland@reliaqual.com'
__organization__ = 'ReliaQual Associates, LLC'
__copyright__ = 'Copyright 2014 Andrew "Weibullguy" Rowland'


class TestPhaseModel(unittest.TestCase):
    """
    Class for testing the Phase model class.
    """

    def setUp(self):
        """
        Method to setup the test fixture for the Phase model class.
        """

        # Create a data access object and connect to a test database.
        self.dao = DAO('')
        self.dao.db_connect('sqlite:////tmp/TestDB.rtk')

        _revision = RTKRevision()
        self.dao.db_add(_revision)

        _mission = RTKMission()
        _mission.revision_id = _revision.revision_id
        self.dao.db_add(_mission)

        _phase = RTKMissionPhase()
        _phase.mission_id = _mission.mission_id
        self.dao.db_add(_phase)

        self.DUT = Model()
        self.DUT.dao = self.dao

        Configuration.DEBUG_LOG = Utilities.create_logger("RTK.debug",
                                                          'DEBUG',
                                                          '/tmp/rtk_debug.log')
        Configuration.USER_LOG = Utilities.create_logger("RTK.user",
                                                         'INFO',
                                                        '/tmp/rtk_user.log')

    @attr(all=True, unit=True)
    def test00_phase_create(self):
        """
        (TestMissionPhase) __init__ should create a MissionPhase data model.
        """

        self.assertTrue(isinstance(self.DUT, Model))
        self.assertEqual(self.DUT.dicPhase, {})
        self.assertTrue(isinstance(self.DUT.dao, DAO))

        self.assertEqual(self.DUT.last_id, None)

    @attr(all=True, unit=True)
    def test01a_retrieve_all_phases(self):
        """
        (TestMissionPhase): retrieve_all should return False on success.
        """

        _dic_phases = self.DUT.retrieve_all(self.dao, 1)

        self.assertTrue(isinstance(_dic_phases, dict))
        self.assertTrue(isinstance(_dic_phases[1], RTKMissionPhase))

    @attr(all=True, unit=True)
    def test01b_retrieve_all_phases_nonexistent_mission(self):
        """
        (TestMissionPhase): retrieve_all should return an empty dictionary when passed a Mission ID that doesn't exist.
        """

        self.DUT.retrieve_all(self.dao, 1)

        _dic_phases = self.DUT.retrieve_all(self.dao, 100)

        self.assertEqual(_dic_phases, {})

    @attr(all=True, unit=True)
    def test02a_retrieve_single_phase(self):
        """
        (TestMissionPhase): retrieve should return an instance of the RTKMissionPhase data model on success.
        """

        self.DUT.retrieve_all(self.dao, 1)

        _phase = self.DUT.retrieve(1)

        self.assertTrue(isinstance(_phase, RTKMissionPhase))
        self.assertEqual(_phase.mission_id, 1)
        self.assertEqual(_phase.phase_id, 1)

    @attr(all=True, unit=True)
    def test02b_retrieve_missing_phase(self):
        """
        (TestMissionPhase): retrieve should return None when passed a Phase ID that doesn't exist.
        """

        _phase = self.DUT.retrieve(100)

        self.assertEqual(_phase, None)

    @attr(all=True, unit=True)
    def test03a_add_phase(self):
        """
        (TestMissionPhase): add_phase should return False on success.
        """

        _phase = self.DUT.add_phase(1)

        self.assertTrue(isinstance(_phase, RTKMissionPhase))
        self.assertEqual(_phase.mission_id, 1)

    @attr(all=True, unit=True)
    def test04a_delete_phase(self):
        """
        (TestMissionPhase): delete_phase should return False on success.
        """

        self.DUT.retrieve_all(self.dao, 1)
<<<<<<< HEAD
        print self.DUT.last_id
=======

>>>>>>> 8f6130f9
        self.assertFalse(self.DUT.delete_phase(7))

    @attr(all=True, unit=True)
    def test04b_delete_non_existent_phase_id(self):
        """
        (TestMissionPhase): delete_phase should return True when passed a Phase ID that doesn't exist.
        """

        self.DUT.retrieve_all(self.dao, 1)

        self.assertTrue(self.DUT.delete_phase(100))

    @attr(all=True, unit=True)
    def test_05a_save_phase(self):
        """
        (TestMissionPhase): save_phase should return False on success.
        """

        self.DUT.retrieve_all(self.dao, 1)

        _phase = self.DUT.dicPhase[1]
        _phase.description = 'Phase to save'

        self.assertFalse(self.DUT.save_phase(1))

    @attr(all=True, unit=True)
    def test_05b_save_non_existent_phase(self):
        """
        (TestMissionPhase): save_phase should return True when passed a Phase ID that doesn't exist.
        """

        self.DUT.retrieve_all(self.dao, 1)

        self.assertTrue(self.DUT.save_phase(100))

    @attr(all=True, unit=True)
    def test_06a_save_all_phases(self):
        """
        (TestMissionPhase): save_all_phases should return False on success.
        """

        self.assertFalse(self.DUT.save_all_phases())


class Test01MissionPhaseController(unittest.TestCase):
    """
    Class for testing the Mission Phase Data Controller class.
    """

    def setUp(self):
        """
        Method to setup the test fixture for the Mission Phase Data Controller.
        """

        # Create a data access object and connect to a test database.
        self.dao = DAO('')
        self.dao.db_connect('sqlite:////tmp/TestDB.rtk')
        self.dao.db_add(RTKMissionPhase())
        self.dao.db_add(RTKMissionPhase())

        self.DUT = Phase()

        Configuration.DEBUG_LOG = Utilities.create_logger("RTK.debug",
                                                          'DEBUG',
                                                          '/tmp/rtk_debug.log')
        Configuration.USER_LOG = Utilities.create_logger("RTK.user",
                                                         'INFO',
                                                        '/tmp/rtk_user.log')

    @attr(all=True, unit=True)
    def test00_controller_create(self):
        """
        (TestRevision) __init__ should return a Mission Phase Data Controller
        """

        self.assertTrue(isinstance(self.DUT, Phase))

<|MERGE_RESOLUTION|>--- conflicted
+++ resolved
@@ -1,224 +1,220 @@
-#!/usr/bin/env python -O
-"""
-This is the test class for testing the Phase class.
-"""
-
-# -*- coding: utf-8 -*-
-#
-#       TestPhase.py is part of The RTK Project
-#
-# All rights reserved.
-
-import unittest
-from nose.plugins.attrib import attr
-
-# We add this to ensure the imports within the rtk packages will work.
-import sys
-from os.path import dirname
-sys.path.insert(0, dirname(dirname(dirname(__file__))) + "/rtk")
-
-import Configuration as Configuration
-import Utilities as Utilities
-from usage.Phase import Model, Phase
-from dao.DAO import DAO, RTKRevision, RTKMission, RTKMissionPhase
-
-__author__ = 'Andrew Rowland'
-__email__ = 'andrew.rowland@reliaqual.com'
-__organization__ = 'ReliaQual Associates, LLC'
-__copyright__ = 'Copyright 2014 Andrew "Weibullguy" Rowland'
-
-
-class TestPhaseModel(unittest.TestCase):
-    """
-    Class for testing the Phase model class.
-    """
-
-    def setUp(self):
-        """
-        Method to setup the test fixture for the Phase model class.
-        """
-
-        # Create a data access object and connect to a test database.
-        self.dao = DAO('')
-        self.dao.db_connect('sqlite:////tmp/TestDB.rtk')
-
-        _revision = RTKRevision()
-        self.dao.db_add(_revision)
-
-        _mission = RTKMission()
-        _mission.revision_id = _revision.revision_id
-        self.dao.db_add(_mission)
-
-        _phase = RTKMissionPhase()
-        _phase.mission_id = _mission.mission_id
-        self.dao.db_add(_phase)
-
-        self.DUT = Model()
-        self.DUT.dao = self.dao
-
-        Configuration.DEBUG_LOG = Utilities.create_logger("RTK.debug",
-                                                          'DEBUG',
-                                                          '/tmp/rtk_debug.log')
-        Configuration.USER_LOG = Utilities.create_logger("RTK.user",
-                                                         'INFO',
-                                                        '/tmp/rtk_user.log')
-
-    @attr(all=True, unit=True)
-    def test00_phase_create(self):
-        """
-        (TestMissionPhase) __init__ should create a MissionPhase data model.
-        """
-
-        self.assertTrue(isinstance(self.DUT, Model))
-        self.assertEqual(self.DUT.dicPhase, {})
-        self.assertTrue(isinstance(self.DUT.dao, DAO))
-
-        self.assertEqual(self.DUT.last_id, None)
-
-    @attr(all=True, unit=True)
-    def test01a_retrieve_all_phases(self):
-        """
-        (TestMissionPhase): retrieve_all should return False on success.
-        """
-
-        _dic_phases = self.DUT.retrieve_all(self.dao, 1)
-
-        self.assertTrue(isinstance(_dic_phases, dict))
-        self.assertTrue(isinstance(_dic_phases[1], RTKMissionPhase))
-
-    @attr(all=True, unit=True)
-    def test01b_retrieve_all_phases_nonexistent_mission(self):
-        """
-        (TestMissionPhase): retrieve_all should return an empty dictionary when passed a Mission ID that doesn't exist.
-        """
-
-        self.DUT.retrieve_all(self.dao, 1)
-
-        _dic_phases = self.DUT.retrieve_all(self.dao, 100)
-
-        self.assertEqual(_dic_phases, {})
-
-    @attr(all=True, unit=True)
-    def test02a_retrieve_single_phase(self):
-        """
-        (TestMissionPhase): retrieve should return an instance of the RTKMissionPhase data model on success.
-        """
-
-        self.DUT.retrieve_all(self.dao, 1)
-
-        _phase = self.DUT.retrieve(1)
-
-        self.assertTrue(isinstance(_phase, RTKMissionPhase))
-        self.assertEqual(_phase.mission_id, 1)
-        self.assertEqual(_phase.phase_id, 1)
-
-    @attr(all=True, unit=True)
-    def test02b_retrieve_missing_phase(self):
-        """
-        (TestMissionPhase): retrieve should return None when passed a Phase ID that doesn't exist.
-        """
-
-        _phase = self.DUT.retrieve(100)
-
-        self.assertEqual(_phase, None)
-
-    @attr(all=True, unit=True)
-    def test03a_add_phase(self):
-        """
-        (TestMissionPhase): add_phase should return False on success.
-        """
-
-        _phase = self.DUT.add_phase(1)
-
-        self.assertTrue(isinstance(_phase, RTKMissionPhase))
-        self.assertEqual(_phase.mission_id, 1)
-
-    @attr(all=True, unit=True)
-    def test04a_delete_phase(self):
-        """
-        (TestMissionPhase): delete_phase should return False on success.
-        """
-
-        self.DUT.retrieve_all(self.dao, 1)
-<<<<<<< HEAD
-        print self.DUT.last_id
-=======
-
->>>>>>> 8f6130f9
-        self.assertFalse(self.DUT.delete_phase(7))
-
-    @attr(all=True, unit=True)
-    def test04b_delete_non_existent_phase_id(self):
-        """
-        (TestMissionPhase): delete_phase should return True when passed a Phase ID that doesn't exist.
-        """
-
-        self.DUT.retrieve_all(self.dao, 1)
-
-        self.assertTrue(self.DUT.delete_phase(100))
-
-    @attr(all=True, unit=True)
-    def test_05a_save_phase(self):
-        """
-        (TestMissionPhase): save_phase should return False on success.
-        """
-
-        self.DUT.retrieve_all(self.dao, 1)
-
-        _phase = self.DUT.dicPhase[1]
-        _phase.description = 'Phase to save'
-
-        self.assertFalse(self.DUT.save_phase(1))
-
-    @attr(all=True, unit=True)
-    def test_05b_save_non_existent_phase(self):
-        """
-        (TestMissionPhase): save_phase should return True when passed a Phase ID that doesn't exist.
-        """
-
-        self.DUT.retrieve_all(self.dao, 1)
-
-        self.assertTrue(self.DUT.save_phase(100))
-
-    @attr(all=True, unit=True)
-    def test_06a_save_all_phases(self):
-        """
-        (TestMissionPhase): save_all_phases should return False on success.
-        """
-
-        self.assertFalse(self.DUT.save_all_phases())
-
-
-class Test01MissionPhaseController(unittest.TestCase):
-    """
-    Class for testing the Mission Phase Data Controller class.
-    """
-
-    def setUp(self):
-        """
-        Method to setup the test fixture for the Mission Phase Data Controller.
-        """
-
-        # Create a data access object and connect to a test database.
-        self.dao = DAO('')
-        self.dao.db_connect('sqlite:////tmp/TestDB.rtk')
-        self.dao.db_add(RTKMissionPhase())
-        self.dao.db_add(RTKMissionPhase())
-
-        self.DUT = Phase()
-
-        Configuration.DEBUG_LOG = Utilities.create_logger("RTK.debug",
-                                                          'DEBUG',
-                                                          '/tmp/rtk_debug.log')
-        Configuration.USER_LOG = Utilities.create_logger("RTK.user",
-                                                         'INFO',
-                                                        '/tmp/rtk_user.log')
-
-    @attr(all=True, unit=True)
-    def test00_controller_create(self):
-        """
-        (TestRevision) __init__ should return a Mission Phase Data Controller
-        """
-
-        self.assertTrue(isinstance(self.DUT, Phase))
-
+#!/usr/bin/env python -O
+"""
+This is the test class for testing the Phase class.
+"""
+
+# -*- coding: utf-8 -*-
+#
+#       TestPhase.py is part of The RTK Project
+#
+# All rights reserved.
+
+import unittest
+from nose.plugins.attrib import attr
+
+# We add this to ensure the imports within the rtk packages will work.
+import sys
+from os.path import dirname
+sys.path.insert(0, dirname(dirname(dirname(__file__))) + "/rtk")
+
+import Configuration as Configuration
+import Utilities as Utilities
+from usage.Phase import Model, Phase
+from dao.DAO import DAO, RTKRevision, RTKMission, RTKMissionPhase
+
+__author__ = 'Andrew Rowland'
+__email__ = 'andrew.rowland@reliaqual.com'
+__organization__ = 'ReliaQual Associates, LLC'
+__copyright__ = 'Copyright 2014 Andrew "Weibullguy" Rowland'
+
+
+class TestPhaseModel(unittest.TestCase):
+    """
+    Class for testing the Phase model class.
+    """
+
+    def setUp(self):
+        """
+        Method to setup the test fixture for the Phase model class.
+        """
+
+        # Create a data access object and connect to a test database.
+        self.dao = DAO('')
+        self.dao.db_connect('sqlite:////tmp/TestDB.rtk')
+
+        _revision = RTKRevision()
+        self.dao.db_add(_revision)
+
+        _mission = RTKMission()
+        _mission.revision_id = _revision.revision_id
+        self.dao.db_add(_mission)
+
+        _phase = RTKMissionPhase()
+        _phase.mission_id = _mission.mission_id
+        self.dao.db_add(_phase)
+
+        self.DUT = Model()
+        self.DUT.dao = self.dao
+
+        Configuration.DEBUG_LOG = Utilities.create_logger("RTK.debug",
+                                                          'DEBUG',
+                                                          '/tmp/rtk_debug.log')
+        Configuration.USER_LOG = Utilities.create_logger("RTK.user",
+                                                         'INFO',
+                                                        '/tmp/rtk_user.log')
+
+    @attr(all=True, unit=True)
+    def test00_phase_create(self):
+        """
+        (TestMissionPhase) __init__ should create a MissionPhase data model.
+        """
+
+        self.assertTrue(isinstance(self.DUT, Model))
+        self.assertEqual(self.DUT.dicPhase, {})
+        self.assertTrue(isinstance(self.DUT.dao, DAO))
+
+        self.assertEqual(self.DUT.last_id, None)
+
+    @attr(all=True, unit=True)
+    def test01a_retrieve_all_phases(self):
+        """
+        (TestMissionPhase): retrieve_all should return False on success.
+        """
+
+        _dic_phases = self.DUT.retrieve_all(self.dao, 1)
+
+        self.assertTrue(isinstance(_dic_phases, dict))
+        self.assertTrue(isinstance(_dic_phases[1], RTKMissionPhase))
+
+    @attr(all=True, unit=True)
+    def test01b_retrieve_all_phases_nonexistent_mission(self):
+        """
+        (TestMissionPhase): retrieve_all should return an empty dictionary when passed a Mission ID that doesn't exist.
+        """
+
+        self.DUT.retrieve_all(self.dao, 1)
+
+        _dic_phases = self.DUT.retrieve_all(self.dao, 100)
+
+        self.assertEqual(_dic_phases, {})
+
+    @attr(all=True, unit=True)
+    def test02a_retrieve_single_phase(self):
+        """
+        (TestMissionPhase): retrieve should return an instance of the RTKMissionPhase data model on success.
+        """
+
+        self.DUT.retrieve_all(self.dao, 1)
+
+        _phase = self.DUT.retrieve(1)
+
+        self.assertTrue(isinstance(_phase, RTKMissionPhase))
+        self.assertEqual(_phase.mission_id, 1)
+        self.assertEqual(_phase.phase_id, 1)
+
+    @attr(all=True, unit=True)
+    def test02b_retrieve_missing_phase(self):
+        """
+        (TestMissionPhase): retrieve should return None when passed a Phase ID that doesn't exist.
+        """
+
+        _phase = self.DUT.retrieve(100)
+
+        self.assertEqual(_phase, None)
+
+    @attr(all=True, unit=True)
+    def test03a_add_phase(self):
+        """
+        (TestMissionPhase): add_phase should return False on success.
+        """
+
+        _phase = self.DUT.add_phase(1)
+
+        self.assertTrue(isinstance(_phase, RTKMissionPhase))
+        self.assertEqual(_phase.mission_id, 1)
+
+    @attr(all=True, unit=True)
+    def test04a_delete_phase(self):
+        """
+        (TestMissionPhase): delete_phase should return False on success.
+        """
+
+        self.DUT.retrieve_all(self.dao, 1)
+
+        self.assertFalse(self.DUT.delete_phase(7))
+
+    @attr(all=True, unit=True)
+    def test04b_delete_non_existent_phase_id(self):
+        """
+        (TestMissionPhase): delete_phase should return True when passed a Phase ID that doesn't exist.
+        """
+
+        self.DUT.retrieve_all(self.dao, 1)
+
+        self.assertTrue(self.DUT.delete_phase(100))
+
+    @attr(all=True, unit=True)
+    def test_05a_save_phase(self):
+        """
+        (TestMissionPhase): save_phase should return False on success.
+        """
+
+        self.DUT.retrieve_all(self.dao, 1)
+
+        _phase = self.DUT.dicPhase[1]
+        _phase.description = 'Phase to save'
+
+        self.assertFalse(self.DUT.save_phase(1))
+
+    @attr(all=True, unit=True)
+    def test_05b_save_non_existent_phase(self):
+        """
+        (TestMissionPhase): save_phase should return True when passed a Phase ID that doesn't exist.
+        """
+
+        self.DUT.retrieve_all(self.dao, 1)
+
+        self.assertTrue(self.DUT.save_phase(100))
+
+    @attr(all=True, unit=True)
+    def test_06a_save_all_phases(self):
+        """
+        (TestMissionPhase): save_all_phases should return False on success.
+        """
+
+        self.assertFalse(self.DUT.save_all_phases())
+
+
+class Test01MissionPhaseController(unittest.TestCase):
+    """
+    Class for testing the Mission Phase Data Controller class.
+    """
+
+    def setUp(self):
+        """
+        Method to setup the test fixture for the Mission Phase Data Controller.
+        """
+
+        # Create a data access object and connect to a test database.
+        self.dao = DAO('')
+        self.dao.db_connect('sqlite:////tmp/TestDB.rtk')
+        self.dao.db_add(RTKMissionPhase())
+        self.dao.db_add(RTKMissionPhase())
+
+        self.DUT = Phase()
+
+        Configuration.DEBUG_LOG = Utilities.create_logger("RTK.debug",
+                                                          'DEBUG',
+                                                          '/tmp/rtk_debug.log')
+        Configuration.USER_LOG = Utilities.create_logger("RTK.user",
+                                                         'INFO',
+                                                        '/tmp/rtk_user.log')
+
+    @attr(all=True, unit=True)
+    def test00_controller_create(self):
+        """
+        (TestRevision) __init__ should return a Mission Phase Data Controller
+        """
+
+        self.assertTrue(isinstance(self.DUT, Phase))
+