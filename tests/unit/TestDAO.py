--- conflicted
+++ resolved
@@ -15,8 +15,6 @@
 from os.path import dirname
 sys.path.insert(0, dirname(dirname(dirname(__file__))) + "/rtk")
 
-from datetime import date, timedelta
-
 import unittest
 from nose.plugins.attrib import attr
 
@@ -30,11 +28,7 @@
 __copyright__ = 'Copyright 2017 Andrew "weibullguy" Rowland'
 
 
-<<<<<<< HEAD
 class TestDAO(unittest.TestCase):
-=======
-class Test00DAO(unittest.TestCase):
->>>>>>> 8f6130f9
     """
     Class for testing the DAO class.
     """
@@ -81,7 +75,6 @@
 
         self.assertFalse(self.DUT.db_connect(_database))
 
-<<<<<<< HEAD
     @attr(all=True, unit=True)
     def test02a_dao_db_create_common(self):
         """
@@ -95,10 +88,6 @@
 
     @attr(all=True, unit=False)
     def test02b_dao_db_create(self):
-=======
-    @attr(all=True, unit=False)
-    def test02_dao_db_create(self):
->>>>>>> 8f6130f9
         """
         (TestDAO) db_create should return False on success.
         """
@@ -185,2190 +174,4 @@
 
         self.assertEqual(_error_code, 1005)
         self.assertEqual(_msg,
-<<<<<<< HEAD
-                         "ERROR: Deleting an item from the RTK Program database.")
-=======
-                         "ERROR: Deleting an item from the RTK Program database.")
-
-
-class Test01RTKRevision(unittest.TestCase):
-    """
-    Class for testing the RTKRevision class.
-    """
-
-    def setUp(self):
-        """
-        Sets up the test fixture for the RTKRevision class.
-        """
-
-        self.dao = DAO('')
-        self.dao.db_connect('sqlite:////tmp/TestDB.rtk')
-
-        self.DUT = RTKRevision()
-
-        self.dao.db_add(self.DUT)
-
-    @attr(all=True, unit=True)
-    def test00_rtkrevision_create(self):
-        """
-        (TestRTKRevision) DUT should be an RTKRevision model
-        """
-
-        self.assertTrue(isinstance(self.DUT, RTKRevision))
-
-        # Verify class attributes are properly initialized.
-        self.assertEqual(self.DUT.__tablename__, 'rtk_revision')
-        self.assertEqual(self.DUT.revision_id, 2)
-        self.assertEqual(self.DUT.availability_logistics, 1.0)
-        self.assertEqual(self.DUT.availability_mission, 1.0)
-        self.assertEqual(self.DUT.cost, 0.0)
-        self.assertEqual(self.DUT.cost_failure, 0.0)
-        self.assertEqual(self.DUT.cost_hour, 0.0)
-        self.assertEqual(self.DUT.hazard_rate_active, 0.0)
-        self.assertEqual(self.DUT.hazard_rate_dormant, 0.0)
-        self.assertEqual(self.DUT.hazard_rate_logistics, 0.0)
-        self.assertEqual(self.DUT.hazard_rate_mission, 0.0)
-        self.assertEqual(self.DUT.hazard_rate_software, 0.0)
-        self.assertEqual(self.DUT.mmt, 0.0)
-        self.assertEqual(self.DUT.mcmt, 0.0)
-        self.assertEqual(self.DUT.mpmt, 0.0)
-        self.assertEqual(self.DUT.mtbf_logistics, 0.0)
-        self.assertEqual(self.DUT.mtbf_mission, 0.0)
-        self.assertEqual(self.DUT.mttr, 0.0)
-        self.assertEqual(self.DUT.name, '')
-        self.assertEqual(self.DUT.reliability_logistics, 1.0)
-        self.assertEqual(self.DUT.reliability_mission, 1.0)
-        self.assertEqual(self.DUT.remarks, '')
-        self.assertEqual(self.DUT.total_part_count, 1)
-        self.assertEqual(self.DUT.revision_code, '')
-        self.assertEqual(self.DUT.program_time, 0.0)
-        self.assertEqual(self.DUT.program_time_sd, 0.0)
-        self.assertEqual(self.DUT.program_cost, 0.0)
-        self.assertEqual(self.DUT.program_cost_sd, 0.0)
-
-    @attr(all=True, unit=True)
-    def test01a_calculate_reliability(self):
-        """
-        (TestRTKRevision) calculate_reliability should return False on success.
-        """
-
-        self.DUT.hazard_rate_active = 0.00000151
-        self.DUT.hazard_rate_dormant = 0.0000000152
-        self.DUT.hazard_rate_software = 0.0000003
-        self.DUT.hazard_rate_mission = 0.000002
-
-        self.assertFalse(self.DUT.calculate_reliability(100.0))
-        self.assertAlmostEqual(self.DUT.hazard_rate_logistics, 1.8252e-06)
-        self.assertAlmostEqual(self.DUT.mtbf_logistics, 547885.1632698)
-        self.assertAlmostEqual(self.DUT.mtbf_mission, 500000.0)
-        self.assertAlmostEqual(self.DUT.reliability_logistics, 0.9998175)
-        self.assertAlmostEqual(self.DUT.reliability_mission, 0.9998000)
-
-    @attr(all=True, unit=True)
-    def test01b_calculate_reliability_divide_by_zero(self):
-        """
-        (TestRTKRevision) calculate_reliability should return True when attempting to divide by zero.
-        """
-
-        self.DUT.hazard_rate_mission = 0.0
-
-        self.assertTrue(self.DUT.calculate_reliability(100.0))
-
-    @attr(all=True, unit=True)
-    def test02a_calculate_availability(self):
-        """
-        (TestRTKRevision) calculate_availability should return False on success.
-        """
-
-        self.DUT.mpmt = 0.5
-        self.DUT.mcmt = 1.2
-        self.DUT.mttr = 5.8
-        self.DUT.mmt = 0.85
-        self.DUT.mtbf_logistics = 547885.1632698
-        self.DUT.mtbf_mission = 500000.0
-
-        self.assertFalse(self.DUT.calculate_availability())
-        self.assertAlmostEqual(self.DUT.availability_logistics, 0.9999894)
-        self.assertAlmostEqual(self.DUT.availability_mission, 0.9999884)
-
-    @attr(all=True, unit=True)
-    def test02b_calculate_availability_divide_by_zero(self):
-        """
-        (TestRTKRevision) calculate_availability should return True when attempting to divide by zero.
-        """
-
-        self.DUT.mttr = 0.0
-        self.DUT.mtbf_logistics = 547885.1632698
-        self.DUT.mtbf_mission = 0.0
-
-        self.assertTrue(self.DUT.calculate_availability())
-
-    @attr(all=True, unit=True)
-    def test03a_calculate_costs(self):
-        """
-        (TestRTKRevision) calculate_costs should return False on success.
-        """
-
-        self.DUT.cost = 1252.78
-        self.DUT.hazard_rate_logistics = 1.0 / 547885.1632698
-
-        self.assertFalse(self.DUT.calculate_costs(100.0))
-        self.assertAlmostEqual(self.DUT.cost_per_failure, 0.002286574)
-        self.assertAlmostEqual(self.DUT.cost_per_hour, 12.5278)
-
-    @attr(all=True, unit=True)
-    def test03b_calculate_costs_divide_by_zero(self):
-        """
-        (TestRTKRevision) calculate_costs should return True when attempting to divide by zero.
-        """
-
-        self.DUT.cost = 1252.78
-        self.DUT.hazard_rate_logistics = 1.0 / 547885.1632698
-
-        self.assertTrue(self.DUT.calculate_costs(0.0))
-
-    @attr(all=True, unit=True)
-    def test04_get_attributes(self):
-        """
-        (TestRTKRevision) get_attributes should return a tuple of attribute values.
-        """
-
-        self.assertEqual(self.DUT.get_attributes(),
-                         (9, 1.0, 1.0, 0.0, 0.0, 0.0, 0.0, 0.0, 0.0, 0.0, 0.0,
-                          0.0, 0.0, 0.0, 0.0, 0.0, 0.0, '', 1.0, 1.0, '', 1,
-                          '', 0.0, 0.0, 0.0, 0.0))
-
-
-class Test02RTKMission(unittest.TestCase):
-    """
-    Class for testing the RTKMission class.
-    """
-
-    def setUp(self):
-        """
-        Sets up the test fixture for the RTKMission class.
-        """
-
-        self.dao = DAO('')
-        self.dao.db_connect('sqlite:////tmp/TestDB.rtk')
-
-        self.DUT = RTKMission()
-        self.DUT.revision_id = 1
-
-        self.dao.db_add(self.DUT)
-
-    @attr(all=True, unit=True)
-    def test00_rtkmission_create(self):
-        """
-        (TestMission) DUT should create an RTKMission model
-        """
-
-        self.assertTrue(isinstance(self.DUT, RTKMission))
-
-        # Verify class attributes are properly initialized.
-        self.assertEqual(self.DUT.__tablename__, 'rtk_mission')
-        self.assertEqual(self.DUT.revision_id, 1)
-        self.assertEqual(self.DUT.mission_id, 2)
-        self.assertEqual(self.DUT.description, 'Description')
-        self.assertEqual(self.DUT.mission_time, 0.0)
-        self.assertEqual(self.DUT.time_units, 'hours')
-
-    @attr(all=True, unit=True)
-    def test01_get_attributes(self):
-        """
-        (TestRTKMission) get_attributes should return a tuple of attribute values.
-        """
-
-        self.assertEqual(self.DUT.get_attributes(),
-                         (1, 3, 'Description', 0.0, 'hours'))
-
-
-class Test03RTKMissionPhase(unittest.TestCase):
-    """
-    Class for testing the RTKMissionPhase class.
-    """
-
-    def setUp(self):
-        """
-        Sets up the test fixture for the RTKMissionPhase class.
-        """
-
-        self.dao = DAO('')
-        self.dao.db_connect('sqlite:////tmp/TestDB.rtk')
-
-        self.DUT = RTKMissionPhase()
-        self.DUT.mission_id = 1
-
-        self.dao.db_add(self.DUT)
-
-    @attr(all=True, unit=True)
-    def test00_rtkmissionphase_create(self):
-        """
-        (TestRTKMissionPhase) DUT should create an RTKMissionPhase model.
-        """
-
-        self.assertTrue(isinstance(self.DUT, RTKMissionPhase))
-
-        # Verify class attributes are properly initialized.
-        self.assertEqual(self.DUT.__tablename__, 'rtk_mission_phase')
-        self.assertEqual(self.DUT.mission_id, 1)
-        self.assertEqual(self.DUT.phase_id, 2)
-        self.assertEqual(self.DUT.description, '')
-        self.assertEqual(self.DUT.name, '')
-        self.assertEqual(self.DUT.phase_start, 0.0)
-        self.assertEqual(self.DUT.phase_end, 0.0)
-
-    @attr(all=True, unit=True)
-    def test01_get_attributes(self):
-        """
-        (TestRTKMissionPhase) get_attributes should return a tuple of attribute values.
-        """
-
-        self.assertEqual(self.DUT.get_attributes(),
-                         (1, 3, '', '', 0.0, 0.0))
-
-
-class Test04RTKEnvironment(unittest.TestCase):
-    """
-    Class for testing the RTKEnvironment class.
-    """
-
-    def setUp(self):
-        """
-        Sets up the test fixture for the RTKEnvironment class.
-        """
-
-        self.dao = DAO('')
-        self.dao.db_connect('sqlite:////tmp/TestDB.rtk')
-
-        self.DUT = RTKEnvironment()
-        self.DUT.phase_id = 1
-
-        self.dao.db_add(self.DUT)
-
-    @attr(all=True, unit=True)
-    def test00_rtkenvironment_create(self):
-        """
-        (TestRTKEnvironment) DUT should create an RTKEnvironment model.
-        """
-
-        self.assertTrue(isinstance(self.DUT, RTKEnvironment))
-
-        # Verify class attributes are properly initialized.
-        self.assertEqual(self.DUT.__tablename__, 'rtk_environment')
-        self.assertEqual(self.DUT.phase_id, 1)
-        self.assertEqual(self.DUT.environment_id, 2)
-        self.assertEqual(self.DUT.name, 'Condition Name')
-        self.assertEqual(self.DUT.units, 'Units')
-        self.assertEqual(self.DUT.minimum, 0.0)
-        self.assertEqual(self.DUT.maximum, 0.0)
-        self.assertEqual(self.DUT.mean, 0.0)
-        self.assertEqual(self.DUT.variance, 0.0)
-        self.assertEqual(self.DUT.ramp_rate, 0.0)
-        self.assertEqual(self.DUT.low_dwell_time, 0.0)
-        self.assertEqual(self.DUT.high_dwell_time, 0.0)
-
-    @attr(all=True, unit=True)
-    def test01_get_attributes(self):
-        """
-        (TestRTKEnvironment) get_attributes should return a tuple of attribute values.
-        """
-
-        self.assertEqual(self.DUT.get_attributes(),
-                         (1, 3, 'Condition Name', 'Units', 0.0, 0.0, 0.0,
-                          0.0, 0.0, 0.0, 0.0))
-
-
-class Test044RTKFailureDefinition(unittest.TestCase):
-    """
-    Class for testing the RTKFailureDefinition class.
-    """
-
-    def setUp(self):
-        """
-        Sets up the test fixture for the RTKFailureDefinition class.
-        """
-
-        self.DUT = RTKFailureDefinition()
-        self.DUT.revision_id = 0
-
-        session.add(self.DUT)
-        session.commit()
-
-    @attr(all=True, dynamic=True)
-    def test00_rtkfailuredefinition_create(self):
-        """
-        (TestDAO) DUT should create an RTKFailureDefinition model.
-        """
-
-        self.assertTrue(isinstance(self.DUT, RTKFailureDefinition))
-
-        # Verify class attributes are properly initialized.
-        self.assertEqual(self.DUT.__tablename__, 'rtk_failure_definition')
-        self.assertEqual(self.DUT.definition_id, 1)
-        self.assertEqual(self.DUT.definition, '')
-
-
-class Test05RTKFunction(unittest.TestCase):
-    """
-    Class for testing the RTKFunction class.
-    """
-
-    def setUp(self):
-        """
-        Sets up the test fixture for the RTKFunction class.
-        """
-
-        self.DUT = RTKFunction()
-        self.DUT.revision_id = 0
-
-        session.add(self.DUT)
-        session.commit()
-
-    @attr(all=True, dynamic=True)
-    def test00_rtkfunction_create(self):
-        """
-        (TestDAO) DUT should create an RTKFunction model.
-        """
-
-        self.assertTrue(isinstance(self.DUT, RTKFunction))
-
-        # Verify class attributes are properly initialized.
-        self.assertEqual(self.DUT.__tablename__, 'rtk_function')
-        self.assertEqual(self.DUT.function_id, 1)
-
-        self.assertEqual(self.DUT.availability_logistics, 0.0)
-        self.assertEqual(self.DUT.availability_mission, 0.0)
-        self.assertEqual(self.DUT.cost, 0.0)
-        self.assertEqual(self.DUT.function_code, 'Function Code')
-        self.assertEqual(self.DUT.hazard_rate_logistics, 0.0)
-        self.assertEqual(self.DUT.hazard_rate_mission, 0.0)
-        self.assertEqual(self.DUT.level, 0)
-        self.assertEqual(self.DUT.mmt, 0.0)
-        self.assertEqual(self.DUT.mcmt, 0.0)
-        self.assertEqual(self.DUT.mpmt, 0.0)
-        self.assertEqual(self.DUT.mtbf_logistics, 0.0)
-        self.assertEqual(self.DUT.mtbf_mission, 0.0)
-        self.assertEqual(self.DUT.mttr, 0.0)
-        self.assertEqual(self.DUT.name, 'Name')
-        self.assertEqual(self.DUT.parent_id, 0)
-        self.assertEqual(self.DUT.remarks, '')
-        self.assertEqual(self.DUT.safety_critical, 0)
-        self.assertEqual(self.DUT.total_mode_count, 0)
-        self.assertEqual(self.DUT.total_part_count, 0)
-        self.assertEqual(self.DUT.type_id, 0)
-
-
-class Test06RTKRequirement(unittest.TestCase):
-    """
-    Class for testing the RTKRequirement class.
-    """
-
-    def setUp(self):
-        """
-        Sets up the test fixture for the RTKRequirement class.
-        """
-
-        self.DUT = RTKRequirement()
-        self.DUT.revision_id = 0
-
-        session.add(self.DUT)
-        session.commit()
-
-    @attr(all=True, dynamic=True)
-    def test00_rtkrequirement_create(self):
-        """
-        (TestDAO) DUT should create an RTKRequirement model.
-        """
-
-        self.assertTrue(isinstance(self.DUT, RTKRequirement))
-
-        # Verify class attributes are properly initialized.
-        self.assertEqual(self.DUT.__tablename__, 'rtk_requirement')
-        self.assertEqual(self.DUT.revision_id, 0)
-        self.assertEqual(self.DUT.requirement_id, 1)
-        self.assertEqual(self.DUT.requirement_code, '')
-        self.assertEqual(self.DUT.description, '')
-        self.assertEqual(self.DUT.type_id, 0)
-        self.assertEqual(self.DUT.priority, 0)
-        self.assertEqual(self.DUT.specification, '')
-        self.assertEqual(self.DUT.page_number, '')
-        self.assertEqual(self.DUT.figure_number, '')
-        self.assertEqual(self.DUT.derived, 0)
-        self.assertEqual(self.DUT.owner_id, 0)
-        self.assertEqual(self.DUT.validated, 0)
-        self.assertEqual(self.DUT.validated_date, date.today())
-
-
-class Test07RTKStakeholderInput(unittest.TestCase):
-    """
-    Class for testing the RTKStakeholderInput class.
-    """
-
-    def setUp(self):
-        """
-        Sets up the test fixture for the RTKStakeholderInput class.
-        """
-
-        self.DUT = RTKStakeholderInput()
-        self.DUT.revision_id = 0
-
-        session.add(self.DUT)
-        session.commit()
-
-    @attr(all=True, dynamic=True)
-    def test00_rtkstakeholder_create(self):
-        """
-        (TestDAO) DUT should create an RTKStakeholderInput model.
-        """
-
-        self.assertTrue(isinstance(self.DUT, RTKStakeholderInput))
-
-        # Verify class attributes are properly initialized.
-        self.assertEqual(self.DUT.__tablename__, 'rtk_stakeholder_input')
-        self.assertEqual(self.DUT.revision_id, 0)
-        self.assertEqual(self.DUT.input_id, 1)
-        self.assertEqual(self.DUT.customer_rank, 1)
-        self.assertEqual(self.DUT.description, '')
-        self.assertEqual(self.DUT.group, '')
-        self.assertEqual(self.DUT.improvement, 0.0)
-        self.assertEqual(self.DUT.overall_weight, 0.0)
-        self.assertEqual(self.DUT.planned_rank, 1)
-        self.assertEqual(self.DUT.priority, 1)
-        self.assertEqual(self.DUT.requirement_id, 0)
-        self.assertEqual(self.DUT.stakeholder, '')
-        self.assertEqual(self.DUT.user_Float_1, 0.0)
-        self.assertEqual(self.DUT.user_Float_2, 0.0)
-        self.assertEqual(self.DUT.user_Float_3, 0.0)
-        self.assertEqual(self.DUT.user_Float_4, 0.0)
-        self.assertEqual(self.DUT.user_Float_5, 0.0)
-
-
-class Test08RTKMatrix(unittest.TestCase):
-    """
-    Class for testing the RTKMatrix class.
-    """
-
-    def setUp(self):
-        """
-        Sets up the test fixture for the RTKMatrix class.
-        """
-
-        self.DUT = RTKMatrix()
-        self.DUT.revision_id = 0
-
-        session.add(self.DUT)
-        session.commit()
-
-    @attr(all=True, dynamic=True)
-    def test00_rtkmatrix_create(self):
-        """
-        (TestDAO) DUT should create an RTKMatrix model.
-        """
-
-        self.assertTrue(isinstance(self.DUT, RTKMatrix))
-
-        # Verify class attributes are properly initialized.
-        self.assertEqual(self.DUT.__tablename__, 'rtk_matrix')
-        self.assertEqual(self.DUT.revision_id, 0)
-        self.assertEqual(self.DUT.matrix_id, 1)
-        self.assertEqual(self.DUT.column_id, 0)
-        self.assertEqual(self.DUT.column_item_id, 0)
-        self.assertEqual(self.DUT.parent_id, 0)
-        self.assertEqual(self.DUT.row_id, 0)
-        self.assertEqual(self.DUT.row_item_id, 0)
-        self.assertEqual(self.DUT.type_id, 0)
-        self.assertEqual(self.DUT.value, 0.0)
-
-
-class Test09RTKHardware(unittest.TestCase):
-    """
-    Class for testing the RTKHardware class.
-    """
-
-    def setUp(self):
-        """
-        Sets up the test fixture for the RTKHardware class.
-        """
-
-        self.DUT = RTKHardware()
-        self.DUT.revision_id = 0
-
-        session.add(self.DUT)
-        session.commit()
-
-    @attr(all=True, dynamic=True)
-    def test00_rtkhardware_create(self):
-        """
-        (TestDAO) DUT should create an RTKHardware model.
-        """
-
-        self.assertTrue(isinstance(self.DUT, RTKHardware))
-
-        # Verify class attributes are properly initialized.
-        self.assertEqual(self.DUT.__tablename__, 'rtk_hardware')
-        self.assertEqual(self.DUT.revision_id, 0)
-        self.assertEqual(self.DUT.hardware_id, 1)
-        self.assertEqual(self.DUT.alt_part_number, '')
-        self.assertEqual(self.DUT.attachments, '')
-        self.assertEqual(self.DUT.cage_code, '')
-        self.assertEqual(self.DUT.comp_ref_des, '')
-        self.assertEqual(self.DUT.category_id, 0)
-        self.assertEqual(self.DUT.cost, 0.0)
-        self.assertEqual(self.DUT.cost_failure, 0.0)
-        self.assertEqual(self.DUT.cost_hour, 0.0)
-        self.assertEqual(self.DUT.cost_type_id, 0)
-        self.assertEqual(self.DUT.description, '')
-        self.assertEqual(self.DUT.duty_cycle, 100.0)
-        self.assertEqual(self.DUT.figure_number, '')
-        self.assertEqual(self.DUT.lcn, '')
-        self.assertEqual(self.DUT.level, 0)
-        self.assertEqual(self.DUT.manufacturer_id, 0)
-        self.assertEqual(self.DUT.mission_time, 100.0)
-        self.assertEqual(self.DUT.name, '')
-        self.assertEqual(self.DUT.nsn, '')
-        self.assertEqual(self.DUT.page_number, '')
-        self.assertEqual(self.DUT.parent_id, 0)
-        self.assertEqual(self.DUT.part, 0)
-        self.assertEqual(self.DUT.part_number, '')
-        self.assertEqual(self.DUT.quantity, 1)
-        self.assertEqual(self.DUT.ref_des, '')
-        self.assertEqual(self.DUT.remarks, '')
-        self.assertEqual(self.DUT.repairable, 0)
-        self.assertEqual(self.DUT.specification_number, '')
-        self.assertEqual(self.DUT.subcategory_id, 0)
-        self.assertEqual(self.DUT.tagged_part, 0)
-        self.assertEqual(self.DUT.total_part_count, 0)
-        self.assertEqual(self.DUT.total_power_dissipation, 0.0)
-        self.assertEqual(self.DUT.year_of_manufacture, date.today().year)
-
-
-class Test10RTKAllocation(unittest.TestCase):
-    """
-    Class for testing the RTKAllocation class.
-    """
-
-    def setUp(self):
-        """
-        Sets up the test fixture for the RTKAllocation class.
-        """
-
-        self.DUT = RTKAllocation()
-        self.DUT.hardware_id = 1
-
-        session.add(self.DUT)
-        session.commit()
-
-    @attr(all=True, dynamic=True)
-    def test00_rtkallocation_create(self):
-        """
-        (TestDAO) DUT should create an RTKAllocation model.
-        """
-
-        self.assertTrue(isinstance(self.DUT, RTKAllocation))
-
-        # Verify class attributes are properly initialized.
-        self.assertEqual(self.DUT.__tablename__, 'rtk_allocation')
-
-        self.assertEqual(self.DUT.availability_alloc, 0.0)
-        self.assertEqual(self.DUT.env_factor, 1)
-        self.assertEqual(self.DUT.goal_measure_id, 1)
-        self.assertEqual(self.DUT.hazard_rate_alloc, 0.0)
-        self.assertEqual(self.DUT.hazard_rate_goal, 0.0)
-        self.assertEqual(self.DUT.included, 1)
-        self.assertEqual(self.DUT.int_factor, 1)
-        self.assertEqual(self.DUT.method_id, 1)
-        self.assertEqual(self.DUT.mtbf_alloc, 0.0)
-        self.assertEqual(self.DUT.mtbf_goal, 0.0)
-        self.assertEqual(self.DUT.n_sub_systems, 1)
-        self.assertEqual(self.DUT.n_sub_elements, 1)
-        self.assertEqual(self.DUT.parent_id, 1)
-        self.assertEqual(self.DUT.percent_weight_factor, 0.0)
-        self.assertEqual(self.DUT.reliability_alloc, 0.0)
-        self.assertEqual(self.DUT.reliability_goal, 1.0)
-        self.assertEqual(self.DUT.op_time_factor, 1)
-        self.assertEqual(self.DUT.soa_factor, 1)
-        self.assertEqual(self.DUT.weight_factor, 1)
-
-
-class Test11RTKHazard(unittest.TestCase):
-    """
-    Class for testing the RTKHazard class.
-    """
-
-    def setUp(self):
-        """
-        Sets up the test fixture for the RTKHazard class.
-        """
-
-        self.DUT = RTKHazard()
-        self.DUT.hardware_id = 1
-
-        session.add(self.DUT)
-        session.commit()
-
-    @attr(all=True, dynamic=True)
-    def test00_rtkhazard_create(self):
-        """
-        (TestDAO) DUT should create an RTKHazard model.
-        """
-
-        self.assertTrue(isinstance(self.DUT, RTKHazard))
-
-        # Verify class attributes are properly initialized.
-        self.assertEqual(self.DUT.__tablename__, 'rtk_hazard')
-        self.assertEqual(self.DUT.hazard_id, 1)
-        self.assertEqual(self.DUT.potential_hazard, '')
-        self.assertEqual(self.DUT.potential_cause, '')
-        self.assertEqual(self.DUT.assembly_effect, '')
-        self.assertEqual(self.DUT.assembly_severity_id, 4)
-        self.assertEqual(self.DUT.assembly_probability_id, 5)
-        self.assertEqual(self.DUT.assembly_hri, 20)
-        self.assertEqual(self.DUT.assembly_mitigation, '')
-        self.assertEqual(self.DUT.assembly_severity_id_f, 4)
-        self.assertEqual(self.DUT.assembly_probability_id_f, 5)
-        self.assertEqual(self.DUT.assembly_hri_id_f, 4)
-        self.assertEqual(self.DUT.system_effect, '')
-        self.assertEqual(self.DUT.system_severity, 4)
-        self.assertEqual(self.DUT.system_probability, 5)
-        self.assertEqual(self.DUT.system_hri, 20)
-        self.assertEqual(self.DUT.system_mitigation, '')
-        self.assertEqual(self.DUT.system_severity_f, 4)
-        self.assertEqual(self.DUT.system_probability_f, 5)
-        self.assertEqual(self.DUT.system_hri_f, 20)
-        self.assertEqual(self.DUT.remarks, '')
-        self.assertEqual(self.DUT.function_1, '')
-        self.assertEqual(self.DUT.function_2, '')
-        self.assertEqual(self.DUT.function_3, '')
-        self.assertEqual(self.DUT.function_4, '')
-        self.assertEqual(self.DUT.function_5, '')
-        self.assertEqual(self.DUT.result_1, 0.0)
-        self.assertEqual(self.DUT.result_2, 0.0)
-        self.assertEqual(self.DUT.result_3, 0.0)
-        self.assertEqual(self.DUT.result_4, 0.0)
-        self.assertEqual(self.DUT.result_5, 0.0)
-        self.assertEqual(self.DUT.user_blob_1, '')
-        self.assertEqual(self.DUT.user_blob_2, '')
-        self.assertEqual(self.DUT.user_blob_3, '')
-        self.assertEqual(self.DUT.user_Float_1, 0.0)
-        self.assertEqual(self.DUT.user_Float_2, 0.0)
-        self.assertEqual(self.DUT.user_Float_3, 0.0)
-        self.assertEqual(self.DUT.user_int_1, 0)
-        self.assertEqual(self.DUT.user_int_2, 0)
-        self.assertEqual(self.DUT.user_int_3, 0)
-
-
-class Test12RTKSimilarItem(unittest.TestCase):
-    """
-    Class for testing the RTKSimilarItem class.
-    """
-
-    def setUp(self):
-        """
-        Sets up the test fixture for the RTKSimilarItem class.
-        """
-
-        self.DUT = RTKSimilarItem()
-        self.DUT.hardware_id = 1
-
-        session.add(self.DUT)
-        session.commit()
-
-    @attr(all=True, dynamic=True)
-    def test00_rtksimilaritem_create(self):
-        """
-        (TestDAO) DUT should create an RTKSimilarItem model.
-        """
-
-        self.assertTrue(isinstance(self.DUT, RTKSimilarItem))
-
-        # Verify class attributes are properly initialized.
-        self.assertEqual(self.DUT.__tablename__, 'rtk_similar_item')
-        self.assertEqual(self.DUT.change_description_1, '')
-        self.assertEqual(self.DUT.change_description_2, '')
-        self.assertEqual(self.DUT.change_description_3, '')
-        self.assertEqual(self.DUT.change_description_4, '')
-        self.assertEqual(self.DUT.change_description_5, '')
-        self.assertEqual(self.DUT.change_description_6, '')
-        self.assertEqual(self.DUT.change_description_7, '')
-        self.assertEqual(self.DUT.change_description_8, '')
-        self.assertEqual(self.DUT.change_description_9, '')
-        self.assertEqual(self.DUT.change_description_10, '')
-        self.assertEqual(self.DUT.change_factor_1, 1.0)
-        self.assertEqual(self.DUT.change_factor_2, 1.0)
-        self.assertEqual(self.DUT.change_factor_3, 1.0)
-        self.assertEqual(self.DUT.change_factor_4, 1.0)
-        self.assertEqual(self.DUT.change_factor_5, 1.0)
-        self.assertEqual(self.DUT.change_factor_6, 1.0)
-        self.assertEqual(self.DUT.change_factor_7, 1.0)
-        self.assertEqual(self.DUT.change_factor_8, 1.0)
-        self.assertEqual(self.DUT.change_factor_9, 1.0)
-        self.assertEqual(self.DUT.change_factor_10, 1.0)
-        self.assertEqual(self.DUT.environment_from_id, 0)
-        self.assertEqual(self.DUT.environment_to_id, 0)
-        self.assertEqual(self.DUT.function_1, '')
-        self.assertEqual(self.DUT.function_2, '')
-        self.assertEqual(self.DUT.function_3, '')
-        self.assertEqual(self.DUT.function_4, '')
-        self.assertEqual(self.DUT.function_5, '')
-        self.assertEqual(self.DUT.method_id, 0)
-        self.assertEqual(self.DUT.parent_id, 0)
-        self.assertEqual(self.DUT.quality_from_id, 0)
-        self.assertEqual(self.DUT.quality_to_id, 0)
-        self.assertEqual(self.DUT.result_1, 0.0)
-        self.assertEqual(self.DUT.result_2, 0.0)
-        self.assertEqual(self.DUT.result_3, 0.0)
-        self.assertEqual(self.DUT.result_4, 0.0)
-        self.assertEqual(self.DUT.result_5, 0.0)
-        self.assertEqual(self.DUT.temperature_from, 30.0)
-        self.assertEqual(self.DUT.temperature_to, 30.0)
-        self.assertEqual(self.DUT.user_blob_1, '')
-        self.assertEqual(self.DUT.user_blob_2, '')
-        self.assertEqual(self.DUT.user_blob_3, '')
-        self.assertEqual(self.DUT.user_blob_4, '')
-        self.assertEqual(self.DUT.user_blob_5, '')
-        self.assertEqual(self.DUT.user_float_1, 0.0)
-        self.assertEqual(self.DUT.user_float_2, 0.0)
-        self.assertEqual(self.DUT.user_float_3, 0.0)
-        self.assertEqual(self.DUT.user_float_4, 0.0)
-        self.assertEqual(self.DUT.user_float_5, 0.0)
-        self.assertEqual(self.DUT.user_int_1, 0)
-        self.assertEqual(self.DUT.user_int_2, 0)
-        self.assertEqual(self.DUT.user_int_3, 0)
-        self.assertEqual(self.DUT.user_int_4, 0)
-        self.assertEqual(self.DUT.user_int_5, 0)
-
-
-class Test13RTKReliability(unittest.TestCase):
-    """
-    Class for testing the RTKReliability class.
-    """
-
-    def setUp(self):
-        """
-        Sets up the test fixture for the RTKReliability class.
-        """
-
-        self.DUT = RTKReliability()
-        self.DUT.hardware_id = 1
-
-        session.add(self.DUT)
-        session.commit()
-
-    @attr(all=True, dynamic=True)
-    def test00_rtkreliability_create(self):
-        """
-        (TestDAO) DUT should create an RTKReliability model.
-        """
-
-        self.assertTrue(isinstance(self.DUT, RTKReliability))
-
-        # Verify class attributes are properly initialized.
-        self.assertEqual(self.DUT.__tablename__, 'rtk_reliability')
-        self.assertEqual(self.DUT.add_adj_factor, 0.0)
-        self.assertEqual(self.DUT.availability_logistics, 1.0)
-        self.assertEqual(self.DUT.availability_mission, 1.0)
-        self.assertEqual(self.DUT.avail_log_variance, 0.0)
-        self.assertEqual(self.DUT.avail_mis_variance, 0.0)
-        self.assertEqual(self.DUT.failure_distribution_id, 0)
-        self.assertEqual(self.DUT.hazard_rate_active, 0.0)
-        self.assertEqual(self.DUT.hazard_rate_dormant, 0.0)
-        self.assertEqual(self.DUT.hazard_rate_logistics, 0.0)
-        self.assertEqual(self.DUT.hazard_rate_method_id, 0)
-        self.assertEqual(self.DUT.hazard_rate_mission, 0.0)
-        self.assertEqual(self.DUT.hazard_rate_model, '')
-        self.assertEqual(self.DUT.hazard_rate_percent, 0.0)
-        self.assertEqual(self.DUT.hazard_rate_software, 0.0)
-        self.assertEqual(self.DUT.hazard_rate_specified, 0.0)
-        self.assertEqual(self.DUT.hazard_rate_type_id, 0)
-        self.assertEqual(self.DUT.hr_active_variance, 0.0)
-        self.assertEqual(self.DUT.hr_dormant_variance, 0.0)
-        self.assertEqual(self.DUT.hr_logistics_variance, 0.0)
-        self.assertEqual(self.DUT.hr_mission_variance, 0.0)
-        self.assertEqual(self.DUT.hr_specified_variance, 0.0)
-        self.assertEqual(self.DUT.lambda_b, 0.0)
-        self.assertEqual(self.DUT.location_parameter, 0.0)
-        self.assertEqual(self.DUT.mtbf_logistics, 0.0)
-        self.assertEqual(self.DUT.mtbf_mission, 0.0)
-        self.assertEqual(self.DUT.mtbf_specified, 0.0)
-        self.assertEqual(self.DUT.mtbf_log_variance, 0.0)
-        self.assertEqual(self.DUT.mtbf_mis_variance, 0.0)
-        self.assertEqual(self.DUT.mtbf_spec_variance, 0.0)
-        self.assertEqual(self.DUT.mult_adj_factor, 0.0)
-        self.assertEqual(self.DUT.quality_id, 0)
-        self.assertEqual(self.DUT.reliability_goal, 0.0)
-        self.assertEqual(self.DUT.reliability_goal_meassure_id, 0)
-        self.assertEqual(self.DUT.reliability_logistics, 0.0)
-        self.assertEqual(self.DUT.reliability_mission, 0.0)
-        self.assertEqual(self.DUT.reliability_log_variance, 0.0)
-        self.assertEqual(self.DUT.reliability_mis_variance, 0.0)
-        self.assertEqual(self.DUT.scale_parameter, 0.0)
-        self.assertEqual(self.DUT.shape_parameter, 0.0)
-        self.assertEqual(self.DUT.survival_analysis_id, 0)
-
-
-class Test14RTKMilHdbkF(unittest.TestCase):
-    """
-    Class for testing the RTKMilHdbkF class.
-    """
-
-    def setUp(self):
-        """
-        Sets up the test fixture for the RTKMilHdbkF class.
-        """
-
-        self.DUT = RTKMilHdbkF()
-        self.DUT.hardware_id = 1
-
-        session.add(self.DUT)
-        session.commit()
-
-    @attr(all=True, dynamic=True)
-    def test00_rtkmilhdbkf_create(self):
-        """
-        (TestDAO) DUT should create an RTKMilHdbkF model.
-        """
-
-        self.assertTrue(isinstance(self.DUT, RTKMilHdbkF))
-
-        # Verify class attributes are properly initialized.
-        self.assertEqual(self.DUT.__tablename__, 'rtk_mil_hdbk_f')
-        self.assertEqual(self.DUT.A1, 0.0)
-        self.assertEqual(self.DUT.A2, 0.0)
-        self.assertEqual(self.DUT.B1, 0.0)
-        self.assertEqual(self.DUT.B2, 0.0)
-        self.assertEqual(self.DUT.C1, 0.0)
-        self.assertEqual(self.DUT.C2, 0.0)
-        self.assertEqual(self.DUT.lambdaDB, 0.0)
-        self.assertEqual(self.DUT.lambdaBP, 0.0)
-        self.assertEqual(self.DUT.lambdaCYC, 0.0)
-        self.assertEqual(self.DUT.lambdaEOS, 0.0)
-        self.assertEqual(self.DUT.piA, 0.0)
-        self.assertEqual(self.DUT.piC, 0.0)
-        self.assertEqual(self.DUT.piCD, 0.0)
-        self.assertEqual(self.DUT.piCF, 0.0)
-        self.assertEqual(self.DUT.piCR, 0.0)
-        self.assertEqual(self.DUT.piCV, 0.0)
-        self.assertEqual(self.DUT.piCYC, 0.0)
-        self.assertEqual(self.DUT.piE, 0.0)
-        self.assertEqual(self.DUT.piF, 0.0)
-        self.assertEqual(self.DUT.piI, 0.0)
-        self.assertEqual(self.DUT.piK, 0.0)
-        self.assertEqual(self.DUT.piL, 0.0)
-        self.assertEqual(self.DUT.piM, 0.0)
-        self.assertEqual(self.DUT.piMFG, 0.0)
-        self.assertEqual(self.DUT.piN, 0.0)
-        self.assertEqual(self.DUT.piNR, 0.0)
-        self.assertEqual(self.DUT.piP, 0.0)
-        self.assertEqual(self.DUT.piPT, 0.0)
-        self.assertEqual(self.DUT.piQ, 0.0)
-        self.assertEqual(self.DUT.piR, 0.0)
-        self.assertEqual(self.DUT.piS, 0.0)
-        self.assertEqual(self.DUT.piT, 0.0)
-        self.assertEqual(self.DUT.piTAPS, 0.0)
-        self.assertEqual(self.DUT.pi_u, 0.0)
-        self.assertEqual(self.DUT.pi_v, 0.0)
-
-
-class Test15RTKNSWC(unittest.TestCase):
-    """
-    Class for testing the RTKNSWC class.
-    """
-
-    def setUp(self):
-        """
-        Sets up the test fixture for the RTKNSWC class.
-        """
-
-        self.DUT = RTKNSWC()
-        self.DUT.hardware_id = 1
-
-        session.add(self.DUT)
-        session.commit()
-
-    @attr(all=True, dynamic=True)
-    def test00_rtknswc_create(self):
-        """
-        (TestDAO) DUT should create an RTKNSWC model.
-        """
-
-        self.assertTrue(isinstance(self.DUT, RTKNSWC))
-
-        # Verify class attributes are properly initialized.
-        self.assertEqual(self.DUT.__tablename__, 'rtk_nswc')
-        self.assertEqual(self.DUT.Cac, 0.0)
-        self.assertEqual(self.DUT.Calt, 0.0)
-        self.assertEqual(self.DUT.Cb, 0.0)
-        self.assertEqual(self.DUT.Cbl, 0.0)
-        self.assertEqual(self.DUT.Cbt, 0.0)
-        self.assertEqual(self.DUT.Cbv, 0.0)
-        self.assertEqual(self.DUT.Cc, 0.0)
-        self.assertEqual(self.DUT.Ccf, 0.0)
-        self.assertEqual(self.DUT.Ccp, 0.0)
-        self.assertEqual(self.DUT.Ccs, 0.0)
-        self.assertEqual(self.DUT.Ccv, 0.0)
-        self.assertEqual(self.DUT.Ccw, 0.0)
-        self.assertEqual(self.DUT.Cd, 0.0)
-        self.assertEqual(self.DUT.Cdc, 0.0)
-        self.assertEqual(self.DUT.Cdl, 0.0)
-        self.assertEqual(self.DUT.Cdp, 0.0)
-        self.assertEqual(self.DUT.Cds, 0.0)
-        self.assertEqual(self.DUT.Cdt, 0.0)
-        self.assertEqual(self.DUT.Cdw, 0.0)
-        self.assertEqual(self.DUT.Cdy, 0.0)
-        self.assertEqual(self.DUT.Ce, 0.0)
-        self.assertEqual(self.DUT.Cf, 0.0)
-        self.assertEqual(self.DUT.Cg, 0.0)
-        self.assertEqual(self.DUT.Cga, 0.0)
-        self.assertEqual(self.DUT.Cgl, 0.0)
-        self.assertEqual(self.DUT.Cgp, 0.0)
-        self.assertEqual(self.DUT.Cgs, 0.0)
-        self.assertEqual(self.DUT.Cgt, 0.0)
-        self.assertEqual(self.DUT.Cgv, 0.0)
-        self.assertEqual(self.DUT.Ch, 0.0)
-        self.assertEqual(self.DUT.Ci, 0.0)
-        self.assertEqual(self.DUT.Ck, 0.0)
-        self.assertEqual(self.DUT.Cl, 0.0)
-        self.assertEqual(self.DUT.Clc, 0.0)
-        self.assertEqual(self.DUT.Cm, 0.0)
-        self.assertEqual(self.DUT.Cmu, 0.0)
-        self.assertEqual(self.DUT.Cn, 0.0)
-        self.assertEqual(self.DUT.Cnp, 0.0)
-        self.assertEqual(self.DUT.Cnw, 0.0)
-        self.assertEqual(self.DUT.Cp, 0.0)
-        self.assertEqual(self.DUT.Cpd, 0.0)
-        self.assertEqual(self.DUT.Cpf, 0.0)
-        self.assertEqual(self.DUT.Cpv, 0.0)
-        self.assertEqual(self.DUT.Cq, 0.0)
-        self.assertEqual(self.DUT.Cr, 0.0)
-        self.assertEqual(self.DUT.Crd, 0.0)
-        self.assertEqual(self.DUT.Cs, 0.0)
-        self.assertEqual(self.DUT.Csc, 0.0)
-        self.assertEqual(self.DUT.Csf, 0.0)
-        self.assertEqual(self.DUT.Cst, 0.0)
-        self.assertEqual(self.DUT.Csv, 0.0)
-        self.assertEqual(self.DUT.Csw, 0.0)
-        self.assertEqual(self.DUT.Csz, 0.0)
-        self.assertEqual(self.DUT.Ct, 0.0)
-        self.assertEqual(self.DUT.Cv, 0.0)
-        self.assertEqual(self.DUT.Cw, 0.0)
-        self.assertEqual(self.DUT.Cy, 0.0)
-
-
-class Test16RTKDesignElectric(unittest.TestCase):
-    """
-    Class for testing the RTKDesignElectric class.
-    """
-
-    def setUp(self):
-        """
-        Sets up the test fixture for the RTKDesignElectric class.
-        """
-
-        self.DUT = RTKDesignElectric()
-        self.DUT.hardware_id = 1
-
-        session.add(self.DUT)
-        session.commit()
-
-    @attr(all=True, dynamic=True)
-    def test00_rtkdesignelectric_create(self):
-        """
-        (TestDAO) DUT should create an RTKDesignElectric model.
-        """
-
-        self.assertTrue(isinstance(self.DUT, RTKDesignElectric))
-
-        # Verify class attributes are properly initialized.
-        self.assertEqual(self.DUT.__tablename__, 'rtk_design_electric')
-        self.assertEqual(self.DUT.application_id, 0)
-        self.assertEqual(self.DUT.area, 0.0)
-        self.assertEqual(self.DUT.capacitance, 0.0)
-        self.assertEqual(self.DUT.configuration_id, 0)
-        self.assertEqual(self.DUT.construction_id, 0)
-        self.assertEqual(self.DUT.contact_form_id, 0)
-        self.assertEqual(self.DUT.contact_gauge, 0)
-        self.assertEqual(self.DUT.contact_rating_id, 0)
-        self.assertEqual(self.DUT.current_operating, 0.0)
-        self.assertEqual(self.DUT.current_rated, 0.0)
-        self.assertEqual(self.DUT.current_ratio, 0.0)
-        self.assertEqual(self.DUT.environment_active_id, 0)
-        self.assertEqual(self.DUT.environment_dormant_id, 0)
-        self.assertEqual(self.DUT.family_id, 0)
-        self.assertEqual(self.DUT.feature_size, 0.0)
-        self.assertEqual(self.DUT.frequency_operating, 0.0)
-        self.assertEqual(self.DUT.insert_id, 0)
-        self.assertEqual(self.DUT.insulation_id, 0)
-        self.assertEqual(self.DUT.manufacturing_id, 0)
-        self.assertEqual(self.DUT.matching_id, 0)
-        self.assertEqual(self.DUT.n_active_pins, 0)
-        self.assertEqual(self.DUT.n_circuit_planes, 1)
-        self.assertEqual(self.DUT.n_cycles, 0)
-        self.assertEqual(self.DUT.n_elements, 0)
-        self.assertEqual(self.DUT.n_hand_soldered, 0)
-        self.assertEqual(self.DUT.n_wave_soldered, 0)
-        self.assertEqual(self.DUT.operating_life, 0.0)
-        self.assertEqual(self.DUT.overstress, 0)
-        self.assertEqual(self.DUT.package_id, 0)
-        self.assertEqual(self.DUT.power_operating, 0.0)
-        self.assertEqual(self.DUT.power_rated, 0.0)
-        self.assertEqual(self.DUT.power_ratio, 0.0)
-        self.assertEqual(self.DUT.reason, '')
-        self.assertEqual(self.DUT.resistance, 0.0)
-        self.assertEqual(self.DUT.specification_id, 0)
-        self.assertEqual(self.DUT.technology_id, 0)
-        self.assertEqual(self.DUT.temperature_case, 0.0)
-        self.assertEqual(self.DUT.temperature_hot_spot, 0.0)
-        self.assertEqual(self.DUT.temperature_junction, 0.0)
-        self.assertEqual(self.DUT.temperature_rated_max, 0.0)
-        self.assertEqual(self.DUT.temperature_rated_min, 0.0)
-        self.assertEqual(self.DUT.temperature_rise, 0.0)
-        self.assertEqual(self.DUT.theta_jc, 0.0)
-        self.assertEqual(self.DUT.type_id, 0)
-        self.assertEqual(self.DUT.voltage_ac_operating, 0.0)
-        self.assertEqual(self.DUT.voltage_dc_operating, 0.0)
-        self.assertEqual(self.DUT.voltage_esd, 0.0)
-        self.assertEqual(self.DUT.voltage_rated, 0.0)
-        self.assertEqual(self.DUT.voltage_ratio, 0.0)
-        self.assertEqual(self.DUT.weight, 0.0)
-        self.assertEqual(self.DUT.years_in_production, 1)
-
-
-class Test17RTKDesignMechanic(unittest.TestCase):
-    """
-    Class for testing the RTKDesignMechanic class.
-    """
-
-    def setUp(self):
-        """
-        Sets up the test fixture for the RTKDesignMechanic class.
-        """
-
-        self.DUT = RTKDesignMechanic()
-        self.DUT.hardware_id = 1
-
-        session.add(self.DUT)
-        session.commit()
-
-    @attr(all=True, dynamic=True)
-    def test00_rtkdesignmechanic_create(self):
-        """
-        (TestDAO) DUT should create an RTKDesignMechanic model.
-        """
-
-        self.assertTrue(isinstance(self.DUT, RTKDesignMechanic))
-
-        # Verify class attributes are properly initialized.
-        self.assertEqual(self.DUT.__tablename__, 'rtk_design_mechanic')
-        self.assertEqual(self.DUT.altitude_operating, 0.0)
-        self.assertEqual(self.DUT.application_id, 0)
-        self.assertEqual(self.DUT.balance_id, 0)
-        self.assertEqual(self.DUT.clearance, 0.0)
-        self.assertEqual(self.DUT.casing_id, 0)
-        self.assertEqual(self.DUT.contact_pressure, 0.0)
-        self.assertEqual(self.DUT.deflection, 0.0)
-        self.assertEqual(self.DUT.diameter_coil, 0.0)
-        self.assertEqual(self.DUT.diameter_inner, 0.0)
-        self.assertEqual(self.DUT.diameter_outer, 0.0)
-        self.assertEqual(self.DUT.diameter_wire, 0.0)
-        self.assertEqual(self.DUT.filter_size, 0.0)
-        self.assertEqual(self.DUT.flow_design, 0.0)
-        self.assertEqual(self.DUT.flow_operating, 0.0)
-        self.assertEqual(self.DUT.frequency_operating, 0.0)
-        self.assertEqual(self.DUT.friction, 0.0)
-        self.assertEqual(self.DUT.impact_id, 0)
-        self.assertEqual(self.DUT.leakage_allowable, 0.0)
-        self.assertEqual(self.DUT.length, 0.0)
-        self.assertEqual(self.DUT.length_compressed, 0.0)
-        self.assertEqual(self.DUT.length_relaxed, 0.0)
-        self.assertEqual(self.DUT.load_design, 0.0)
-        self.assertEqual(self.DUT.load_id, 0)
-        self.assertEqual(self.DUT.load_operating, 0.0)
-        self.assertEqual(self.DUT.lubrication_id, 0)
-        self.assertEqual(self.DUT.manufacturing_id, 0)
-        self.assertEqual(self.DUT.material_id, 0)
-        self.assertEqual(self.DUT.meyer_hardness, 0.0)
-        self.assertEqual(self.DUT.misalignment_angle, 0.0)
-        self.assertEqual(self.DUT.n_ten, 0)
-        self.assertEqual(self.DUT.n_cycles, 0)
-        self.assertEqual(self.DUT.n_elements, 0)
-        self.assertEqual(self.DUT.offset, 0.0)
-        self.assertEqual(self.DUT.particle_size, 0.0)
-        self.assertEqual(self.DUT.pressure_contact, 0.0)
-        self.assertEqual(self.DUT.pressure_delta, 0.0)
-        self.assertEqual(self.DUT.pressure_downstream, 0.0)
-        self.assertEqual(self.DUT.pressure_rated, 0.0)
-        self.assertEqual(self.DUT.pressure_upstream, 0.0)
-        self.assertEqual(self.DUT.rpm_design, 0.0)
-        self.assertEqual(self.DUT.rpm_operating, 0.0)
-        self.assertEqual(self.DUT.service_id, 0)
-        self.assertEqual(self.DUT.spring_index, 0.0)
-        self.assertEqual(self.DUT.surface_finish, 0.0)
-        self.assertEqual(self.DUT.technology_id, 0)
-        self.assertEqual(self.DUT.thickness, 0.0)
-        self.assertEqual(self.DUT.torque_id, 0)
-        self.assertEqual(self.DUT.type_id, 0)
-        self.assertEqual(self.DUT.viscosity_design, 0.0)
-        self.assertEqual(self.DUT.viscosity_dynamic, 0.0)
-        self.assertEqual(self.DUT.water_per_cent, 0.0)
-        self.assertEqual(self.DUT.width_minimum, 0.0)
-
-
-class Test18RTKMode(unittest.TestCase):
-    """
-    Class for testing the RTKMode class.
-    """
-
-    def setUp(self):
-        """
-        Sets up the test fixture for the RTKMode class.
-        """
-
-        self.DUT = RTKMode()
-        self.DUT.function_id = 1
-        self.DUT.hardware_id = 1
-
-        session.add(self.DUT)
-        session.commit()
-
-    @attr(all=True, dynamic=True)
-    def test00_rtkmode_create(self):
-        """
-        (TestDAO) DUT should create an RTKMode model.
-        """
-
-        self.assertTrue(isinstance(self.DUT, RTKMode))
-
-        # Verify class attributes are properly initialized.
-        self.assertEqual(self.DUT.__tablename__, 'rtk_mode')
-        self.assertEqual(self.DUT.mode_id, 1)
-        self.assertEqual(self.DUT.critical_item, 0)
-        self.assertEqual(self.DUT.description, '')
-        self.assertEqual(self.DUT.design_provisions, '')
-        self.assertEqual(self.DUT.detection_method, '')
-        self.assertEqual(self.DUT.effect_end, '')
-        self.assertEqual(self.DUT.effect_local, '')
-        self.assertEqual(self.DUT.effect_next, '')
-        self.assertEqual(self.DUT.effect_probability, 0.0)
-        self.assertEqual(self.DUT.hazard_rate_source, '')
-        self.assertEqual(self.DUT.isolation_method, '')
-        self.assertEqual(self.DUT.mission, 'Default Mission')
-        self.assertEqual(self.DUT.mission_phase, '')
-        self.assertEqual(self.DUT.mode_criticality, 0.0)
-        self.assertEqual(self.DUT.mode_hazard_rate, 0.0)
-        self.assertEqual(self.DUT.mode_op_time, 0.0)
-        self.assertEqual(self.DUT.mode_probability, '')
-        self.assertEqual(self.DUT.mode_ratio, 0.0)
-        self.assertEqual(self.DUT.operator_actions, '')
-        self.assertEqual(self.DUT.other_indications, '')
-        self.assertEqual(self.DUT.remarks, '')
-        self.assertEqual(self.DUT.rpn_severity, '')
-        self.assertEqual(self.DUT.rpn_severity_new, '')
-        self.assertEqual(self.DUT.severity_class, '')
-        self.assertEqual(self.DUT.single_point, 0)
-        self.assertEqual(self.DUT.type_id, 0)
-
-
-class Test19RTKMechanism(unittest.TestCase):
-    """
-    Class for testing the RTKMechanism class.
-    """
-
-    def setUp(self):
-        """
-        Sets up the test fixture for the RTKMechanism class.
-        """
-
-        self.DUT = RTKMechanism()
-        self.DUT.mode_id = 1
-
-        session.add(self.DUT)
-        session.commit()
-
-    @attr(all=True, dynamic=True)
-    def test00_rtkmechanism_create(self):
-        """
-        (TestDAO) DUT should create an RTKMechanism model.
-        """
-
-        self.assertTrue(isinstance(self.DUT, RTKMechanism))
-
-        # Verify class attributes are properly initialized.
-        self.assertEqual(self.DUT.__tablename__, 'rtk_mechanism')
-        self.assertEqual(self.DUT.mechanism_id, 1)
-        self.assertEqual(self.DUT.description, '')
-        self.assertEqual(self.DUT.pof_include, 1)
-        self.assertEqual(self.DUT.rpn, 0)
-        self.assertEqual(self.DUT.rpn_detection, 0)
-        self.assertEqual(self.DUT.rpn_detction_new, 0)
-        self.assertEqual(self.DUT.rpn_new, 0)
-        self.assertEqual(self.DUT.rpn_occurrence, 0)
-        self.assertEqual(self.DUT.rpn_occurrence_new, 0)
-
-
-class Test20RTKCause(unittest.TestCase):
-    """
-    Class for testing the RTKCause class.
-    """
-
-    def setUp(self):
-        """
-        Sets up the test fixture for the RTKCause class.
-        """
-
-        self.DUT = RTKCause()
-        self.DUT.mechanism_id = 1
-
-        session.add(self.DUT)
-        session.commit()
-
-    @attr(all=True, dynamic=True)
-    def test00_rtkcause_create(self):
-        """
-        (TestDAO) DUT should create an RTKCause model.
-        """
-
-        self.assertTrue(isinstance(self.DUT, RTKCause))
-
-        # Verify class attributes are properly initialized.
-        self.assertEqual(self.DUT.__tablename__, 'rtk_cause')
-        self.assertEqual(self.DUT.cause_id, 1)
-        self.assertEqual(self.DUT.description, '')
-        self.assertEqual(self.DUT.rpn, 0)
-        self.assertEqual(self.DUT.rpn_detection, 0)
-        self.assertEqual(self.DUT.rpn_detction_new, 0)
-        self.assertEqual(self.DUT.rpn_new, 0)
-        self.assertEqual(self.DUT.rpn_occurrence, 0)
-        self.assertEqual(self.DUT.rpn_occurrence_new, 0)
-
-
-class Test21RTKControl(unittest.TestCase):
-    """
-    Class for testing the RTKControl class.
-    """
-
-    def setUp(self):
-        """
-        Sets up the test fixture for the RTKControl class.
-        """
-
-        self.DUT = RTKControl()
-        self.DUT.cause_id = 1
-
-        session.add(self.DUT)
-        session.commit()
-
-    @attr(all=True, dynamic=True)
-    def test00_rtkcontrol_create(self):
-        """
-        (TestDAO) DUT should create an RTKControl model.
-        """
-
-        self.assertTrue(isinstance(self.DUT, RTKControl))
-
-        # Verify class attributes are properly initialized.
-        self.assertEqual(self.DUT.__tablename__, 'rtk_control')
-        self.assertEqual(self.DUT.control_id, 1)
-        self.assertEqual(self.DUT.description, '')
-        self.assertEqual(self.DUT.type_id, 0)
-
-
-class Test22RTKAction(unittest.TestCase):
-    """
-    Class for testing the RTKAction class.
-    """
-
-    def setUp(self):
-        """
-        Sets up the test fixture for the RTKAction class.
-        """
-
-        self.DUT = RTKAction()
-        self.DUT.cause_id = 1
-
-        session.add(self.DUT)
-        session.commit()
-
-    @attr(all=True, dynamic=True)
-    def test00_rtkaction_create(self):
-        """
-        (TestDAO) DUT should create an RTKAction model.
-        """
-
-        self.assertTrue(isinstance(self.DUT, RTKAction))
-
-        # Verify class attributes are properly initialized.
-        self.assertEqual(self.DUT.__tablename__, 'rtk_action')
-        self.assertEqual(self.DUT.action_id, 1)
-        self.assertEqual(self.DUT.action_recommended, '')
-        self.assertEqual(self.DUT.action_category, 0)
-        self.assertEqual(self.DUT.action_owner, 0)
-        self.assertEqual(self.DUT.action_due_date,
-                         date.today() + timedelta(days=30))
-        self.assertEqual(self.DUT.action_status_id, 0)
-        self.assertEqual(self.DUT.action_taken, '')
-        self.assertEqual(self.DUT.action_approved, 0)
-        self.assertEqual(self.DUT.action_approve_date,
-                         date.today() + timedelta(days=30))
-        self.assertEqual(self.DUT.action_closed, 0)
-        self.assertEqual(self.DUT.action_close_date,
-                         date.today() + timedelta(days=30))
-
-
-class Test23RTKOpLoad(unittest.TestCase):
-    """
-    Class for testing the RTKOpLoad class.
-    """
-
-    def setUp(self):
-        """
-        Sets up the test fixture for the RTKOpLoad class.
-        """
-
-        self.DUT = RTKOpLoad()
-        self.DUT.mechanism_id = 1
-
-        session.add(self.DUT)
-        session.commit()
-
-    @attr(all=True, dynamic=True)
-    def test00_rtkopload_create(self):
-        """
-        (TestDAO) DUT should create an RTKOpLoad model.
-        """
-
-        self.assertTrue(isinstance(self.DUT, RTKOpLoad))
-
-        # Verify class attributes are properly initialized.
-        self.assertEqual(self.DUT.__tablename__, 'rtk_op_load')
-        self.assertEqual(self.DUT.load_id, 1)
-        self.assertEqual(self.DUT.description, '')
-        self.assertEqual(self.DUT.damage_model, 0)
-        self.assertEqual(self.DUT.priority_id, 0)
-
-
-class Test24RTKOpStress(unittest.TestCase):
-    """
-    Class for testing the RTKOpStress class.
-    """
-
-    def setUp(self):
-        """
-        Sets up the test fixture for the RTKOpStress class.
-        """
-
-        self.DUT = RTKOpStress()
-        self.DUT.load_id = 1
-
-        session.add(self.DUT)
-        session.commit()
-
-    @attr(all=True, dynamic=True)
-    def test00_rtkopstress_create(self):
-        """
-        (TestDAO) DUT should create an RTKOpStress model.
-        """
-
-        self.assertTrue(isinstance(self.DUT, RTKOpStress))
-
-        # Verify class attributes are properly initialized.
-        self.assertEqual(self.DUT.__tablename__, 'rtk_op_stress')
-        self.assertEqual(self.DUT.stress_id, 1)
-        self.assertEqual(self.DUT.description, '')
-        self.assertEqual(self.DUT.measurable_parameter, 0)
-        self.assertEqual(self.DUT.load_history, 0)
-        self.assertEqual(self.DUT.remarks, '')
-
-
-class Test25RTKTestMethod(unittest.TestCase):
-    """
-    Class for testing the RTKTestMethod class.
-    """
-
-    def setUp(self):
-        """
-        Sets up the test fixture for the RTKTestMethod class.
-        """
-
-        self.DUT = RTKTestMethod()
-        self.DUT.stress_id = 1
-
-        session.add(self.DUT)
-        session.commit()
-
-    @attr(all=True, dynamic=True)
-    def test00_rtktestmethod_create(self):
-        """
-        (TestDAO) DUT should create an RTKTestMethod model.
-        """
-
-        self.assertTrue(isinstance(self.DUT, RTKTestMethod))
-
-        # Verify class attributes are properly initialized.
-        self.assertEqual(self.DUT.__tablename__, 'rtk_test_method')
-        self.assertEqual(self.DUT.test_id, 1)
-        self.assertEqual(self.DUT.description, '')
-        self.assertEqual(self.DUT.boundary_conditions, '')
-        self.assertEqual(self.DUT.remarks, '')
-
-
-class Test26RTKSoftware(unittest.TestCase):
-    """
-    Class for testing the RTKSoftware class.
-    """
-
-    def setUp(self):
-        """
-        Sets up the test fixture for the RTKSoftware class.
-        """
-
-        self.DUT = RTKSoftware()
-        self.DUT.revision_id = 0
-
-        session.add(self.DUT)
-        session.commit()
-
-    @attr(all=True, dynamic=True)
-    def test00_rtksoftware_create(self):
-        """
-        (TestDAO) DUT should create an RTKSoftware model.
-        """
-
-        self.assertTrue(isinstance(self.DUT, RTKSoftware))
-
-        # Verify class attributes are properly initialized.
-        self.assertEqual(self.DUT.__tablename__, 'rtk_software')
-        self.assertEqual(self.DUT.software_id, 1)
-        self.assertEqual(self.DUT.a, 0.0)
-        self.assertEqual(self.DUT.aloc, 0)
-        self.assertEqual(self.DUT.am, 0.0)
-        self.assertEqual(self.DUT.application_id, 0)
-        self.assertEqual(self.DUT.ax, 0)
-        self.assertEqual(self.DUT.budget_test, 0.0)
-        self.assertEqual(self.DUT.budget_dev, 0.0)
-        self.assertEqual(self.DUT.bx, 0)
-        self.assertEqual(self.DUT.category_id, 0)
-        self.assertEqual(self.DUT.cb, 0)
-        self.assertEqual(self.DUT.cx, 0)
-        self.assertEqual(self.DUT.d, 0.0)
-        self.assertEqual(self.DUT.dc, 0.0)
-        self.assertEqual(self.DUT.dd, 0)
-        self.assertEqual(self.DUT.description, '')
-        self.assertEqual(self.DUT.development_id, 0)
-        self.assertEqual(self.DUT.dev_assess_type_id, 0)
-        self.assertEqual(self.DUT.df, 0.0)
-        self.assertEqual(self.DUT.do, 0.0)
-        self.assertEqual(self.DUT.dr, 0.0)
-        self.assertEqual(self.DUT.dr_eot, 0)
-        self.assertEqual(self.DUT.dr_test, 0)
-        self.assertEqual(self.DUT.e, 0.0)
-        self.assertEqual(self.DUT.ec, 0.0)
-        self.assertEqual(self.DUT.et, 0.0)
-        self.assertEqual(self.DUT.ev, 0.0)
-        self.assertEqual(self.DUT.ew, 0.0)
-        self.assertEqual(self.DUT.f, 0.0)
-        self.assertEqual(self.DUT.ft1, 0.0)
-        self.assertEqual(self.DUT.ft2, 0.0)
-        self.assertEqual(self.DUT.hloc, 0)
-        self.assertEqual(self.DUT.labor_hours_dev, 0.0)
-        self.assertEqual(self.DUT.labor_hours_test, 0.0)
-        self.assertEqual(self.DUT.level, 0)
-        self.assertEqual(self.DUT.loc, 0)
-        self.assertEqual(self.DUT.n_branches, 0)
-        self.assertEqual(self.DUT.n_branches_test, 0)
-        self.assertEqual(self.DUT.n_inputs, 0)
-        self.assertEqual(self.DUT.n_inputs_test, 0)
-        self.assertEqual(self.DUT.n_interfaces, 0)
-        self.assertEqual(self.DUT.n_interfaces_test, 0)
-        self.assertEqual(self.DUT.ncb, 0)
-        self.assertEqual(self.DUT.nm, 0)
-        self.assertEqual(self.DUT.nm_test, 0)
-        self.assertEqual(self.DUT.os, 0.0)
-        self.assertEqual(self.DUT.parent_id, 0)
-        self.assertEqual(self.DUT.phase_id, 0)
-        self.assertEqual(self.DUT.ren_avg, 0.0)
-        self.assertEqual(self.DUT.ren_eot, 0.0)
-        self.assertEqual(self.DUT.rpfom, 0.0)
-        self.assertEqual(self.DUT.s1, 0.0)
-        self.assertEqual(self.DUT.s2, 0.0)
-        self.assertEqual(self.DUT.sa, 0.0)
-        self.assertEqual(self.DUT.schedule_dev, 0.0)
-        self.assertEqual(self.DUT.schedule_test, 0.0)
-        self.assertEqual(self.DUT.sl, 0.0)
-        self.assertEqual(self.DUT.sm, 0.0)
-        self.assertEqual(self.DUT.sq, 0.0)
-        self.assertEqual(self.DUT.sr, 0.0)
-        self.assertEqual(self.DUT.st, 0.0)
-        self.assertEqual(self.DUT.sx, 0.0)
-        self.assertEqual(self.DUT.t, 0.0)
-        self.assertEqual(self.DUT.tc, 0.0)
-        self.assertEqual(self.DUT.tcl, 0)
-        self.assertEqual(self.DUT.te, 0.0)
-        self.assertEqual(self.DUT.test_approach, 0)
-        self.assertEqual(self.DUT.test_effort, 0)
-        self.assertEqual(self.DUT.test_path, 0)
-        self.assertEqual(self.DUT.test_time, 0.0)
-        self.assertEqual(self.DUT.test_time_eot, 0.0)
-        self.assertEqual(self.DUT.tm, 0.0)
-        self.assertEqual(self.DUT.um, 0)
-        self.assertEqual(self.DUT.wm, 0)
-        self.assertEqual(self.DUT.xm, 0)
-
-
-class Test27RTKSoftwareDevelopment(unittest.TestCase):
-    """
-    Class for testing the RTKSoftwareDevelopment class.
-    """
-
-    def setUp(self):
-        """
-        Sets up the test fixture for the RTKSoftwareDevelopment class.
-        """
-
-        self.DUT = RTKSoftwareDevelopment()
-        self.DUT.software_id = 1
-
-        session.add(self.DUT)
-        session.commit()
-
-    @attr(all=True, dynamic=True)
-    def test00_rtksoftwaredevelopment_create(self):
-        """
-        (TestDAO) DUT should create an RTKSoftwareDevelopment model.
-        """
-
-        self.assertTrue(isinstance(self.DUT, RTKSoftwareDevelopment))
-
-        # Verify class attributes are properly initialized.
-        self.assertEqual(self.DUT.__tablename__, 'rtk_software_development')
-        self.assertEqual(self.DUT.question_id, 1)
-        self.assertEqual(self.DUT.answer, 0)
-
-
-class Test28RTKSRRSSR(unittest.TestCase):
-    """
-    Class for testing the RTKSRRSSR class.
-    """
-
-    def setUp(self):
-        """
-        Sets up the test fixture for the RTKSRRSSR class.
-        """
-
-        self.DUT = RTKSRRSSR()
-        self.DUT.software_id = 1
-
-        session.add(self.DUT)
-        session.commit()
-
-    @attr(all=True, dynamic=True)
-    def test00_rtkssrsrr_create(self):
-        """
-        (TestDAO) DUT should create an RTKSRRSSR model.
-        """
-
-        self.assertTrue(isinstance(self.DUT, RTKSRRSSR))
-
-        # Verify class attributes are properly initialized.
-        self.assertEqual(self.DUT.__tablename__, 'rtk_srr_ssr')
-        self.assertEqual(self.DUT.question_id, 1)
-        self.assertEqual(self.DUT.answer, 0)
-        self.assertEqual(self.DUT.value, 0)
-
-
-class Test29RTKPDR(unittest.TestCase):
-    """
-    Class for testing the RTKPDR class.
-    """
-
-    def setUp(self):
-        """
-        Sets up the test fixture for the RTKPDR class.
-        """
-
-        self.DUT = RTKPDR()
-        self.DUT.software_id = 1
-
-        session.add(self.DUT)
-        session.commit()
-
-    @attr(all=True, dynamic=True)
-    def test00_rtkpdr_create(self):
-        """
-        (TestDAO) DUT should create an RTKPDR model.
-        """
-
-        self.assertTrue(isinstance(self.DUT, RTKPDR))
-
-        # Verify class attributes are properly initialized.
-        self.assertEqual(self.DUT.__tablename__, 'rtk_pdr')
-        self.assertEqual(self.DUT.question_id, 1)
-        self.assertEqual(self.DUT.answer, 0)
-        self.assertEqual(self.DUT.value, 0)
-
-
-class Test30RTKCDR(unittest.TestCase):
-    """
-    Class for testing the RTKCDR class.
-    """
-
-    def setUp(self):
-        """
-        Sets up the test fixture for the RTKCDR class.
-        """
-
-        self.DUT = RTKCDR()
-        self.DUT.software_id = 1
-
-        session.add(self.DUT)
-        session.commit()
-
-    @attr(all=True, dynamic=True)
-    def test00_rtkcdr_create(self):
-        """
-        (TestDAO) DUT should create an RTKCDR model.
-        """
-
-        self.assertTrue(isinstance(self.DUT, RTKCDR))
-
-        # Verify class attributes are properly initialized.
-        self.assertEqual(self.DUT.__tablename__, 'rtk_cdr')
-        self.assertEqual(self.DUT.question_id, 1)
-        self.assertEqual(self.DUT.answer, 0)
-        self.assertEqual(self.DUT.value, 0)
-
-
-class Test31RTKTRR(unittest.TestCase):
-    """
-    Class for testing the RTKTRR class.
-    """
-
-    def setUp(self):
-        """
-        Sets up the test fixture for the RTKTRR class.
-        """
-
-        self.DUT = RTKTRR()
-        self.DUT.software_id = 1
-
-        session.add(self.DUT)
-        session.commit()
-
-    @attr(all=True, dynamic=True)
-    def test00_rtktrr_create(self):
-        """
-        (TestDAO) DUT should create an RTKTRR model.
-        """
-
-        self.assertTrue(isinstance(self.DUT, RTKTRR))
-
-        # Verify class attributes are properly initialized.
-        self.assertEqual(self.DUT.__tablename__, 'rtk_trr')
-        self.assertEqual(self.DUT.question_id, 1)
-        self.assertEqual(self.DUT.answer, 0)
-        self.assertEqual(self.DUT.value, 0)
-
-
-class Test32RTKSoftwareTest(unittest.TestCase):
-    """
-    Class for testing the RTKSoftwareTest class.
-    """
-
-    def setUp(self):
-        """
-        Sets up the test fixture for the RTKSoftwareTest class.
-        """
-
-        self.DUT = RTKSoftwareTest()
-        self.DUT.software_id = 1
-
-        session.add(self.DUT)
-        session.commit()
-
-    @attr(all=True, dynamic=True)
-    def test00_rtksoftwaretest_create(self):
-        """
-        (TestDAO) DUT should create an RTKSoftwareTest model.
-        """
-
-        self.assertTrue(isinstance(self.DUT, RTKSoftwareTest))
-
-        # Verify class attributes are properly initialized.
-        self.assertEqual(self.DUT.__tablename__, 'rtk_software_test')
-        self.assertEqual(self.DUT.technique_id, 1)
-        self.assertEqual(self.DUT.recommended, 0)
-        self.assertEqual(self.DUT.used, 0)
-
-
-class Test33RTKValidation(unittest.TestCase):
-    """
-    Class for testing the RTKValidation class.
-    """
-
-    def setUp(self):
-        """
-        Sets up the test fixture for the RTKValidation class.
-        """
-
-        self.DUT = RTKValidation()
-        self.DUT.revision_id = 0
-
-        session.add(self.DUT)
-        session.commit()
-
-    @attr(all=True, dynamic=True)
-    def test00_rtkvalidation_create(self):
-        """
-        (TestDAO) DUT should create an RTKValidation model.
-        """
-
-        self.assertTrue(isinstance(self.DUT, RTKValidation))
-
-        # Verify class attributes are properly initialized.
-        self.assertEqual(self.DUT.__tablename__, 'rtk_validation')
-        self.assertEqual(self.DUT.validation_id, 1)
-        self.assertEqual(self.DUT.acceptable_maximum, 0.0)
-        self.assertEqual(self.DUT.acceptable_mean, 0.0)
-        self.assertEqual(self.DUT.acceptable_minimum, 0.0)
-        self.assertEqual(self.DUT.acceptable_variance, 0.0)
-        self.assertEqual(self.DUT.confidence, 95.0)
-        self.assertEqual(self.DUT.cost_average, 0.0)
-        self.assertEqual(self.DUT.cost_maximum, 0.0)
-        self.assertEqual(self.DUT.cost_mean, 0.0)
-        self.assertEqual(self.DUT.cost_minimum, 0.0)
-        self.assertEqual(self.DUT.cost_variance, 0.0)
-        self.assertEqual(self.DUT.date_end, date.today() + timedelta(days=30))
-        self.assertEqual(self.DUT.date_start, date.today())
-        self.assertEqual(self.DUT.description, '')
-        self.assertEqual(self.DUT.measurement_unit_id, 0)
-        self.assertEqual(self.DUT.status_id, 0.0)
-        self.assertEqual(self.DUT.task_type_id, 0)
-        self.assertEqual(self.DUT.task_specification, '')
-        self.assertEqual(self.DUT.time_average, 0.0)
-        self.assertEqual(self.DUT.time_maximum, 0.0)
-        self.assertEqual(self.DUT.time_mean, 0.0)
-        self.assertEqual(self.DUT.time_minimum, 0.0)
-        self.assertEqual(self.DUT.time_variance, 0.0)
-
-
-class Test34RTKIncident(unittest.TestCase):
-    """
-    Class for testing the RTKIncident class.
-    """
-
-    def setUp(self):
-        """
-        Sets up the test fixture for the RTKIncident class.
-        """
-
-        self.DUT = RTKIncident()
-        self.DUT.revision_id = 0
-
-        session.add(self.DUT)
-        session.commit()
-
-    @attr(all=True, dynamic=True)
-    def test00_rtkincident_create(self):
-        """
-        (TestDAO) DUT should create an RTKIncident model.
-        """
-
-        self.assertTrue(isinstance(self.DUT, RTKIncident))
-
-        # Verify class attributes are properly initialized.
-        self.assertEqual(self.DUT.__tablename__, 'rtk_incident')
-        self.assertEqual(self.DUT.incident_id, 1)
-        self.assertEqual(self.DUT.accepted, 0)
-        self.assertEqual(self.DUT.approved, 0)
-        self.assertEqual(self.DUT.approved_by, 0)
-        self.assertEqual(self.DUT.analysis, '')
-        self.assertEqual(self.DUT.category_id, 0)
-        self.assertEqual(self.DUT.chargeable, -1)
-        self.assertEqual(self.DUT.chargeable_1, -1)
-        self.assertEqual(self.DUT.chargeable_2, -1)
-        self.assertEqual(self.DUT.chargeable_3, -1)
-        self.assertEqual(self.DUT.chargeable_4, -1)
-        self.assertEqual(self.DUT.chargeable_5, -1)
-        self.assertEqual(self.DUT.chargeable_6, -1)
-        self.assertEqual(self.DUT.chargeable_7, -1)
-        self.assertEqual(self.DUT.chargeable_8, -1)
-        self.assertEqual(self.DUT.chargeable_9, -1)
-        self.assertEqual(self.DUT.chargeable_10, -1)
-        self.assertEqual(self.DUT.complete, 0)
-        self.assertEqual(self.DUT.complete_by, 0)
-        self.assertEqual(self.DUT.cost, 0)
-        self.assertEqual(self.DUT.criticality_id, 0)
-        self.assertEqual(self.DUT.date_approved,
-                         date.today() + timedelta(days=30))
-        self.assertEqual(self.DUT.date_complete,
-                         date.today() + timedelta(days=30))
-        self.assertEqual(self.DUT.date_requested, date.today())
-        self.assertEqual(self.DUT.date_reviewed,
-                         date.today() + timedelta(days=30))
-        self.assertEqual(self.DUT.description_long, '')
-        self.assertEqual(self.DUT.description_short, '')
-        self.assertEqual(self.DUT.detection_method_id, 0)
-        self.assertEqual(self.DUT.execution_time, 0)
-        self.assertEqual(self.DUT.hardware_id, 0)
-        self.assertEqual(self.DUT.incident_age, 0)
-        self.assertEqual(self.DUT.life_cycle_id, 0)
-        self.assertEqual(self.DUT.relevant, -1)
-        self.assertEqual(self.DUT.relevant_1, -1)
-        self.assertEqual(self.DUT.relevant_2, -1)
-        self.assertEqual(self.DUT.relevant_3, -1)
-        self.assertEqual(self.DUT.relevant_4, -1)
-        self.assertEqual(self.DUT.relevant_5, -1)
-        self.assertEqual(self.DUT.relevant_6, -1)
-        self.assertEqual(self.DUT.relevant_7, -1)
-        self.assertEqual(self.DUT.relevant_8, -1)
-        self.assertEqual(self.DUT.relevant_9, -1)
-        self.assertEqual(self.DUT.relevant_10, -1)
-        self.assertEqual(self.DUT.relevant_11, -1)
-        self.assertEqual(self.DUT.relevant_12, -1)
-        self.assertEqual(self.DUT.relevant_13, -1)
-        self.assertEqual(self.DUT.relevant_14, -1)
-        self.assertEqual(self.DUT.relevant_15, -1)
-        self.assertEqual(self.DUT.relevant_16, -1)
-        self.assertEqual(self.DUT.relevant_17, -1)
-        self.assertEqual(self.DUT.relevant_18, -1)
-        self.assertEqual(self.DUT.relevant_19, -1)
-        self.assertEqual(self.DUT.relevant_20, -1)
-        self.assertEqual(self.DUT.remarks, '')
-        self.assertEqual(self.DUT.request_by, 0)
-        self.assertEqual(self.DUT.reviewed, 0)
-        self.assertEqual(self.DUT.reviewed_by, 0)
-        self.assertEqual(self.DUT.software_id, 0)
-        self.assertEqual(self.DUT.status_id, 0)
-        self.assertEqual(self.DUT.test_case, '')
-        self.assertEqual(self.DUT.test_found, '')
-        self.assertEqual(self.DUT.type_id, 0)
-        self.assertEqual(self.DUT.unit, '')
-
-
-class Test35RTKIncidentDetail(unittest.TestCase):
-    """
-    Class for testing the RTKIncidentDetail class.
-    """
-
-    def setUp(self):
-        """
-        Sets up the test fixture for the RTKIncidentDetail class.
-        """
-
-        self.DUT = RTKIncidentDetail()
-        self.DUT.incident_id = 1
-        self.DUT.hardware_id = 1
-
-        session.add(self.DUT)
-        session.commit()
-
-    @attr(all=True, dynamic=True)
-    def test00_rtkincidentdetail_create(self):
-        """
-        (TestDAO) DUT should create an RTKIncidentDetail model.
-        """
-
-        self.assertTrue(isinstance(self.DUT, RTKIncidentDetail))
-
-        # Verify class attributes are properly initialized.
-        self.assertEqual(self.DUT.__tablename__, 'rtk_incident_detail')
-        self.assertEqual(self.DUT.hardware_id, 1)
-        self.assertEqual(self.DUT.fld_age_at_incident, 0)
-        self.assertEqual(self.DUT.fld_failure, 0)
-        self.assertEqual(self.DUT.fld_suspension, 0)
-        self.assertEqual(self.DUT.fld_cnd_nff, 0)
-        self.assertEqual(self.DUT.fld_occ_fault, 0)
-        self.assertEqual(self.DUT.fld_initial_installation, 0)
-        self.assertEqual(self.DUT.fld_interval_censored, 0)
-        self.assertEqual(self.DUT.fld_use_op_time, 0)
-        self.assertEqual(self.DUT.fld_use_cal_time, 0)
-        self.assertEqual(self.DUT.fld_ttf, 0.0)
-        self.assertEqual(self.DUT.fld_mode_type_id, 0)
-
-
-class Test36RTKIncidentAction(unittest.TestCase):
-    """
-    Class for testing the RTKIncidentAction class.
-    """
-
-    def setUp(self):
-        """
-        Sets up the test fixture for the RTKIncidentAction class.
-        """
-
-        self.DUT = RTKIncidentAction()
-        self.DUT.incident_id = 1
-
-        session.add(self.DUT)
-        session.commit()
-
-    @attr(all=True, dynamic=True)
-    def test00_rtkincidentaction_create(self):
-        """
-        (TestDAO) DUT should create an RTKIncidentAction model.
-        """
-
-        self.assertTrue(isinstance(self.DUT, RTKIncidentAction))
-
-        # Verify class attributes are properly initialized.
-        self.assertEqual(self.DUT.__tablename__, 'rtk_incident_action')
-        self.assertEqual(self.DUT.action_id, 1)
-        self.assertEqual(self.DUT.action_owner, 0)
-        self.assertEqual(self.DUT.action_prescribed, '')
-        self.assertEqual(self.DUT.action_taken, '')
-        self.assertEqual(self.DUT.approved, 0)
-        self.assertEqual(self.DUT.approved_by, 0)
-        self.assertEqual(self.DUT.approved_date,
-                         date.today() + timedelta(days=30))
-        self.assertEqual(self.DUT.closed, 0)
-        self.assertEqual(self.DUT.closed_by, 0)
-        self.assertEqual(self.DUT.closed_date,
-                         date.today() + timedelta(days=30))
-        self.assertEqual(self.DUT.due_date, date.today() + timedelta(days=30))
-        self.assertEqual(self.DUT.status_id, 0)
-
-
-class Test37RTKTest(unittest.TestCase):
-    """
-    Class for testing the RTKTest class.
-    """
-
-    def setUp(self):
-        """
-        Sets up the test fixture for the RTKTest class.
-        """
-
-        self.DUT = RTKTest()
-        self.DUT.revision_id = 0
-
-        session.add(self.DUT)
-        session.commit()
-
-    @attr(all=True, dynamic=True)
-    def test00_rtktest_create(self):
-        """
-        (TestDAO) DUT should create an RTKTest model.
-        """
-
-        self.assertTrue(isinstance(self.DUT, RTKTest))
-
-        # Verify class attributes are properly initialized.
-        self.assertEqual(self.DUT.__tablename__, 'rtk_test')
-        self.assertEqual(self.DUT.test_id, 1)
-        self.assertEqual(self.DUT.assess_model_id, 0)
-        self.assertEqual(self.DUT.attachment, '')
-        self.assertEqual(self.DUT.avg_fef, 0.0)
-        self.assertEqual(self.DUT.avg_growth, 0.0)
-        self.assertEqual(self.DUT.avg_ms, 0.0)
-        self.assertEqual(self.DUT.chi_square, 0.0)
-        self.assertEqual(self.DUT.confidence, 0.0)
-        self.assertEqual(self.DUT.consumer_risk, 0.0)
-        self.assertEqual(self.DUT.cramer_vonmises, 0.0)
-        self.assertEqual(self.DUT.cum_failures, 0)
-        self.assertEqual(self.DUT.cum_mean, 0.0)
-        self.assertEqual(self.DUT.cum_mean_ll, 0.0)
-        self.assertEqual(self.DUT.cum_mean_se, 0.0)
-        self.assertEqual(self.DUT.cum_mean_ul, 0.0)
-        self.assertEqual(self.DUT.cum_time, 0.0)
-        self.assertEqual(self.DUT.description, '')
-        self.assertEqual(self.DUT.grouped, 0)
-        self.assertEqual(self.DUT.group_interval, 0.0)
-        self.assertEqual(self.DUT.inst_mean, 0.0)
-        self.assertEqual(self.DUT.inst_mean_ll, 0.0)
-        self.assertEqual(self.DUT.inst_mean_se, 0.0)
-        self.assertEqual(self.DUT.inst_mean_ul, 0.0)
-        self.assertEqual(self.DUT.mg, 0.0)
-        self.assertEqual(self.DUT.mgp, 0.0)
-        self.assertEqual(self.DUT.n_phases, 1)
-        self.assertEqual(self.DUT.name, '')
-        self.assertEqual(self.DUT.plan_model_id, 0)
-        self.assertEqual(self.DUT.prob, 75.0)
-        self.assertEqual(self.DUT.producer_risk, 0.0)
-        self.assertEqual(self.DUT.scale, 0.0)
-        self.assertEqual(self.DUT.scale_ll, 0.0)
-        self.assertEqual(self.DUT.scale_se, 0.0)
-        self.assertEqual(self.DUT.scale_ul, 0.0)
-        self.assertEqual(self.DUT.shape, 0.0)
-        self.assertEqual(self.DUT.shape_ll, 0.0)
-        self.assertEqual(self.DUT.shape_se, 0.0)
-        self.assertEqual(self.DUT.shape_ul, 0.0)
-        self.assertEqual(self.DUT.tr, 0.0)
-        self.assertEqual(self.DUT.ttt, 0.0)
-        self.assertEqual(self.DUT.ttff, 0.0)
-        self.assertEqual(self.DUT.type_id, 0)
-
-
-class Test38RTKGrowthTest(unittest.TestCase):
-    """
-    Class for testing the RTKGrowthTest class.
-    """
-
-    def setUp(self):
-        """
-        Sets up the test fixture for the RTKGrowthTest class.
-        """
-
-        self.DUT = RTKGrowthTest()
-        self.DUT.test_id = 1
-
-        session.add(self.DUT)
-        session.commit()
-
-    @attr(all=True, dynamic=True)
-    def test00_rtkgrowthtest_create(self):
-        """
-        (TestDAO) DUT should create an RTKGrowthTest model.
-        """
-
-        self.assertTrue(isinstance(self.DUT, RTKGrowthTest))
-
-        # Verify class attributes are properly initialized.
-        self.assertEqual(self.DUT.__tablename__, 'rtk_growth_test')
-        self.assertEqual(self.DUT.phase_id, 1)
-        self.assertEqual(self.DUT.i_mi, 0.0)
-        self.assertEqual(self.DUT.i_mf, 0.0)
-        self.assertEqual(self.DUT.i_ma, 0.0)
-        self.assertEqual(self.DUT.i_num_fails, 0)
-        self.assertEqual(self.DUT.p_growth_rate, 0.0)
-        self.assertEqual(self.DUT.p_ms, 0.0)
-        self.assertEqual(self.DUT.p_fef_avg, 0.0)
-        self.assertEqual(self.DUT.p_prob, 0.0)
-        self.assertEqual(self.DUT.p_mi, 0.0)
-        self.assertEqual(self.DUT.p_mf, 0.0)
-        self.assertEqual(self.DUT.p_ma, 0.0)
-        self.assertEqual(self.DUT.p_test_time, 0.0)
-        self.assertEqual(self.DUT.p_num_fails, 0)
-        self.assertEqual(self.DUT.p_start_date, date.today())
-        self.assertEqual(self.DUT.p_end_date, date.today())
-        self.assertEqual(self.DUT.p_weeks, 0.0)
-        self.assertEqual(self.DUT.p_test_units, 0)
-        self.assertEqual(self.DUT.p_tpu, 0.0)
-        self.assertEqual(self.DUT.p_tpupw, 0.0)
-        self.assertEqual(self.DUT.o_growth_rate, 0.0)
-        self.assertEqual(self.DUT.o_ms, 0.0)
-        self.assertEqual(self.DUT.o_fef_avg, 0.0)
-        self.assertEqual(self.DUT.o_mi, 0.0)
-        self.assertEqual(self.DUT.o_mf, 0.0)
-        self.assertEqual(self.DUT.o_ma, 0.0)
-        self.assertEqual(self.DUT.o_test_time, 0.0)
-        self.assertEqual(self.DUT.o_num_fails, 0)
-        self.assertEqual(self.DUT.o_ttff, 0.0)
-
-
-class Test39RTKSurvival(unittest.TestCase):
-    """
-    Class for testing the RTKSurvival class.
-    """
-
-    def setUp(self):
-        """
-        Sets up the test fixture for the RTKSurvival class.
-        """
-
-        self.DUT = RTKSurvival()
-        self.DUT.revision_id = 0
-
-        session.add(self.DUT)
-        session.commit()
-
-    @attr(all=True, dynamic=True)
-    def test00_rtksurvival_create(self):
-        """
-        (TestDAO) DUT should create an RTKSurvival model.
-        """
-
-        self.assertTrue(isinstance(self.DUT, RTKSurvival))
-
-        # Verify class attributes are properly initialized.
-        self.assertEqual(self.DUT.__tablename__, 'rtk_survival')
-        self.assertEqual(self.DUT.survival_id, 1)
-        self.assertEqual(self.DUT.hardware_id, 0)
-        self.assertEqual(self.DUT.description, '')
-        self.assertEqual(self.DUT.source_id, 0)
-        self.assertEqual(self.DUT.distribution_id, 0)
-        self.assertEqual(self.DUT.confidence, 75.0)
-        self.assertEqual(self.DUT.confidence_type_id, 0)
-        self.assertEqual(self.DUT.confidence_method_id, 0)
-        self.assertEqual(self.DUT.fit_method_id, 0)
-        self.assertEqual(self.DUT.rel_time, 0.0)
-        self.assertEqual(self.DUT.n_rel_points, 0)
-        self.assertEqual(self.DUT.n_suspension, 0)
-        self.assertEqual(self.DUT.n_failures, 0)
-        self.assertEqual(self.DUT.scale_ll, 0.0)
-        self.assertEqual(self.DUT.scale, 0.0)
-        self.assertEqual(self.DUT.scale_ul, 0.0)
-        self.assertEqual(self.DUT.shape_ll, 0.0)
-        self.assertEqual(self.DUT.shape, 0.0)
-        self.assertEqual(self.DUT.shape_ul, 0.0)
-        self.assertEqual(self.DUT.location_ll, 0.0)
-        self.assertEqual(self.DUT.location, 0.0)
-        self.assertEqual(self.DUT.location_ul, 0.0)
-        self.assertEqual(self.DUT.variance_1, 0.0)
-        self.assertEqual(self.DUT.variance_2, 0.0)
-        self.assertEqual(self.DUT.variance_3, 0.0)
-        self.assertEqual(self.DUT.covariance_1, 0.0)
-        self.assertEqual(self.DUT.covariance_2, 0.0)
-        self.assertEqual(self.DUT.covariance_3, 0.0)
-        self.assertEqual(self.DUT.mhb, 0.0)
-        self.assertEqual(self.DUT.lp, 0.0)
-        self.assertEqual(self.DUT.lr, 0.0)
-        self.assertEqual(self.DUT.aic, 0.0)
-        self.assertEqual(self.DUT.bic, 0.0)
-        self.assertEqual(self.DUT.mle, 0.0)
-        self.assertEqual(self.DUT.start_time, 0.0)
-        self.assertEqual(self.DUT.start_date, date.today())
-        self.assertEqual(self.DUT.end_date, date.today() + timedelta(days=30))
-        self.assertEqual(self.DUT.nevada_chart, 0)
-
-
-class Test39RTKSurvivalData(unittest.TestCase):
-    """
-    Class for testing the RTKSurvivalData class.
-    """
-
-    def setUp(self):
-        """
-        Sets up the test fixture for the RTKSurvivalData class.
-        """
-
-        self.DUT = RTKSurvivalData()
-        self.DUT.survival_id = 1
-
-        session.add(self.DUT)
-        session.commit()
-
-    @attr(all=True, dynamic=True)
-    def test00_rtksurvivaldata_create(self):
-        """
-        (TestDAO) DUT should create an RTKSurvivalData model.
-        """
-
-        self.assertTrue(isinstance(self.DUT, RTKSurvivalData))
-
-        # Verify class attributes are properly initialized.
-        self.assertEqual(self.DUT.__tablename__, 'rtk_survival_data')
-        self.assertEqual(self.DUT.record_id, 1)
-        self.assertEqual(self.DUT.name, '')
-        self.assertEqual(self.DUT.source_id, 0)
-        self.assertEqual(self.DUT.failure_date, date.today())
-        self.assertEqual(self.DUT.left_interval, 0.0)
-        self.assertEqual(self.DUT.right_interval, 0.0)
-        self.assertEqual(self.DUT.status_id, 0)
-        self.assertEqual(self.DUT.quantity, 0)
-        self.assertEqual(self.DUT.tbf, 0.0)
-        self.assertEqual(self.DUT.mode_type_id, 0)
-        self.assertEqual(self.DUT.nevada_chart, 0)
-        self.assertEqual(self.DUT.ship_date, date.today())
-        self.assertEqual(self.DUT.number_shipped, 0)
-        self.assertEqual(self.DUT.return_date, date.today())
-        self.assertEqual(self.DUT.number_returned, 0)
-        self.assertEqual(self.DUT.user_float_1, 0.0)
-        self.assertEqual(self.DUT.user_float_2, 0.0)
-        self.assertEqual(self.DUT.user_float_3, 0.0)
-        self.assertEqual(self.DUT.user_integer_1, 0)
-        self.assertEqual(self.DUT.user_integer_2, 0)
-        self.assertEqual(self.DUT.user_integer_3, 0)
-        self.assertEqual(self.DUT.user_string_1, '')
-        self.assertEqual(self.DUT.user_string_2, '')
-        self.assertEqual(self.DUT.user_string_3, '')
->>>>>>> 8f6130f9
+                         "ERROR: Deleting an item from the RTK Program database.")