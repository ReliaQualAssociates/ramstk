--- conflicted
+++ resolved
@@ -73,43 +73,6 @@
         assert DUT.potential_hazard == 'Big Hazard'
         assert DUT.potential_cause == ''
         assert DUT.assembly_effect == ''
-<<<<<<< HEAD
-        # assert DUT.assembly_severity == 'Major'
-        # assert DUT.assembly_probability == 'Level A - Frequent'
-        # assert DUT.assembly_hri == 20
-        assert DUT.assembly_mitigation == ''
-        # assert DUT.assembly_severity_f == 'Major'
-        # assert DUT.assembly_probability_f == 'Level A - Frequent'
-        # assert DUT.assembly_hri_f == 20
-        # assert DUT.function_1 == ''
-        # assert DUT.function_2 == ''
-        # assert DUT.function_3 == ''
-        # assert DUT.function_4 == ''
-        # assert DUT.function_5 == ''
-        assert DUT.remarks == ''
-        # assert DUT.result_1 == 0.0
-        # assert DUT.result_2 == 0.0
-        # assert DUT.result_3 == 0.0
-        # assert DUT.result_4 == 0.0
-        # assert DUT.result_5 == 0.0
-        assert DUT.system_effect == ''
-        # assert DUT.system_severity == 'Major'
-        # assert DUT.system_probability == 'Level A - Frequent'
-        # assert DUT.system_hri == 20
-        assert DUT.system_mitigation == ''
-        # assert DUT.system_severity_f == 'Major'
-        # assert DUT.system_probability_f == 'Level A - Frequent'
-        # assert DUT.system_hri_f == 20
-        assert DUT.user_blob_1 == ''
-        assert DUT.user_blob_2 == ''
-        assert DUT.user_blob_3 == ''
-        # assert DUT.user_float_1 == 0.0
-        # assert DUT.user_float_2 == 0.0
-        # assert DUT.user_float_3 == 0.0
-        # assert DUT.user_int_1 == 0
-        # assert DUT.user_int_2 == 0
-        # assert DUT.user_int_3 == 0
-=======
         assert DUT.assembly_severity == 'Major'
         assert DUT.assembly_probability == 'Level A - Frequent'
         assert DUT.assembly_hri == 30
@@ -145,7 +108,6 @@
         assert DUT.user_int_1 == 2
         assert DUT.user_int_2 == 0
         assert DUT.user_int_3 == 0
->>>>>>> 8fc1375f
 
     @pytest.mark.integration
     def test_get_attributes(self, test_program_dao):
@@ -162,43 +124,6 @@
         assert _attributes['potential_hazard'] == 'Big Hazard'
         assert _attributes['potential_cause'] == ''
         assert _attributes['assembly_effect'] == ''
-<<<<<<< HEAD
-        # assert _attributes['assembly_severity'] == 'Major'
-        # assert _attributes['assembly_probability'] == 'Level A - Frequent'
-        # assert _attributes['assembly_hri'] == 20
-        assert _attributes['assembly_mitigation'] == ''
-        # assert _attributes['assembly_severity_f'] == 'Major'
-        # assert _attributes['assembly_probability_f'] == 'Level A - Frequent'
-        # assert _attributes['assembly_hri_f'] == 20
-        # assert _attributes['function_1'] == ''
-        # assert _attributes['function_2'] == ''
-        # assert _attributes['function_3'] == ''
-        # assert _attributes['function_4'] == ''
-        # assert _attributes['function_5'] == ''
-        assert _attributes['remarks'] == ''
-        # assert _attributes['result_1'] == 0.0
-        # assert _attributes['result_2'] == 0.0
-        # assert _attributes['result_3'] == 0.0
-        # assert _attributes['result_4'] == 0.0
-        # assert _attributes['result_5'] == 0.0
-        assert _attributes['system_effect'] == ''
-        # assert _attributes['system_severity'] == 'Major'
-        # assert _attributes['system_probability'] == 'Level A - Frequent'
-        # assert _attributes['system_hri'] == 20
-        assert _attributes['system_mitigation'] == ''
-        # assert _attributes['system_severity_f'] == 'Major'
-        # assert _attributes['system_probability_f'] == 'Level A - Frequent'
-        # assert _attributes['system_hri_f'] == 20
-        assert _attributes['user_blob_1'] == ''
-        assert _attributes['user_blob_2'] == ''
-        assert _attributes['user_blob_3'] == ''
-        # assert _attributes['user_float_1'] == 0.0
-        # assert _attributes['user_float_2'] == 0.0
-        # assert _attributes['user_float_3'] == 0.0
-        # assert _attributes['user_int_1'] == 0
-        # assert _attributes['user_int_2'] == 0
-        # assert _attributes['user_int_3'] == 0
-=======
         assert _attributes['assembly_severity'] == 'Major'
         assert _attributes['assembly_probability'] == 'Level A - Frequent'
         assert _attributes['assembly_hri'] == 30
@@ -235,7 +160,6 @@
         assert _attributes['user_int_1'] == 2
         assert _attributes['user_int_2'] == 0
         assert _attributes['user_int_3'] == 0
->>>>>>> 8fc1375f
 
     @pytest.mark.integration
     def test_set_attributes(self, test_program_dao):
