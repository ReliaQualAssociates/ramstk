#!/usr/bin/env python
"""
##############################################
Testing Package Reliability Growth Data Module
##############################################
"""

# -*- coding: utf-8 -*-
#
#       rtk.testing.growth.Growth.py is part of The RTK Project
#
# All rights reserved.

# Import modules for localization support.
import gettext
import locale

# Import modules for mathematics.
<<<<<<< HEAD
from math import exp, log, sqrt
import numpy as np
from scipy.optimize import fsolve
=======
import numpy as np
>>>>>>> 98978f0b719800855ef5f1cfd5ce703a5e45632e
from scipy.stats import chi2                # pylint: disable=E0611

# Import other RTK modules.
try:
<<<<<<< HEAD
    import Configuration as _conf
    import Utilities as _util
    import analyses.statistics.CrowAMSAA as CrowAMSAA
    import analyses.statistics.Bounds as Bounds
    from testing.Testing import Model as Testing
    from testing.Testing import Testing as dtcTesting
except ImportError:                         # pragma: no cover
    import rtk.Configuration as _conf
    import rtk.Utilities as _util
    import rtk.analyses.statistics.CrowAMSAA as CrowAMSAA
    import rtk.analyses.statistics.Bounds as Bounds
=======
    import Configuration
    import Utilities
    import analyses.statistics.Bounds as Bounds
    import analyses.statistics.growth.CrowAMSAA as CrowAMSAA
    import analyses.statistics.growth.SPLAN as SPLAN
    from testing.Testing import Model as Testing
    from testing.Testing import Testing as dtcTesting
except ImportError:                         # pragma: no cover
    import rtk.Configuration as Configuration
    import rtk.Utilities as Utilities
    import rtk.analyses.statistics.Bounds as Bounds
    import rtk.analyses.statistics.growth.CrowAMSAA as CrowAMSAA
    import rtk.analyses.statistics.growth.SPLAN as SPLAN
>>>>>>> 98978f0b719800855ef5f1cfd5ce703a5e45632e
    from rtk.testing.Testing import Model as Testing
    from rtk.testing.Testing import Testing as dtcTesting

__author__ = 'Andrew Rowland'
__email__ = 'andrew.rowland@reliaqual.com'
__organization__ = 'ReliaQual Associates, LLC'
<<<<<<< HEAD
__copyright__ = 'Copyright 2007 - 2015 Andrew "weibullguy" Rowland'

try:
    locale.setlocale(locale.LC_ALL, _conf.LOCALE)
=======
__copyright__ = 'Copyright 2007 - 2015 Andrew "Weibullguy" Rowland'

try:
    locale.setlocale(locale.LC_ALL, Configuration.LOCALE)
>>>>>>> 98978f0b719800855ef5f1cfd5ce703a5e45632e
except locale.Error:                        # pragma: no cover
    locale.setlocale(locale.LC_ALL, '')

_ = gettext.gettext


def _gr(gr, mi, mf, ttt, t1):
    """
    Function used to calculate the growth rate necessary to have the ideal
    growth curve end at the final MTBF and to calculate the optimum growth rate
    for a test phase.
    """

<<<<<<< HEAD
    return (ttt / t1)**gr + (mf / mi) * (gr - 1)
=======
    return (ttt / t1)**gr + (mf / mi) * (gr - 1.0)
>>>>>>> 98978f0b719800855ef5f1cfd5ce703a5e45632e


def running_sum(values):
    """
    Function used to calculate the running sum of values from a list.

    :param list values: the list of values to calculate the running sum.
    """

    _total = 0
    for _item in values:
        _total += _item
        yield _total


class Model(Testing):                       # pylint: disable=R0902, R0904
    """
    The Reliability Growth data model contains the attributes and methods for
    planning and assessing a reliability growth test. The attributes of a
    Reliability Growth model are:

<<<<<<< HEAD
    :ivar dict dic_test_data: default value: {}

    :ivar list lst_p_growth_rate: default value: []
    :ivar list lst_p_ms: default value: []
    :ivar list lst_p_fef: default value: []
    :ivar list lst_p_prob: default value: []
    :ivar list lst_p_mtbfi: default value: []
    :ivar list lst_p_mtbff: default value: []
    :ivar list lst_p_mtbfa: default value: []
    :ivar list lst_p_test_time: default value: []
    :ivar list lst_p_n_failures: default value: []
    :ivar list lst_p_start_date: default value: []
    :ivar list lst_p_end_date: default value: []
    :ivar list lst_p_weeks: default value: []
    :ivar list lst_p_n_test_units: default value: []
    :ivar list lst_p_tpu: default value: []
    :ivar list lst_p_tpupw: default value: []

    :ivar list lst_o_growth_rate: default value: []
    :ivar list lst_o_ms: default value: []
    :ivar list lst_o_fef: default value: []
    :ivar list lst_o_mtbfi: default value: []
    :ivar list lst_o_mtbff: default value: []
    :ivar list lst_o_mtbfa: default value: []
    :ivar list lst_o_test_time: default value: []

    :ivar list alpha_hat: default value: [0.0, 0.0, 0.0]
    :ivar list beta_hat: default value: [0.0, 0.0, 0.0]
    :ivar list cum_mean: default value: [0.0, 0.0, 0.0]
    :ivar list instantaneous_mean: default value: [0.0, 0.0, 0.0]

    :ivar int rg_plan_model: default value: 0
    :ivar int rg_assess_model: default value: 0
    :ivar float alpha_hat: default value: 0.0
    :ivar float beta_hat: default value: 0.0
    :ivar float cum_mean: default value: 0.0
    :ivar float instantaneous_mean: default value: 0.0
    :ivar float se_scale: default value: 0.0
    :ivar float se_shape: default value: 0.0
    :ivar float se_cum_mean: default value: 0.0
    :ivar float se_inst_mean: default value: 0.0
    :ivar float cramer_vonmises: default value: 0.0
    :ivar float chi_square: default value: 0.0
=======
    :ivar dict dic_test_data: dictionary containing the test data for the
                              Growth data model.  Key is an integer from 0 to
                              n records.  Values are a list: [record_id,
                              failure date, left interval, right interval,
                              quantity]
    :ivar list lst_p_growth_rate: list of planned growth rates per test phase.
    :ivar list lst_p_ms: list of planned management strategies per test phase.
    :ivar list lst_p_fef: list of planned fix effectiveness factors per test
                          phase.
    :ivar list lst_p_prob: list of planned probabilities of observing a failure
                           per test phase.
    :ivar list lst_p_mtbfi: list of planned initial MTBF per test phase.
    :ivar list lst_p_mtbff: list of planned final MTBF per test phase.
    :ivar list lst_p_mtbfa: list of planned average MTBF per test phase.
    :ivar list lst_p_test_time: list of planned test times per test phase.
    :ivar list lst_p_n_failures: list of planned number of failures per test
                                 phase.
    :ivar list lst_p_start_date: list of planned start dates per test phase.
    :ivar list lst_p_end_date: list of planned end dates per test phase.
    :ivar list lst_p_weeks: list of planned number of weeks per test phase.
    :ivar list lst_p_n_test_units: list of planned number of test units per
                                   test phase.
    :ivar list lst_p_tpu: list of planned average test time per unit per test
                          phase.
    :ivar list lst_p_tpupw: list of planned average test time per unit per week
                            per test phase.
    :ivar list lst_o_growth_rate: list of observed growth rates per test phase.
    :ivar list lst_o_ms: list of observed management strategies per test phase.
    :ivar list lst_o_fef: list of observed fix effectiveness factors per test
                          phase.
    :ivar list lst_o_mtbfi: list of observed initial MTBF per test phase.
    :ivar list lst_o_mtbff: list of observed final MTBF per test phase.
    :ivar list lst_o_mtbfa: list of observed average MTBF per test phase.
    :ivar list lst_o_test_time: list of observed test times per test phase.
    :ivar list alpha_hat: list of scale parameters estimated from the test data
                          [lower bound, point, upper bound].
    :ivar list beta_hat: list of shape parameters estimated from the test data
                         [lower bound, point, upper bound].
    :ivar list cum_mean: list of cumulative MTBF estimated from the test data
                         [lower bound, point, upper bound].
    :ivar list instantaneous_mean: list of instantaneous MTBF estimated from
                                   the test data
                                   [lower bound, point, upper bound].
    :ivar int rg_plan_model: the index in the list of reliability growth
                             planning models.
    :ivar int rg_assess_model: the index in the list of reliability assessment
                               and projection models.
    :ivar float alpha_hat: the point estimate of the scale parameter.
    :ivar float beta_hat: the point estimate of the shape parameter.
    :ivar float cum_mean: the point estimate of the cumulative MTBF.
    :ivar float instantaneous_mean: the point estimate of the instantaneous
                                    MTBF.
    :ivar float se_scale: the estimated standard error of the scale parameter.
    :ivar float se_shape: the estimated standard error of the shape parameter.
    :ivar float se_cum_mean: the estimated standard error of the cumulative
                             MTBF.
    :ivar float se_inst_mean: the estimated standard error of the instantaneous
                              MTBF.
    :ivar float cramer_vonmises: the Cramer-von Mises test statistic.
    :ivar float chi_square: the chi-square test statistic.
>>>>>>> 98978f0b719800855ef5f1cfd5ce703a5e45632e
    """

    def __init__(self, n_phases=1):
        """
        Method to initialize a Reliability Growth Test data model instance.

        :param int n_phases: the number of growth phases associated with the
                             Growth test.
        """

        super(Model, self).__init__()

        # Initialize private dict attributes.

        # Initialize private list attributes.

        # Initialize private scalar attributes.

        # Initialize public dict attributes.
        self.dic_test_data = {}

        # Initialize public list attributes.
<<<<<<< HEAD
=======
        # The following lists are used for holding ideal growth data for each
        # test phase.
        self.lst_i_mtbfi = [0.0] * n_phases         # Initial phase MTBF.
        self.lst_i_mtbff = [0.0] * n_phases         # Final phase MTBF.
        self.lst_i_mtbfa = [0.0] * n_phases         # Average phase MTBF.
        self.lst_i_n_failures = [0] * n_phases      # Expected number of failures.

>>>>>>> 98978f0b719800855ef5f1cfd5ce703a5e45632e
        # The following lists are used for holding planned growth data for each
        # test phase.
        self.lst_p_growth_rate = [0.0] * n_phases
        self.lst_p_ms = [0.0] * n_phases            # Planned management strategy.
        self.lst_p_fef = [0.0] * n_phases           # Planned fix effectiveness factor.
        self.lst_p_prob = [0.0] * n_phases
<<<<<<< HEAD
        self.lst_p_mtbfi = [0.0] * n_phases
=======
        self.lst_p_mtbfi = [0.0] * n_phases         # Initial phase MTBF.
>>>>>>> 98978f0b719800855ef5f1cfd5ce703a5e45632e
        self.lst_p_mtbff = [0.0] * n_phases
        self.lst_p_mtbfa = [0.0] * n_phases
        self.lst_p_test_time = [0.0] * n_phases     # Planned test time.
        self.lst_p_n_failures = [0] * n_phases      # Expected number of failures.
        self.lst_p_start_date = [0] * n_phases
        self.lst_p_end_date = [0] * n_phases
        self.lst_p_weeks = [0.0] * n_phases
        self.lst_p_n_test_units = [0] * n_phases
        self.lst_p_tpu = [0.0] * n_phases   # Test time per unit.
<<<<<<< HEAD
        self.lst_p_tpupw = [0.0] * n_phases # Test time per unit per week.
=======
        self.lst_p_tpupw = [0.0] * n_phases     # Test time per unit per week.
>>>>>>> 98978f0b719800855ef5f1cfd5ce703a5e45632e

        # The following lists are used for holding observed growth data for
        # each test phase.
        self.lst_o_growth_rate = [0.0, 0.0, 0.0]
        self.lst_o_ms = [0.0] * n_phases
        self.lst_o_fef = [0.0] * n_phases
        self.lst_o_mtbfi = [0.0] * n_phases
        self.lst_o_mtbff = [0.0] * n_phases
        self.lst_o_mtbfa = [0.0] * n_phases
<<<<<<< HEAD
        self.lst_o_test_time = [0.0] * n_phases # Actual test time.

        self.lst_fixed_values = [False, False, False, False,
                                 False, False, False, False]
=======
        self.lst_o_test_time = [0.0] * n_phases     # Actual test time.
        self.lst_o_n_failures = [0] * n_phases      # Observed number of failures.

        self.lst_fixed_values = [True, True, True, True, True, True, True,
                                 True]
>>>>>>> 98978f0b719800855ef5f1cfd5ce703a5e45632e

        # The following lists are used for holding model parameter estimates.
        # The format is [lower bound, point estimate, upper bound].
        self.alpha_hat = [0.0, 0.0, 0.0]
        self.beta_hat = [0.0, 0.0, 0.0]
        self.cum_mean = [[0.0, 0.0, 0.0]]
        self.instantaneous_mean = [[0.0, 0.0, 0.0]]
        self.growth_rate = [0.0, 0.0, 0.0]
        self.chi2_critical_value = [0.0, 0.0]

        # Initialize public scalar attributes.
        self.rg_plan_model = 0
        self.rg_assess_model = 0
        self.tr = 0.0                       # Program technical requirement MTBF.
        self.mtbfg = 0.0                    # Program goal MTBF.
        self.mtbfgp = 0.0                   # Growth potential MTBF.
        self.n_phases = n_phases
        self.ttt = 0.0                      # Total time on test.
        self.avg_growth = 0.0               # Average growth rate across all test phases.
        self.avg_ms = 0.75                  # Average management strategy across all test phases.
        self.avg_fef = 0.7                  # Average fix effectiveness factor across all test phases.
        self.probability = 0.75             # Probability of observing a failure.
        self.ttff = 0.0                     # Time to first fix.
        self.grouped = 0
        self.group_interval = 0.0
        self.se_scale = 0.0
        self.se_shape = 0.0
        self.se_cum_mean = 0.0
        self.se_inst_mean = 0.0
        self.cramer_vonmises = 0.0
        self.chi_square = 0.0
        self.cvm_critical_value = 0.0

    def set_attributes(self, values):
        """
        Method to set the Reliability Growth data model attributes.

        :param tuple values: tuple of values to assign to the instance
                             attributes.
        :return: (_code, _msg); the error code and error message.
        :rtype: tuple
        """

        _code = 0
        _msg = ''

        (_code, _msg) = Testing.set_attributes(self, values[:12])

        try:
            self.rg_plan_model = int(values[12])
            self.rg_assess_model = int(values[13])
            self.tr = float(values[14])
            self.mtbfg = float(values[15])
            self.mtbfgp = float(values[16])
            self.n_phases = int(values[17])
            self.ttt = float(values[18])
            self.avg_growth = float(values[19])
            self.avg_ms = float(values[20])
            self.avg_fef = float(values[21])
            self.probability = float(values[22])
            self.ttff = float(values[23])
            self.grouped = int(values[24])
            self.group_interval = float(values[25])
            self.se_scale = float(values[26])
            self.se_shape = float(values[27])
            self.se_cum_mean = float(values[28])
            self.se_inst_mean = float(values[29])
            self.cramer_vonmises = float(values[30])
            self.chi_square = float(values[31])
            self.alpha_hat[0] = float(values[32])
            self.alpha_hat[1] = float(values[33])
            self.alpha_hat[2] = float(values[34])
            self.beta_hat[0] = float(values[35])
            self.beta_hat[1] = float(values[36])
            self.beta_hat[2] = float(values[37])
            self.cum_mean[-1][0] = float(values[38])
            self.cum_mean[-1][1] = float(values[39])
            self.cum_mean[-1][2] = float(values[40])
            self.instantaneous_mean[-1][0] = float(values[41])
            self.instantaneous_mean[-1][1] = float(values[42])
            self.instantaneous_mean[-1][2] = float(values[43])
        except IndexError as _err:
<<<<<<< HEAD
            _code = _util.error_handler(_err.args)
            _msg = "ERROR: Insufficient input values."
        except TypeError as _err:
            _code = _util.error_handler(_err.args)
=======
            _code = Utilities.error_handler(_err.args)
            _msg = "ERROR: Insufficient input values."
        except TypeError as _err:
            _code = Utilities.error_handler(_err.args)
>>>>>>> 98978f0b719800855ef5f1cfd5ce703a5e45632e
            _msg = "ERROR: Converting one or more inputs to correct data type."

        return(_code, _msg)

    def set_phase_attributes(self, values, phase):
        """
        Method to set the Reliability Growth data model growth phase
        attributes.

        :param tuple values: tuple of values to assign to the instance
                             attributes.
        :param int phase: the growth phase to assign or update the value.
        :return: (_code, _msg); the error code and error message.
        :rtype: tuple
        """

        _code = 0
        _msg = ''

        try:
<<<<<<< HEAD
            self.lst_p_growth_rate[phase] = float(values[2])
            self.lst_p_ms[phase] = float(values[3])
            self.lst_p_fef[phase] = float(values[4])
            self.lst_p_prob[phase] = float(values[5])
            self.lst_p_mtbfi[phase] = float(values[6])
            self.lst_p_mtbff[phase] = float(values[7])
            self.lst_p_mtbfa[phase] = float(values[8])
            self.lst_p_test_time[phase] = float(values[9])
            self.lst_p_n_failures[phase] = int(values[10])
            self.lst_p_start_date[phase] = int(values[11])
            self.lst_p_end_date[phase] = int(values[12])
            self.lst_p_weeks[phase] = int(values[13])
            self.lst_p_n_test_units[phase] = int(values[14])
            self.lst_p_tpu[phase] = float(values[15])
            self.lst_p_tpupw[phase] = float(values[16])
            self.lst_o_growth_rate[phase] = float(values[17])
            self.lst_o_ms[phase] = float(values[18])
            self.lst_o_fef[phase] = float(values[19])
            self.lst_o_mtbfi[phase] = float(values[20])
            self.lst_o_mtbff[phase] = float(values[21])
            self.lst_o_mtbfa[phase] = float(values[22])
            self.lst_o_test_time[phase] = float(values[23])
        except IndexError as _err:
            _code = _util.error_handler(_err.args)
            _msg = "ERROR: Insufficient input values."
        except TypeError as _err:
            _code = _util.error_handler(_err.args)
=======
            self.lst_i_mtbfi[phase] = float(values[2])
            self.lst_i_mtbff[phase] = float(values[3])
            self.lst_i_mtbfa[phase] = float(values[4])
            self.lst_i_n_failures[phase] = float(values[5])
            self.lst_p_growth_rate[phase] = float(values[6])
            self.lst_p_ms[phase] = float(values[7])
            self.lst_p_fef[phase] = float(values[8])
            self.lst_p_prob[phase] = float(values[9])
            self.lst_p_mtbfi[phase] = float(values[10])
            self.lst_p_mtbff[phase] = float(values[11])
            self.lst_p_mtbfa[phase] = float(values[12])
            self.lst_p_test_time[phase] = float(values[13])
            self.lst_p_n_failures[phase] = int(values[14])
            self.lst_p_start_date[phase] = int(values[15])
            self.lst_p_end_date[phase] = int(values[16])
            self.lst_p_weeks[phase] = int(values[17])
            self.lst_p_n_test_units[phase] = int(values[18])
            self.lst_p_tpu[phase] = float(values[19])
            self.lst_p_tpupw[phase] = float(values[20])
            self.lst_o_growth_rate[phase] = float(values[21])
            self.lst_o_ms[phase] = float(values[22])
            self.lst_o_fef[phase] = float(values[23])
            self.lst_o_mtbfi[phase] = float(values[24])
            self.lst_o_mtbff[phase] = float(values[25])
            self.lst_o_mtbfa[phase] = float(values[26])
            self.lst_o_test_time[phase] = float(values[27])
        except IndexError as _err:
            _code = Utilities.error_handler(_err.args)
            _msg = "ERROR: Insufficient input values."
        except TypeError as _err:
            _code = Utilities.error_handler(_err.args)
>>>>>>> 98978f0b719800855ef5f1cfd5ce703a5e45632e
            _msg = "ERROR: Converting one or more inputs to correct data type."

        return(_code, _msg)

    def get_attributes(self):
        """
<<<<<<< HEAD
        Retrieves the current values of the Reliability Growth Test data
        model attributes.
=======
        Method to retrieve the current values of the Reliability Growth Test
        data model attributes.
>>>>>>> 98978f0b719800855ef5f1cfd5ce703a5e45632e

        :return: (rg_plan_model, rg_assess_model, tr, mtbfg, mtbfgp, n_phases,
                  ttt, avg_growth, avg_ms, avg_fef, probability, ttff, grouped,
                  group_interval, se_scale, se_shape, se_cum_mean,
                  se_inst_mean, cramer_vonmises, chi_square, alpha_hat_ll,
                  alpha_hat, alpha_hat_ul, beta_hat_ll, beta_hat, beta_hat_ul)
        :rtype: tuple
        """

        _values = Testing.get_attributes(self)

        _values = _values + (self.rg_plan_model, self.rg_assess_model,
                             self.tr, self.mtbfg, self.mtbfgp, self.n_phases,
                             self.ttt, self.avg_growth, self.avg_ms,
                             self.avg_fef, self.probability, self.ttff,
                             self.grouped, self.group_interval, self.se_scale,
                             self.se_shape, self.se_cum_mean,
                             self.se_inst_mean, self.cramer_vonmises,
                             self.chi_square, self.alpha_hat[0],
                             self.alpha_hat[1], self.alpha_hat[2],
                             self.beta_hat[0], self.beta_hat[1],
                             self.beta_hat[2])

        return _values

    def get_phase_attributes(self):
        """
<<<<<<< HEAD
        Retrieves the current values of the Reliability Growth Test phase data
        model attributes.

        :return: (lst_p_growth_rate, lst_p_ms, lst_p_fef, lst_p_prob,
=======
        Method to retrieve the current values of the Reliability Growth Test
        phase data model attributes.

        :return: (lst_i_mtbfi, lst_i_mtbff, lst_i_mtbfa, lst_i_n_failures,
                  lst_p_growth_rate, lst_p_ms, lst_p_fef, lst_p_prob,
>>>>>>> 98978f0b719800855ef5f1cfd5ce703a5e45632e
                  lst_p_mtbfi, lst_p_mtbff, lst_p_mtbfa, lst_p_test_time,
                  lst_p_n_failures, lst_p_start_date, lst_p_end_date,
                  lst_p_weeks, lst_p_n_test_units, lst_p_tpu, lst_p_tpupw,
                  lst_o_growth_rate, lst_o_ms, lst_o_fef, lst_o_mtbfi,
                  lst_o_mtbff, lst_o_mtbfa, lst_o_test_time, cum_mean,
                  instantaneous_mean)
        :rtype: tuple
        """

<<<<<<< HEAD
        _values = (self.lst_p_growth_rate, self.lst_p_ms, self.lst_p_fef,
                   self.lst_p_prob, self.lst_p_mtbfi, self.lst_p_mtbff,
                   self.lst_p_mtbfa, self.lst_p_test_time,
                   self.lst_p_n_failures, self.lst_p_start_date,
                   self.lst_p_end_date, self.lst_p_weeks,
                   self.lst_p_n_test_units, self.lst_p_tpu, self.lst_p_tpupw,
                   self.lst_o_growth_rate, self.lst_o_ms, self.lst_o_fef,
                   self.lst_o_mtbfi, self.lst_o_mtbff, self.lst_o_mtbfa,
                   self.lst_o_test_time, self.cum_mean,
                   self.instantaneous_mean)

        return _values
#TODO: Return error codes from each calculate method rather than False/True.
    def calculate_initial_mtbf(self, phase=None):
        """
        Method to calculate the initial MTBF for the entire test program or for
        a single test phase.

        :param int phase: the test phase to calculate the initial MTBF for.
        :return: False if successful or True if an error is encountered.
        :rtype: bool
        """

        if phase is None or phase == 0:
            if self.avg_growth <= 0.0:
                self.avg_growth = sum(self.lst_p_growth_rate) / \
                                  len(self.lst_p_growth_rate)
            if self.ttt <= 0.0:
                self.ttt = sum(self.lst_p_test_time)

            try:
                self.lst_p_mtbfi[0] = (self.lst_p_mtbff[self.n_phases - 1] *
                                       (1.0 - self.avg_growth)) / \
                                      (self.ttt /
                                       self.lst_p_test_time[0])**self.avg_growth
            except(ValueError, ZeroDivisionError, IndexError):
                self.lst_p_mtbfi[0] = 0.0
                return True
        else:
            try:
                self.lst_p_mtbfi[phase] = self.lst_p_mtbff[phase - 1] #* \
                                          #(1.0 - self.lst_p_growth_rate[phase]) / \
                                          #(self.lst_p_test_time[phase] /
                                          # self.lst_p_test_time[0])**self.lst_p_growth_rate[phase]
            except(ValueError, ZeroDivisionError, IndexError):
                self.lst_p_mtbfi[phase] = 0.0
                return True

        return False

    def calculate_final_mtbf(self, phase=None):
        """
        Method to calculate the final MTBF for the entire test program or for
        a single test phase.

        :param int phase: the test phase to calculate the final MTBF for.
        :return: False if successful or True if an error is encountered.
        :rtype: bool
        """

        if phase is None:
            if self.avg_growth <= 0.0:
                self.avg_growth = sum(self.lst_p_growth_rate) / \
                                  len(self.lst_p_growth_rate)
            if self.ttt <= 0.0:
                self.ttt = sum(self.lst_p_test_time)

            try:
                self.lst_p_mtbff[self.n_phases - 1] = (self.lst_p_mtbfi[0] *
                                                       (self.ttt /
                                                        self.lst_p_test_time[0])**self.avg_growth) / \
                                                       (1.0 - self.avg_growth)
            except(ValueError, ZeroDivisionError, IndexError):
                self.lst_p_mtbff[self.n_phases - 1] = 0.0
                return True
        else:
            try:
                self.lst_p_mtbff[phase] = (self.lst_p_mtbfi[0] *
                                           (sum(self.lst_p_test_time[:phase + 1]) /
                                            self.lst_p_test_time[0])**self.lst_p_growth_rate[phase]) / \
                                          (1.0 - self.lst_p_growth_rate[phase])
            except(ValueError, ZeroDivisionError, IndexError):
                self.lst_p_mtbff[phase] = 0.0
                return True

            # Set the next phase initial MTBF equal to the current phase's
            # calculated final MTBF if the initial MTBF is not already
            # specified.
            try:
                if(phase <= self.n_phases - 1 and
                   self.lst_p_mtbfi[phase + 1] <= 0.0):
                    self.lst_p_mtbfi[phase + 1] = self.lst_p_mtbff[phase]
            except IndexError:
                pass

        return False

    def calculate_average_mtbf(self, phase=0):
        """
        Method to calculate the average MTBF over a test phase.

        :param int phase: the test phase to calculate the average MTBF for.
        :return: False if successful or True if an error is encountered.
        :rtype: bool
        """

        if self.avg_growth <= 0.0:
            self.avg_growth = sum(self.lst_p_growth_rate) / \
                              len(self.lst_p_growth_rate)

        # First calculate the expected number of failures in the test phase.
        self.lst_p_n_failures[phase] = ((1.0 / self.lst_p_mtbfi[0]) *
                                        self.lst_p_test_time[0] *
                                        (sum(self.lst_p_test_time[:phase + 1]) /
                                         self.lst_p_test_time[0])**(1.0 - self.avg_growth)) - \
                                       sum(self.lst_p_n_failures[:phase])

        # Then calculate the average MTBF over the test phase.
        if phase == 0:
            self.lst_p_mtbfa[phase] = (self.lst_p_mtbfi[phase] +
                                       self.lst_p_mtbff[phase]) / 2.0
        else:
            try:
                self.lst_p_mtbfa[phase] = self.lst_p_test_time[phase] / \
                                          self.lst_p_n_failures[phase]
            except ZeroDivisionError:
                self.lst_p_mtbfa[phase] = self.lst_p_mtbfi[phase]

        return False

    def calculate_total_time(self, phase=None):
        """
        Method to calculate the total test time required.  This method can be
        used to calculate the total time required for the entire test program
        or the total time required for a single test phase.

        :param int phase: the test phase to calculate the total test time for.
        :return: False if successful or True if an error is encountered.
        :rtype: bool
        """

        if phase is None:
            if self.lst_p_mtbff[-1] / self.lst_p_mtbfi[0] == 1.0:
                self.ttt = 0.0
            else:
                if self.avg_growth <= 0.0:
                    self.avg_growth = sum(self.lst_p_growth_rate) / \
                                      len(self.lst_p_growth_rate)

                self.ttt = self.lst_p_test_time[0] * \
                           (self.lst_p_mtbff[-1] * (1.0 - self.avg_growth) /
                            self.lst_p_mtbfi[0])**(1.0 / self.avg_growth)
        else:
            try:
                _time = ((self.lst_p_mtbff[phase] / self.lst_p_mtbfi[0]) * \
                         (1.0 - self.lst_p_growth_rate[phase]))**(1.0 / self.lst_p_growth_rate[phase]) * \
                        self.lst_p_test_time[0]
                self.lst_p_test_time[phase] = _time - \
                                              sum(self.lst_p_test_time[:phase])
            except IndexError:
                return True

        return False

    def calculate_growth_rate(self, phase=None):
        """
        Method to calculate the minimum required growth rate for a test phase
        or over the entire test program.

        :param int phase: the test phase to calculate the growth rate for.
        :return: False if successful or True if an error is encountered.
        :rtype: bool
        """

        if phase is None:
            if self.ttt <= 0.0:
                self.ttt = sum(self.lst_p_test_time)

            try:
                self.avg_growth = -log(self.ttt / self.lst_p_test_time[0]) - \
                                       1.0 + sqrt((1.0 +
                                                   log(self.ttt /
                                                       self.lst_p_test_time[0]))**2.0 +
                                                  2.0 * log(self.lst_p_mtbff[-1] /
                                                            self.lst_p_mtbfi[0]))
            except(ValueError, ZeroDivisionError):
                self.avg_growth = 0.0
        else:
            try:
                _ttt = sum(self.lst_p_test_time[:phase + 1])
                self.lst_p_growth_rate[phase] = -log(_ttt /
                                                     self.lst_p_test_time[0]) - \
                                                1.0 + sqrt((1.0 +
                                                            log(_ttt /
                                                                self.lst_p_test_time[phase]))**2.0 +
                                                           2.0 * log(self.lst_p_mtbff[phase] /
                                                                     self.lst_p_mtbfi[0]))
            except(ValueError, ZeroDivisionError):
                self.lst_p_growth_rate[phase] = 0.0
                return True

        return False

    def calculate_minimum_first_phase_time(self):
        """
        Method to calculate the minimum length of the first reliability growth
        phase.

        :return: False if successful or True if an error is encountered.
        :rtype: bool
        """

        try:
            if self.avg_growth <= 0.0:
                self.avg_growth = sum(self.lst_p_growth_rate) / \
                                      len(self.lst_p_growth_rate)
            if self.ttt <= 0.0:
                self.ttt = sum(self.lst_p_test_time)

            self.lst_p_test_time[0] = exp(log(self.ttt) -
                                          (log((1.0 - self.avg_growth) *
                                               (self.lst_p_mtbff[-1] /
                                                self.lst_p_mtbfi[0])) /
                                           self.avg_growth))
        except(ValueError, ZeroDivisionError):
            self.lst_p_test_time[0] = 0.0
            return True

        return False

    def calculate_management_strategy(self, phase=None):
        """
        Method to calculate the minimum required management strategy.

        :param int phase: the test phase to calculate the management strategy
                          for.
        :return: False if successful or True if an error is encountered.
        :rtype: bool
        """

        if phase is None:
            try:
                self.avg_ms = (1.0 - (self.lst_p_mtbfi[0] / self.mtbfgp)) / \
                              self.avg_fef
            except ZeroDivisionError:
                self.avg_ms = 100.0
                return True
        else:
            if self.lst_p_fef[phase] == 0.0:
                self.lst_p_fef[phase] = self.avg_fef

            try:
                self.lst_p_ms[phase] = (1.0 - (self.lst_p_mtbfi[phase] /
                                               self.mtbfgp)) / \
                                       self.lst_p_fef[phase]
            except(ValueError, ZeroDivisionError):
                self.lst_p_ms[phase] = 100.0
                return True

        return False

    def calculate_probability(self, phase=0):
        """
        Method to calculate the probability of observing at least one failure.

        :param int phase: the test phase to calculate the probability for.
        :return: False if successful or True if an error is encountered.
        :rtype: bool
        """

        try:
            self.lst_p_prob[phase] = 1.0 - exp(-self.lst_p_test_time[phase] *
                                               self.lst_p_ms[phase] /
                                               self.lst_p_mtbfi[phase])
        except(ValueError, ZeroDivisionError):
            self.lst_p_prob[phase] = 0.0
            return True

        return False

    def calculate_growth_potential(self):
        """
        Method to calculate the growth potential MTBF.

        :return: False if successful or True if an error is encountered.
        :rtype: bool
        """

        # If the management strategy and/or fix effectiveness factor are zero,
        # tell the user
        if self.avg_ms * self.avg_fef == 0.0:
            self.mtbfgp = self.lst_p_mtbfi[0]
            return True

        try:
            self.mtbfgp = self.lst_p_mtbfi[0] / \
                          (1.0 - self.avg_ms * self.avg_fef)
        except ZeroDivisionError:
            self.mtbfgp = self.lst_p_mtbfi[0]
            return True

        return False
=======
        _values = (self.lst_i_mtbfi, self.lst_i_mtbff, self.lst_i_mtbfa,
                   self.lst_i_n_failures, self.lst_p_growth_rate,
                   self.lst_p_ms, self.lst_p_fef, self.lst_p_prob,
                   self.lst_p_mtbfi, self.lst_p_mtbff, self.lst_p_mtbfa,
                   self.lst_p_test_time, self.lst_p_n_failures,
                   self.lst_p_start_date, self.lst_p_end_date,
                   self.lst_p_weeks, self.lst_p_n_test_units, self.lst_p_tpu,
                   self.lst_p_tpupw, self.lst_o_growth_rate, self.lst_o_ms,
                   self.lst_o_fef, self.lst_o_mtbfi, self.lst_o_mtbff,
                   self.lst_o_mtbfa, self.lst_o_test_time, self.cum_mean,
                   self.instantaneous_mean)

        return _values
>>>>>>> 98978f0b719800855ef5f1cfd5ce703a5e45632e

    def calculate_idealized_growth_curve(self, mtbf=True):
        """
        Method to calculate the values for the idealized growth curve.

<<<<<<< HEAD
        :param bool mtbf: indicates whether to calculate MTBF (default) or
                          failure intensity values.
        :return: _ideal
        :rtype: list of floats
        """

        _ideal_gr = fsolve(_gr, 0.01, (self.lst_p_mtbfi[0],
                                       self.lst_p_mtbff[-1], self.ttt,
                                       self.lst_p_test_time[0]))[0]

        _ideal = []

=======
        :keyword bool mtbf: indicates whether to calculate MTBF (default) or
                            failure intensity values.
        :return: _ideal
        :rtype: list of floats
        """
# TODO: Re-write calculate_idealized_growth_curve; current McCabe Complexity metric=17.
        _ideal = []

        # Verify the first phase average MTBF is greater than zero.  If not,
        # attempt to calculate the average MTBF.
        if self.lst_i_mtbfa[0] <= 0.0:
            _mtbfa = CrowAMSAA.calculate_initial_mtbf(self.avg_growth,
                                                      self.mtbfg, self.ttt,
                                                      self.lst_p_test_time[0])
            self.lst_i_mtbfa[0] = _mtbfa

        # Verify the program final (goal) MTBF is greater than zero.  If not,
        # attempt to calculate the final MTBF.
        if self.mtbfg <= 0.0:
            _mtbfg = CrowAMSAA.calculate_final_mtbf(self.avg_growth,
                                                    self.lst_i_mtbfa[0],
                                                    self.ttt,
                                                    self.lst_p_test_time[0])
            self.mtbfg = _mtbfg

        # Verify the program total time on test is greater than zero.  If not,
        # attempt to calculate the total time on test.
        if self.ttt <= 0.0:
            self.ttt = CrowAMSAA.calculate_total_time(self.avg_growth,
                                                      self.lst_i_mtbfa[0],
                                                      self.mtbfg,
                                                      self.lst_p_test_time[0])

        # Verify the first phase test time is greater than zero.  If not,
        # attempt to calculate the first phase test time.
        if self.lst_p_test_time[0] <= 0.0:
            _time = CrowAMSAA.calculate_t1(self.avg_growth,
                                           self.lst_i_mtbfa[0],
                                           self.mtbfg, self.ttt)
            self.lst_p_test_time[0] = _time

        # Verify the program average growth rate is greater than zero.  If not,
        # attempt to calculate the program average growth rate.
        if self.avg_growth <= 0.0:
            _alpha = CrowAMSAA.calculate_growth_rate(self.lst_i_mtbfa[0],
                                                     self.mtbfg, self.ttt,
                                                     self.lst_p_test_time[0])
            self.avg_growth = _alpha

>>>>>>> 98978f0b719800855ef5f1cfd5ce703a5e45632e
        # Build the idealized curve.  If the time is less than the time to
        # first fix, the idealized value is the initial MTBF.  If the time
        # is equal to the time to first fix, the idealized value is set to
        # numpy's not a number to force a jump in the plot.  If the time is
        # greater than the time to first failure, the idealized value is
        # calculated from the inputs read above.
<<<<<<< HEAD
        if mtbf:
            for _time in range(int(self.ttt)):
                if _time < int(self.lst_p_test_time[0]):
                    _ideal.append(self.lst_p_mtbfi[0])
                elif _time == int(self.lst_p_test_time[0]):
                    _ideal.append(np.nan)
                else:
                    _ideal.append((self.lst_p_mtbfi[0] *
                                   (float(_time) /
                                    self.lst_p_test_time[0])**_ideal_gr) /
                                  (1.0 - _ideal_gr))
        else:
            for _time in range(int(self.ttt)):
                if _time < int(self.lst_p_test_time[0]):
                    _ideal.append(1.0 / self.lst_p_mtbfi[0])
                elif _time == int(self.lst_p_test_time[0]):
                    _ideal.append(np.nan)
                else:
                    _ideal.append((1.0 - _ideal_gr) /
                                  (self.lst_p_mtbfi[0] *
                                   (float(_time) /
                                    self.lst_p_test_time[0])**_ideal_gr))
=======
        if(self.lst_i_mtbfa[0] > 0.0 and self.lst_p_test_time[0] > 0.0 and
           self.mtbfg > 0.0 and self.ttt > 0.0 and self.avg_growth > 0.0):
            for _time in range(int(self.ttt)):
                if _time < int(self.lst_p_test_time[0]):
                    _ideal.append(self.lst_i_mtbfa[0])
                elif _time == int(self.lst_p_test_time[0]):
                    _ideal.append(np.nan)
                else:
                    _ideal.append((self.lst_i_mtbfa[0] *
                                   (float(_time) /
                                    self.lst_p_test_time[0])**self.avg_growth) /
                                  (1.0 - self.avg_growth))

            # Convert to failure intensity if that has been called for.
            if not mtbf:
                _ideal = [1.0 / _mtbf for _mtbf in _ideal]

            # Calculate the initial MTBF, final MTBF, average MTBF, and
            # expected number of failures for each phase.
            _t1 = self.lst_p_test_time[0]
            _mtbfa = self.lst_i_mtbfa[0]
            self.lst_i_n_failures = [0.0] * self.n_phases
            for _index in range(self.n_phases):
                _time = sum(self.lst_p_test_time[:_index + 1])
                _mtbf = CrowAMSAA.calculate_final_mtbf(self.avg_growth,
                                                       _mtbfa, _time, _t1)
                if _index < self.n_phases - 1:
                    self.lst_i_mtbfi[_index + 1] = _mtbf

                if _index > 0:
                    self.lst_i_mtbff[_index] = _mtbf

                _cum_fails = sum(self.lst_i_n_failures[:_index + 1])
                _n_failures = CrowAMSAA.calculate_n_failures(self.avg_growth,
                                                             _mtbfa, _time,
                                                             _t1, _cum_fails)
                self.lst_i_n_failures[_index] = _n_failures

            for _index in range(self.n_phases):
                _time = self.lst_p_test_time[_index]
                _n_failures = self.lst_i_n_failures[_index]
                _mtbfi = self.lst_i_mtbfi[_index]
                _mtbff = self.lst_i_mtbff[_index]
                _mtbfa = CrowAMSAA.calculate_average_mtbf(_time, _n_failures,
                                                          _mtbfi, _mtbff)
                self.lst_i_mtbfa[_index] = _mtbfa
>>>>>>> 98978f0b719800855ef5f1cfd5ce703a5e45632e

        return _ideal

    def calculate_planned_growth_curve(self):
        """
        Method to calculate the necessary values for each reliability growth
        test phase.  These are the start and end points of the planned growth
        curve.

        :return: False if successful or True if an error is encountered.
<<<<<<< HEAD
        :rtype: boolean
        """

        # Set the length of first test phase.  If it is supplied use that,
        # otherwise use the growth start time.  If the length of the first test
        # phase is less than the growth start time, issue an information dialog
        # and return.
#        if self.lst_p_test_time[0] <= 0.0:
#            self.lst_p_test_time[0] = self.t1
#        elif self.lst_p_test_time[0] < self.t1:
# TODO: Move the information dialog to the view module
            #_util.rtk_information(_(u"The length of the first test phase must be "
            #                        u"equal to or longer than the growth start "
            #                        u"time.  You have entered the following:\n\n"
            #                        u"1. Growth start time: %f\n"
            #                        u"2. Length of first test phase: %f\n\n"
            #                        u"Please correct your inputs and try again.") %
            #                      (self.t1, self.lst_p_test_time[0]))
#            return True

        # Initialize some variables used to track cumulative values.
        for i in range(self.n_phases):
            if self.lst_p_mtbfi[i] <= 0.0:
                self.calculate_initial_mtbf(i)

            if self.lst_p_mtbff[i] <= 0.0:
                self.calculate_final_mtbf(i)

            if self.lst_p_test_time[i] <= 0.0:
                self.calculate_total_time(i)

            if self.lst_p_growth_rate[i] <= 0.0:
                self.lst_p_growth_rate[i] = fsolve(_gr, 0.01,
                                                   (self.lst_p_mtbfi[i],
                                                    self.lst_p_mtbff[i],
                                                    self.ttt,
                                                    self.lst_p_test_time[0])
                                                  )[0]

            # Set the next phase initial MTBF to equal the current phase's
            # final MTBF.  Just continue if it's the last phase.
            try:
                if self.lst_p_mtbfi[i + 1] <= 0.0:
                    self.lst_p_mtbfi[i + 1] = self.lst_p_mtbff[i]
            except IndexError:
                self.calculate_average_mtbf(i)
                continue

            # Calculate the expected number of failures for the phase and the
            # average MTBF for the phase.  Even if mtbfa > 0.0, we need to
            # calculate the number of failures for possible use with subsequent
            # test phases.
            self.calculate_average_mtbf(i)

        return False

    def create_planned_values(self, phase, mtbf=True):
        """
        Method to create the planned growth curve values.  These are used for
        plotting the planned growth curve.

        :param int phase: the test phase to create the planned values for.
        :param boolean mtbf: indicates whether to calculate MTBF or failure
                             rates.
        :return: _plan
        :rtype: list of floats
        """

        _time = 0.0
        _plan = []

        while _time < (self.lst_p_test_time[phase] - 1.0):
            if mtbf:
                _plan.append(self.lst_p_mtbfa[phase])
            else:
                _plan.append(1.0 / self.lst_p_mtbfa[phase])

            _time += 1.0

        _plan.append(np.nan)                # pylint: disable=E1101
=======
        :rtype: bool
        """

        _mtbf1 = self.lst_p_mtbfa[0]
        _t1 = self.lst_p_test_time[0]

        for i in range(self.n_phases):
            _alpha = self.lst_p_growth_rate[i]
            _mtbfa = self.lst_p_mtbfa[i]
            _mtbfi = self.lst_p_mtbfi[i]
            _mtbff = self.lst_p_mtbff[i]
            _time = self.lst_p_test_time[i]
            _cum_time = sum(self.lst_p_test_time[:i + 1])

            if _mtbff <= 0.0:
                _mtbff = CrowAMSAA.calculate_final_mtbf(_alpha, _mtbf1,
                                                        _cum_time, _t1)
                self.lst_p_mtbff[i] = _mtbff

            if _mtbfa <= 0.0:
                _mtbfa = CrowAMSAA.calculate_average_mtbf(0.0, 0, _mtbfi,
                                                          _mtbff)
                self.lst_p_mtbfa[i] = _mtbfa

            if _mtbfi <= 0.0:
                _mtbfi = 2.0 * _mtbfa - _mtbff
                self.lst_p_mtbfi[i] = _mtbfi

            if _alpha <= 0.0:
                _alpha = CrowAMSAA.calculate_growth_rate(_mtbfi, _mtbff,
                                                         _time, _t1)
                self.lst_p_growth_rate[i] = _alpha

        return False

    def create_planned_values(self, mtbf=True):
        """
        Method to create the planned growth curve values.  These are used for
        plotting the planned growth curve.  The first curve created represents
        the average MTBF values over each phase.  These will be plotted as
        horizontal lines.  The second curve created represents the
        straight-line linear change in MTBF over the phase.

        :keyword boolean mtbf: indicates whether to calculate MTBF or failure
                               rates.
        :return: _plan
        :rtype: list
        """

        _plan = []

        for _phase in range(self.n_phases):
            _time = 0.0

            while _time < (self.lst_p_test_time[_phase] - 1.0):
                if mtbf:
                    _plan.append(self.lst_p_mtbfa[_phase])
                else:
                    _plan.append(1.0 / self.lst_p_mtbfa[_phase])

                _time += 1.0

            _plan.append(np.nan)            # pylint: disable=E1101
>>>>>>> 98978f0b719800855ef5f1cfd5ce703a5e45632e

        return _plan

    def assess_plan_feasibility(self):
        """
        Method to assess the feasibility of a test plan.  The assessment
        criteria come from MIL-HDBK-189C, section 5.1.5 and section 5.1.6.\n\n

        The criteria and acceptable ranges are:\n

        - Initial MTBF / Goal MTBF              0.15 - 0.47\n
        - Fix Effectiveness Factor              0.55 - 0.85\n
        - Goal MTBF / Growth Potential MTBF     0.60 - 0.80\n
        - Growth Rate                           0.23 - 0.64\n

        :return: _results
        :rtype: list
        """

<<<<<<< HEAD
        _results = [False, False, 0, 0]
        for i in range(self.n_phases):
            _weeks = (self.lst_p_end_date[i] - self.lst_p_start_date[i]) / 7.0

            try:
                self.lst_p_tpu[i] = self.lst_p_test_time[i] / \
                                    self.lst_p_n_test_units[i]
            except ZeroDivisionError:
                _results[0] = True
                _results[2] = i + 1
                self.lst_p_tpu[i] = 0.0

            try:
                self.lst_p_tpupw[i] = self.lst_p_tpu[i] / _weeks
            except ZeroDivisionError:
                _results[1] = True
                _results[3] = i + 1
                self.lst_p_tpupw[i] = 0.0
=======
        _results = [0.0, 0.0, -1, -1]

        # Initial MTBF to goal MTBF ratio is high enough.  Too low means growth
        # testing is probably being started too early.
        try:
            _results[0] = self.lst_p_mtbfi[0] / self.mtbfg
        except ZeroDivisionError:
            _results[0] = 0.0

        # Goal MTBF to growth potential MTBF ratio is high enough.  Too
        # high means there is a low probability of achieving the goal MTBF.
        # Too low means the system may be over designed.
        try:
            _results[1] = self.mtbfg / self.mtbfgp
        except ZeroDivisionError:
            _results[1] = 0.0

        # Calculate the test time per test unit and test time per test unit
        # per week.
        for _phase in range(self.n_phases):
            # Assess logistics of test plan.
            _weeks = (self.lst_p_end_date[_phase] -
                      self.lst_p_start_date[_phase]) / 7.0

            try:
                self.lst_p_tpu[_phase] = self.lst_p_test_time[_phase] / \
                                         self.lst_p_n_test_units[_phase]
            except ZeroDivisionError:
                _results[2] = _phase
                self.lst_p_tpu[_phase] = 0.0

            try:
                self.lst_p_tpupw[_phase] = self.lst_p_tpu[_phase] / _weeks
            except ZeroDivisionError:
                _results[3] = _phase
                self.lst_p_tpupw[_phase] = 0.0

            # Assess engineering effort and quality of test plan.
            if self.lst_p_ms[_phase] <= 0.0 or self.lst_p_ms[_phase] > 1.0:
                _fef = self.lst_p_fef[_phase]
                _mtbfa = self.lst_p_mtbfa[_phase]

                _ms = SPLAN.calculate_management_strategy(_fef, _mtbfa,
                                                          self.mtbfgp)
                self.lst_p_ms[_phase] = _ms

            if self.lst_p_fef[_phase] <= 0.0 or self.lst_p_fef[_phase] > 0.0:
                _ms = self.lst_p_ms[_phase]
                _mtbfa = self.lst_p_mtbfa[_phase]

                _fef = SPLAN.calculate_fef(_ms, _mtbfa, self.mtbfgp)
                self.lst_p_fef[_phase] = _fef

            if self.lst_p_prob[_phase] <= 0.0 or self.lst_p_prob[_phase] > 1.0:
                _time = self.lst_p_test_time[_phase]
                _ms = self.lst_p_ms[_phase]
                _mtbfi = self.lst_p_mtbfi[_phase]

                _prob = SPLAN.calculate_probability(_time, _ms, _mtbfi)
                self.lst_p_prob[_phase] = _prob
>>>>>>> 98978f0b719800855ef5f1cfd5ce703a5e45632e

        return _results

    def estimate_crow_amsaa(self):
        """
        Method to estimate the parameters of the Crow-AMSAA reliability growth
        model.

        :return: False if successful or True if an error is encountered.
        :rtype: bool
        """

<<<<<<< HEAD
        _times = [x[2] for x in self.dic_test_data.values()]
        _failures = [x[3] for x in self.dic_test_data.values()]
=======
        _times = [x[3] for x in self.dic_test_data.values()]
        _failures = [x[4] for x in self.dic_test_data.values()]
>>>>>>> 98978f0b719800855ef5f1cfd5ce703a5e45632e

        self.cum_time = _times[-1]
        self.cum_failures = sum(_failures)

        (self.alpha_hat[1],
         self.beta_hat[1]) = CrowAMSAA.calculate_crow_amsaa_parameters(
             _failures, _times, 0.0, self.grouped)

        (self.beta_hat[0],
         self.beta_hat[2]) = Bounds.calculate_crow_bounds(
<<<<<<< HEAD
             sum(_failures), _times[-1], self.alpha_hat[1], self.beta_hat[1],
             self.confidence, 1)
=======
             sum(_failures), _times[-1], self.alpha_hat[1],
             self.beta_hat[1], self.confidence, 1)
>>>>>>> 98978f0b719800855ef5f1cfd5ce703a5e45632e

        (self.alpha_hat[0],
         self.alpha_hat[2]) = Bounds.calculate_crow_bounds(
             self.cum_failures, self.cum_time, self.alpha_hat[1],
             self.beta_hat[1], self.confidence, 2)

        return False

    def calculate_crow_amsaa_mean(self):
        """
        Method to calculate the cumulative and instantaneous mean from the
        Crow-AMSAA reliability growth model.

        :return: False if successful or True if an error is encountered.
        :rtype: bool
        """

<<<<<<< HEAD
        _times = [x[2] for x in self.dic_test_data.values()]
        _failures = [x[3] for x in self.dic_test_data.values()]
=======
        _times = [x[3] for x in self.dic_test_data.values()]
        _failures = [x[4] for x in self.dic_test_data.values()]
>>>>>>> 98978f0b719800855ef5f1cfd5ce703a5e45632e

        _n_fail_times = len(_times)

        self.cum_mean = []
        self.instantaneous_mean = []

        for i in range(_n_fail_times):
            (_cum_mean,
             _instantaneous_mean) = CrowAMSAA.calculate_crow_amsaa_mean(
                 _times[i], self.alpha_hat[1], self.beta_hat[1])

            (_lower, _upper) = Bounds.calculate_crow_bounds(
                sum(_failures[:i + 1]), _times[i], self.alpha_hat[1],
                self.beta_hat[1], self.confidence, 3)

            _cum_mean_ll = 1.0 / _upper
            _cum_mean_ul = 1.0 / _lower

            _i_mean_ll = 1.0 / (self.alpha_hat[2] * self.beta_hat[2] *
                                _times[-1]**(self.beta_hat[2] - 1.0))
            _i_mean_ul = 1.0 / (self.alpha_hat[0] * self.beta_hat[0] *
                                _times[-1]**(self.beta_hat[0] - 1.0))

            self.cum_mean.append([_cum_mean_ll, _cum_mean, _cum_mean_ul])
            self.instantaneous_mean.append([_i_mean_ll, _instantaneous_mean,
                                            _i_mean_ul])

        return False

    def calculate_cramer_vonmises(self, t_star=0.0, type2=True):
        """
        Method to calculate the Cramer-von Mises test statistic from the
        observed reliability growth data.

            Test the hypothesis that the data fits the Crow-AMSAA model.

                Ho: the data fits the Crow-AMSAA model
                Ha: the data does not fit the Crow-AMSAA model

            Reject Ho if _CvM exceeds the critical value.

        :param float t_star: termination time for Type I tests.
        :param bool type2: whether or not the test is time terminated (Type I)
                           or failure terminated (Type II).
        :return: False if successful or True if an error is encountered.
        :rtype: bool
        """

<<<<<<< HEAD
        _times = [x[2] for x in self.dic_test_data.values()]
        _failures = [x[3] for x in self.dic_test_data.values()]
=======
        _times = [x[3] for x in self.dic_test_data.values()]
        _failures = [x[4] for x in self.dic_test_data.values()]
>>>>>>> 98978f0b719800855ef5f1cfd5ce703a5e45632e

        self.cramer_vonmises = CrowAMSAA.calculate_cramer_vonmises(
            _failures, _times, self.beta_hat[1], t_star, type2)

        self.cvm_critical_value = CrowAMSAA.cramer_vonmises_critical_value(
            self.cum_failures, self.confidence)

        return False

    def calculate_chi_square(self):
        """
        Method to calculate the chi-square test statistic from the observed
        reliability growth data.

            Test the hypothesis that the data fits the Crow-AMSAA model.

               Ho: the data fits the Crow-AMSAA model
               Ha: the data does not fit the Crow-AMSAA model

            Reject Ho if _chi2 exceeds the critical values.

        :return: False if successful or True if an error is encountered.
        :rtype: bool
        """

<<<<<<< HEAD
        _times = [x[2] for x in self.dic_test_data.values()]
        _failures = [x[3] for x in self.dic_test_data.values()]

        self.cum_failures = sum(_failures)
        self.chi_square = CrowAMSAA.calculate_crow_amsaa_chi_square(
            _failures, _times, self.beta_hat[1], self.ttt, self.grouped)

        _alpha_half = (1.0 - self.confidence) / 2.0

        self.chi2_critical_value[0] = chi2.ppf(_alpha_half,
                                               2 * self.cum_failures)
        self.chi2_critical_value[1] = chi2.ppf(self.confidence + _alpha_half,
                                               2 * self.cum_failures)
=======
        # Ensure the confidence level is a fraction.
        if self.confidence > 1.0:
            self.confidence = self.confidence / 100.0

        _times = [x[3] for x in self.dic_test_data.values()]
        _failures = [x[4] for x in self.dic_test_data.values()]

        self.cum_failures = sum(_failures)
        self.chi_square = CrowAMSAA.calculate_crow_amsaa_chi_square(
            _failures, _times, self.beta_hat[1], _times[-1], self.grouped)

        _alpha_half = (1.0 - self.confidence) / 2.0

        if self.grouped == 0:               # Individual failure times.
            if self.test_termination_time > 0.0:    # Time truncated test.
                _df = 2.0 * self.cum_failures
            else:                                   # Failure truncated test.
                _df = 2.0 * (self.cum_failures - 1)
            _upper = _alpha_half
            _lower = self.confidence + _alpha_half
        else:                               # Grouped failure times.
            _df = len(_failures) - 1
            _upper = self.confidence
            _lower = 1.0 - self.confidence

        self.chi2_critical_value[0] = chi2.ppf(_lower, _df)
        self.chi2_critical_value[1] = chi2.ppf(_upper, _df)
>>>>>>> 98978f0b719800855ef5f1cfd5ce703a5e45632e

        return False

    def assess_growth_rate(self):
        """
        Method to assess the actual growth rate occuring during a Growth Test.

        :return: False if successful or True if an error is encountered.
        :rtype: bool
        """

        self.lst_o_growth_rate[0] = 1.0 - self.beta_hat[2]
        self.lst_o_growth_rate[1] = 1.0 - self.beta_hat[1]
        self.lst_o_growth_rate[2] = 1.0 - self.beta_hat[0]

        return False


class Growth(dtcTesting):
    """
    The Reliability Growth data controller provides an interface between the
    Reliability Growth data model and an RTK view model.  A single Growth
    controller can manage one or more Growth data models.  The attributes of a
    Growth data controller are:

    :ivar _dao: the Data Access Object to use when communicating with the RTK
                Project database.
    :ivar dicTests: Dictionary of the Growth data models managed.  Key is the
                    Test ID; value is a pointer to the Growth data model
                    instance.
    """

    def __init__(self):                     # pylint: disable=E1002
        """
<<<<<<< HEAD
        Initializes a Growth data controller instance.
=======
        Method to initialize a Growth data controller instance.
>>>>>>> 98978f0b719800855ef5f1cfd5ce703a5e45632e
        """

        super(Growth, self).__init__()

        # Initialize private scalar attributes.
        self._dao = None
        self._last_id = None

    def request_tests(self, dao, growth_test):
        """
        Reads the RTK Project database and loads all the Growth Tests
        associated with the selected Revision.  For each Growth Test returned:

        #. Retrieve the inputs from the RTK Project database.
        #. Create a Growth data model instance.
        #. Set the attributes of the data model instance from the returned
           results.
        #. Add the instance to the dictionary of Growth Tests being managed
           by this controller.

        :param rtk.DAO dao: the Data Access object to use for communicating
                            with the RTK Project database.
        :param tuple growth_test: the Growth test attributes from the RTK
                                  Project database.
        :return: (_results, _error_code)
        :rtype: tuple
        """

        self._dao = dao

        self._last_id = self._dao.get_last_id('rtk_tests')[0]

        # Create an instance of a Growth data model, set it's attributes, and
        # add it to the dictionary of Growth tests controlled by this data
        # controller.
        _test = Model(growth_test[17])
        _test.set_attributes(growth_test)
        self.dicTests[_test.test_id] = _test

        # Gather the Growth model phase attributes.
        _query = "SELECT * FROM rtk_growth_testing \
                  WHERE fld_test_id={0:d}".format(growth_test[2])
        (_phases,
         _error_code, __) = self._dao.execute(_query, commit=False)

        try:
            _n_phases = len(_phases)
        except TypeError:
            _n_phases = 0

        for j in range(_n_phases):
            _test.set_phase_attributes(_phases[j], j)

        self._request_test_data(_test.test_id)

        return(_phases, _error_code)

    def _request_test_data(self, test_id):
        """
<<<<<<< HEAD
        Reads the RTK Project database and retrieves all the test records
        associated with the selected Test.
=======
        Method to read the RTK Project database and retrieves all the test
        records associated with the selected Test.
>>>>>>> 98978f0b719800855ef5f1cfd5ce703a5e45632e

        :param int test_id: the Growth Test ID to select data for.
        :return: (_results, _error_code)
        :rtype: tuple
        """

        _test = self.dicTests[test_id]

        _query = "SELECT fld_record_id, fld_failure_date, \
                         fld_left_interval, fld_right_interval, \
                         fld_quantity \
                  FROM rtk_survival_data \
<<<<<<< HEAD
                  WHERE fld_dataset_id=%d \
                  AND fld_source=1 \
                  ORDER BY fld_failure_date" % test_id
=======
                  WHERE fld_dataset_id={0:d} \
                  AND fld_source=1 \
                  ORDER BY fld_right_interval".format(test_id)
>>>>>>> 98978f0b719800855ef5f1cfd5ce703a5e45632e
        (_results, _error_code, __) = self._dao.execute(_query, commit=False)

        _test.dic_test_data = {}
        try:
            _n_records = len(_results)
        except TypeError:
            _n_records = 0

        for i in range(_n_records):
<<<<<<< HEAD
            _test.dic_test_data[_results[i][0]] = [
                _results[i][1], _results[i][2], _results[i][3], _results[i][4]]
=======
            _test.dic_test_data[i] = [_results[i][0], _results[i][1],
                                      _results[i][2], _results[i][3],
                                      _results[i][4]]
>>>>>>> 98978f0b719800855ef5f1cfd5ce703a5e45632e

        return(_results, _error_code)

    def add_test(self, revision_id, assembly_id):
        """
        Adds a new Test to the RTK Project for the selected Revision.

        :param int revision_id: the Revision ID to add the new Test.
        :param int assembly_id: the Assembly ID to add the new Test.
        :return: (_test, _error_code)
        :rtype: tuple
        """

        _query = "INSERT INTO rtk_tests \
                  (fld_revision_id, fld_assembly_id, fld_name, fld_test_type) \
                  VALUES ({0:d}, {1:d}, 'Test Plan', 4)".format(revision_id,
                                                                assembly_id)
        (_results, _error_code, __) = self._dao.execute(_query, commit=True)

        # If the new test was added successfully to the RTK Project database:
        #   1. Retrieve the ID of the newly inserted test.
        #   2. Add a single growth phase to the growth testing table.
        #   3. Create a new Testing model instance.
        #   4. Set the attributes of the new Testing model instance.
        #   5. Add the new Testing model to the controller dictionary.
        if _results:
            self._last_id = self._dao.get_last_id('rtk_tests')[0]
            (_results, _error_code) = self.add_test_phase(self._last_id)

            _test = Model()
            _test.set_attributes((revision_id, assembly_id, self._last_id, '',
                                  '', 4, '', 0.0, 0.0, 0.75, 0.0, 0.0))
            self.dicTests[_test.test_id] = _test

        return(_test, _error_code)

    def add_test_phase(self, test_id, phase_id=0):
        """
        Adds a new test phase to the RTK Project for the selected Reliability
        Growth test.

        :param int test_id: the Test ID to add the new phase.
        :param int phase_id: the Phase ID of the new phase to add.
        :return: (_results, _error_code)
        :rtype: tuple
        """

        self._last_id = self._dao.get_last_id('rtk_tests')[0]
        _query = "INSERT INTO rtk_growth_testing \
                  (fld_test_id, fld_phase_id) \
                  VALUES ({0:d}, {1:d})".format(test_id, phase_id)
        (_results, _error_code, __) = self._dao.execute(_query, commit=True)

        return(_results, _error_code)

<<<<<<< HEAD
=======
    def add_test_record(self, test_id, date, time, n_failures,
                        additional=False):
        """
        Method to add a new record to the selected Reliability Growth test.

        :param int test_id: the ID of the test to add the record to.
        :param int date: the ordinal date of the failure(s).
        :param float time: the operating time at failure.
        :param int n_failures: the number of failures occurring at time.
        :keyword bool additional: indicates whether or not the time is
                                  cumulative.
        :return: (_results, _error_code)
        :rtype: tuple
        """

        _test = self.dicTests[test_id]

        _query = "SELECT MAX(fld_record_id), MAX(fld_right_interval) \
                  FROM rtk_survival_data \
                  WHERE fld_dataset_id={0:d} \
                  AND fld_source=1".format(test_id)
        (_results, _error_code, __) = self._dao.execute(_query, commit=False)

        if _results[0][0] is None or _results[0][0] == '':
            _last_id = 0
        else:
            _last_id = _results[0][0] + 1

        if _results[0][1] is None or _results[0][1] == '':
            _last_time = 0.0
        else:
            _last_time = float(_results[0][1])

        if additional:
            time = time + _last_time

        _query = "INSERT INTO rtk_survival_data \
                  (fld_record_id, fld_dataset_id, fld_left_interval, \
                   fld_right_interval, fld_quantity, fld_mode_type, \
                   fld_failure_date, fld_source) \
                  VALUES ({0:d}, {1:d}, {2:f}, {3:f}, {4:d}, {5:d}, \
                          {6:d}, 1)".format(_last_id, test_id, 0.0,
                                            time, n_failures, 0, date)
        (_results, _error_code, __) = self._dao.execute(_query, commit=True)

        try:
            _id = max(_test.dic_test_data.keys()) + 1
        except ValueError:
            _id = 0
        _test.dic_test_data[_id] = [_last_id, date, 0.0, time, n_failures]

        return(_results, _error_code)

>>>>>>> 98978f0b719800855ef5f1cfd5ce703a5e45632e
    def delete_test(self, test_id):
        """
        Deletes a Testing input from the RTK Project.

        :param int test_id: the Test ID to delete the phase from.
        :return: (_results, _error_code)
        :rtype: tuple
        """

        # Delete the phase information.
        _query = "DELETE FROM rtk_growth_testing \
                  WHERE fld_test_id={0:d}".format(test_id)
        (_results, _error_code, __) = self._dao.execute(_query, commit=True)

        # Then delete the growth test itself.
        _query = "DELETE FROM rtk_tests \
                  WHERE fld_test_id={0:d}".format(test_id)
        (_results, _error_code, __) = self._dao.execute(_query, commit=True)

        self.dicTests.pop(test_id)

        return(_results, _error_code)

    def delete_test_phase(self, test_id, phase_id):
        """
        Deletes the selected test phase from the RTK Project database.

        :param int test_id: the Test ID to add the new phase.
        :param int phase_id: the Phase ID to delete from the test.
        :return: (_results, _error_code)
        :rtype: tuple
        """

        _query = "DELETE FROM rtk_growth_testing \
                  WHERE fld_test_id={0:d} \
                  AND fld_phase_id={1:d}".format(test_id, phase_id)
        (_results, _error_code, __) = self._dao.execute(_query, commit=True)

        return(_results, _error_code)

    def delete_test_record(self, record_id, dataset_id):
        """
        Method to delete a test record from the RTK Program database.

        :param int record_id: the ID of the record to delete.
        :param int dataset_id: the ID of the dataset to delete the record from.
        :return: (_results, _error_code)
        :rtype: tuple
        """

        _query = "DELETE FROM rtk_survival_data \
<<<<<<< HEAD
                  WHERE fld_record_id=%d \
                  AND fld_dataset_id=%d \
                  AND fld_source=1" % (record_id, dataset_id)
=======
                  WHERE fld_record_id={0:d} \
                  AND fld_dataset_id={1:d} \
                  AND fld_source=1".format(record_id, dataset_id)
>>>>>>> 98978f0b719800855ef5f1cfd5ce703a5e45632e
        (_results, _error_code, __) = self._dao.execute(_query, commit=True)

        return(_results, _error_code)

<<<<<<< HEAD
    def request_calculate(self, test_id):
=======
    def request_calculate(self, test_id, mtbf=True):
>>>>>>> 98978f0b719800855ef5f1cfd5ce703a5e45632e
        """
        Method to request the various calculate methods of the Reliability
        Growth test data model.

<<<<<<< HEAD
        :param int test_id: the ID of the stakeholder input to save.
        :return: _results
        :rtype: list
        """

        _test = self.dicTests[test_id]
        _results = [False, False, False, False, False, False, False, False,
                    False]

        if not _test.lst_fixed_values[0]:   # MTBFI is not fixed.
            _results[0] = _test.calculate_initial_mtbf()
        if not _test.lst_fixed_values[1]:   # MTBFG is not fixed.
            _results[1] = _test.calculate_final_mtbf()
        if not _test.lst_fixed_values[2]:   # TTFF is not fixed.
            _results[2] = _test.calculate_minimum_first_phase_time()
        if not _test.lst_fixed_values[3]:   # TTT is not fixed.
            _results[3] = _test.calculate_total_time()
        if not _test.lst_fixed_values[4]:   # Average GR is not fixed.
            _results[4] = _test.calculate_growth_rate()
        #if not _test.lst_fixed_values[5]:   # Average FEF is not fixed.
        #    _results[5] = _test.calculate_fef()
        if not _test.lst_fixed_values[6]:   # Average MS is not fixed.
            _results[6] = _test.calculate_management_strategy()
        if not _test.lst_fixed_values[7]:   # Probability is not fixed.
            _results[7] = _test.calculate_probability()

        # Calculate phase values.
        _test.calculate_final_mtbf(0)
        _test.calculate_average_mtbf(0)
        _test.calculate_management_strategy(0)
        for i in range(1, _test.n_phases):
            _test.calculate_initial_mtbf(i)
            _test.calculate_final_mtbf(i)
            _test.calculate_average_mtbf(i)
            _test.calculate_management_strategy(i)

        _results[8] = _test.calculate_growth_potential()

        return _results

    def save_test(self, test_id):
        """
        Saves the Reliability Growth Testing attributes to the RTK Project
        database.

        :param int test_id: the ID of the stakeholder input to save.
=======
        :param int test_id: the ID of the test to calculate.
        :keyword bool mtbf: indicates whether to calculate MTBF or failure
                            intensity values.
        :return: (_ideal, _plan)
        :rtype: tuple
        """

        _test = self.dicTests[test_id]

        _ideal = _test.calculate_idealized_growth_curve()
        if not _test.calculate_planned_growth_curve():
            _plan = _test.create_planned_values(mtbf)

        return(_ideal, _plan)

    def request_assessment(self, test_id):
        """
        Method to request the various methods to assess actual test data for
        the Reliability Growth test data model.

        :param int test_id: the ID of the test to assess.
        :keyword bool mtbf: indicates whether to calculate MTBF or failure
                            intensity values.
        :return: False if successful or True if an error is encountered
        :rtype: bool
        """

        _test = self.dicTests[test_id]

        if len(_test.dic_test_data.values()) > 0:
            _test.estimate_crow_amsaa()
            _test.calculate_crow_amsaa_mean()
            _test.assess_growth_rate()
            _test.calculate_chi_square()
            _test.calculate_cramer_vonmises()

        return False

    def save_test(self, test_id):
        """
        Method to save the Reliability Growth Test attributes to the RTK
        Project database.

        :param int test_id: the ID of the Test to save.
>>>>>>> 98978f0b719800855ef5f1cfd5ce703a5e45632e
        :return: (_results, _error_code)
        :rtype: tuple
        """

        _test = self.dicTests[test_id]

<<<<<<< HEAD
=======
        # Ensure confidence is stored as a fractional value.
        if _test.confidence > 1.0:
            _test.confidence = _test.confidence / 100.0

<<<<<<< HEAD
        # Ensure potential infinity values are changed.
        _test.alpha_hat[1] = _test.alpha_hat[1] \
                             if not (np.nan and np.inf) else 0.0
        _test.alpha_hat[0] = _test.alpha_hat[0] \
                             if not (np.nan and np.inf) else _test.alpha_hat[1]
        _test.alpha_hat[2] = _test.alpha_hat[2] \
                             if not (np.nan and np.inf) else _test.alpha_hat[1]

        _test.beta_hat[1] = _test.beta_hat[1] \
                            if not (np.nan and np.inf) else 0.0
        _test.beta_hat[0] = _test.beta_hat[0] \
                            if not (np.nan and np.inf) else _test.beta_hat[1]
        _test.beta_hat[2] = _test.beta_hat[2] \
                            if not (np.nan and np.inf) else _test.beta_hat[1]

        _test.cum_mean[-1][1] = _test.cum_mean[-1][1] \
                                if not (np.nan and np.inf) else 0.0
        _test.cum_mean[-1][0] = _test.cum_mean[-1][0] \
                                if not (np.nan and np.inf) \
                                else _test.cum_mean[-1][1]
        _test.cum_mean[-1][2] = _test.cum_mean[-1][2] \
                                if not (np.nan and np.inf) \
                                else _test.cum_mean[-1][1]

        _test.instantaneous_mean[-1][1] = _test.instantaneous_mean[-1][1] \
                                          if not (np.nan and np.inf) else 0.0
        _test.instantaneous_mean[-1][0] = _test.instantaneous_mean[-1][0] \
                                          if not (np.nan and np.inf) else \
                                          _test.instantaneous_mean[-1][1]
        _test.instantaneous_mean[-1][2] = _test.instantaneous_mean[-1][2] \
                                          if not (np.nan and np.inf) else \
                                          _test.instantaneous_mean[-1][1]

=======
>>>>>>> 98978f0b719800855ef5f1cfd5ce703a5e45632e
>>>>>>> 16321214
        _query = "UPDATE rtk_tests \
                  SET fld_name='{1:s}', fld_description='{2:s}', \
                      fld_test_type={3:d}, fld_attachment='{4:s}', \
                      fld_cum_time={5:f}, fld_cum_failures={6:d}, \
                      fld_confidence={7:f}, fld_consumer_risk={8:f}, \
                      fld_producer_risk={9:f}, fld_plan_model={10:d}, \
                      fld_assess_model={11:d}, fld_tr={12:f}, fld_mg={13:f}, \
                      fld_mgp={14:f}, fld_num_phases={15:d}, fld_ttt={16:f}, \
                      fld_avg_growth={17:f}, fld_avg_ms={18:f}, \
                      fld_avg_fef={19:f}, fld_prob={20:f}, fld_ttff={21:f}, \
                      fld_grouped={22:d}, fld_group_interval={23:f}, \
                      fld_se_scale={24:f}, fld_se_shape={25:f}, \
                      fld_se_cum_mean={26:f}, fld_se_inst_mean={27:f}, \
                      fld_cramer_vonmises={28:f}, fld_chi_square={29:f}, \
                      fld_scale_ll={30:f}, fld_scale={31:f}, \
                      fld_scale_ul={32:f}, fld_shape_ll={33:f}, \
                      fld_shape={34:f}, fld_shape_ul={35:f}, \
                      fld_cum_mean_ll={36:f}, fld_cum_mean={37:f}, \
                      fld_cum_mean_ul={38:f}, fld_inst_mean_ll={39:f}, \
                      fld_inst_mean={40:f}, fld_inst_mean_ul={41:f} \
                  WHERE fld_test_id={0:d}".format(
                      _test.test_id, _test.name, _test.description,
                      _test.test_type, _test.attachment, _test.cum_time,
                      _test.cum_failures, _test.confidence,
                      _test.consumer_risk, _test.producer_risk,
                      _test.rg_plan_model, _test.rg_assess_model, _test.tr,
                      _test.mtbfg, _test.mtbfgp, _test.n_phases, _test.ttt,
                      _test.avg_growth, _test.avg_ms, _test.avg_fef,
                      _test.probability, _test.ttff, _test.grouped,
                      _test.group_interval, _test.se_scale, _test.se_shape,
                      _test.se_cum_mean, _test.se_inst_mean,
                      _test.cramer_vonmises, _test.chi_square,
                      _test.alpha_hat[0], _test.alpha_hat[1],
                      _test.alpha_hat[2], _test.beta_hat[0],
                      _test.beta_hat[1], _test.beta_hat[2],
                      _test.cum_mean[-1][0], _test.cum_mean[-1][1],
                      _test.cum_mean[-1][2], _test.instantaneous_mean[-1][0],
                      _test.instantaneous_mean[-1][1],
                      _test.instantaneous_mean[-1][2])
        (_results, _error_code, __) = self._dao.execute(_query, commit=True)

        # Save the phase-specific information.
        for i in range(_test.n_phases):
            _query = "UPDATE rtk_growth_testing \
                      SET fld_p_growth_rate={2:f}, fld_p_ms={3:f}, \
                          fld_p_fef_avg={4:f}, fld_p_prob={5:f}, \
                          fld_p_mi={6:f}, fld_p_mf={7:f}, fld_p_ma={8:f}, \
                          fld_p_test_time={9:f}, fld_p_num_fails={10:d}, \
                          fld_p_start_date={11:d}, fld_p_end_date={12:d}, \
                          fld_p_weeks={13:f}, fld_p_test_units={14:d}, \
                          fld_p_tpu={15:f}, fld_p_tpupw={16:f}, \
                          fld_o_ms={17:f}, fld_o_fef_avg={18:f}, \
                          fld_o_mi={19:f}, fld_o_mf={20:f}, fld_o_ma={21:f}, \
<<<<<<< HEAD
                          fld_o_ttff={22:f} \
=======
                          fld_o_ttff={22:f}, fld_i_mi={23:f}, \
                          fld_i_mf={24:f}, fld_i_ma={25:f}, \
                          fld_i_num_fails={26:d} \
>>>>>>> 98978f0b719800855ef5f1cfd5ce703a5e45632e
                      WHERE fld_test_id={0:d} \
                      AND fld_phase_id={1:d}".format(
                          _test.test_id, i, _test.lst_p_growth_rate[i],
                          _test.lst_p_ms[i], _test.lst_p_fef[i],
                          _test.lst_p_prob[i], _test.lst_p_mtbfi[i],
                          _test.lst_p_mtbff[i], _test.lst_p_mtbfa[i],
                          _test.lst_p_test_time[i],
                          int(_test.lst_p_n_failures[i]),
                          _test.lst_p_start_date[i], _test.lst_p_end_date[i],
                          _test.lst_p_weeks[i], _test.lst_p_n_test_units[i],
                          _test.lst_p_tpu[i], _test.lst_p_tpupw[i],
                          _test.lst_o_ms[i], _test.lst_o_fef[i],
                          _test.lst_o_mtbfi[i], _test.lst_o_mtbff[i],
<<<<<<< HEAD
                          _test.lst_o_mtbfa[i], _test.ttff)
            (_results, _error_code, __) = self._dao.execute(_query,
                                                            commit=True)

        # Save the actual test data.
        _n_records = len(_test.dic_test_data.keys())
        for i in range(_n_records):
=======
                          _test.lst_o_mtbfa[i], _test.ttff,
                          _test.lst_i_mtbfi[i], _test.lst_i_mtbff[i],
                          _test.lst_i_mtbfa[i], int(_test.lst_i_n_failures[i]))
            (_results, _error_code, __) = self._dao.execute(_query,
                                                            commit=True)

        return(_results, _error_code)

    def save_test_data(self, test_id):
        """
        Method to save the test data.

        :param int test_id: the ID of the Test to save.
        :return: (_results, _error_code)
        :rtype: tuple
        """

        _results = False
        _error_code = 0

        _test = self.dicTests[test_id]

        # Save the actual test data.
        for _key in _test.dic_test_data.keys():
>>>>>>> 98978f0b719800855ef5f1cfd5ce703a5e45632e
            _query = "UPDATE rtk_survival_data \
                      SET fld_failure_date={2:d}, fld_left_interval={3:f}, \
                          fld_right_interval={4:f}, fld_quantity={5:d} \
                      WHERE fld_dataset_id={0:d} \
                      AND fld_record_id={1:d} \
                      AND fld_source=1".format(
<<<<<<< HEAD
                          _test.test_id, i, _test.dic_test_data[i][0],
                          _test.dic_test_data[i][1], _test.dic_test_data[i][2],
                          _test.dic_test_data[i][3])
=======
                          _test.test_id, _test.dic_test_data[_key][0],
                          _test.dic_test_data[_key][1],
                          _test.dic_test_data[_key][2],
                          _test.dic_test_data[_key][3],
                          _test.dic_test_data[_key][4])
>>>>>>> 98978f0b719800855ef5f1cfd5ce703a5e45632e
            (_results, _error_code, __) = self._dao.execute(_query,
                                                            commit=True)

        return(_results, _error_code)

    def save_all_tests(self):
        """
<<<<<<< HEAD
        Saves all Testing data models managed by the controller.
=======
        Method to save all Testing data models managed by the controller.
>>>>>>> 98978f0b719800855ef5f1cfd5ce703a5e45632e

        :return: False if successful or True if an error is encountered.
        :rtype: bool
        """

        for _test in self.dicTests.values():
            (_results, _error_code) = self.save_test(_test.test_id)
<<<<<<< HEAD
=======
            (_results, _error_code) = self.save_test_data(_test.test_id)
>>>>>>> 98978f0b719800855ef5f1cfd5ce703a5e45632e

        return False<|MERGE_RESOLUTION|>--- conflicted
+++ resolved
@@ -16,30 +16,13 @@
 import locale
 
 # Import modules for mathematics.
-<<<<<<< HEAD
 from math import exp, log, sqrt
 import numpy as np
 from scipy.optimize import fsolve
-=======
-import numpy as np
->>>>>>> 98978f0b719800855ef5f1cfd5ce703a5e45632e
 from scipy.stats import chi2                # pylint: disable=E0611
 
 # Import other RTK modules.
 try:
-<<<<<<< HEAD
-    import Configuration as _conf
-    import Utilities as _util
-    import analyses.statistics.CrowAMSAA as CrowAMSAA
-    import analyses.statistics.Bounds as Bounds
-    from testing.Testing import Model as Testing
-    from testing.Testing import Testing as dtcTesting
-except ImportError:                         # pragma: no cover
-    import rtk.Configuration as _conf
-    import rtk.Utilities as _util
-    import rtk.analyses.statistics.CrowAMSAA as CrowAMSAA
-    import rtk.analyses.statistics.Bounds as Bounds
-=======
     import Configuration
     import Utilities
     import analyses.statistics.Bounds as Bounds
@@ -53,24 +36,16 @@
     import rtk.analyses.statistics.Bounds as Bounds
     import rtk.analyses.statistics.growth.CrowAMSAA as CrowAMSAA
     import rtk.analyses.statistics.growth.SPLAN as SPLAN
->>>>>>> 98978f0b719800855ef5f1cfd5ce703a5e45632e
     from rtk.testing.Testing import Model as Testing
     from rtk.testing.Testing import Testing as dtcTesting
 
 __author__ = 'Andrew Rowland'
 __email__ = 'andrew.rowland@reliaqual.com'
 __organization__ = 'ReliaQual Associates, LLC'
-<<<<<<< HEAD
-__copyright__ = 'Copyright 2007 - 2015 Andrew "weibullguy" Rowland'
-
-try:
-    locale.setlocale(locale.LC_ALL, _conf.LOCALE)
-=======
 __copyright__ = 'Copyright 2007 - 2015 Andrew "Weibullguy" Rowland'
 
 try:
     locale.setlocale(locale.LC_ALL, Configuration.LOCALE)
->>>>>>> 98978f0b719800855ef5f1cfd5ce703a5e45632e
 except locale.Error:                        # pragma: no cover
     locale.setlocale(locale.LC_ALL, '')
 
@@ -84,11 +59,7 @@
     for a test phase.
     """
 
-<<<<<<< HEAD
-    return (ttt / t1)**gr + (mf / mi) * (gr - 1)
-=======
     return (ttt / t1)**gr + (mf / mi) * (gr - 1.0)
->>>>>>> 98978f0b719800855ef5f1cfd5ce703a5e45632e
 
 
 def running_sum(values):
@@ -110,51 +81,6 @@
     planning and assessing a reliability growth test. The attributes of a
     Reliability Growth model are:
 
-<<<<<<< HEAD
-    :ivar dict dic_test_data: default value: {}
-
-    :ivar list lst_p_growth_rate: default value: []
-    :ivar list lst_p_ms: default value: []
-    :ivar list lst_p_fef: default value: []
-    :ivar list lst_p_prob: default value: []
-    :ivar list lst_p_mtbfi: default value: []
-    :ivar list lst_p_mtbff: default value: []
-    :ivar list lst_p_mtbfa: default value: []
-    :ivar list lst_p_test_time: default value: []
-    :ivar list lst_p_n_failures: default value: []
-    :ivar list lst_p_start_date: default value: []
-    :ivar list lst_p_end_date: default value: []
-    :ivar list lst_p_weeks: default value: []
-    :ivar list lst_p_n_test_units: default value: []
-    :ivar list lst_p_tpu: default value: []
-    :ivar list lst_p_tpupw: default value: []
-
-    :ivar list lst_o_growth_rate: default value: []
-    :ivar list lst_o_ms: default value: []
-    :ivar list lst_o_fef: default value: []
-    :ivar list lst_o_mtbfi: default value: []
-    :ivar list lst_o_mtbff: default value: []
-    :ivar list lst_o_mtbfa: default value: []
-    :ivar list lst_o_test_time: default value: []
-
-    :ivar list alpha_hat: default value: [0.0, 0.0, 0.0]
-    :ivar list beta_hat: default value: [0.0, 0.0, 0.0]
-    :ivar list cum_mean: default value: [0.0, 0.0, 0.0]
-    :ivar list instantaneous_mean: default value: [0.0, 0.0, 0.0]
-
-    :ivar int rg_plan_model: default value: 0
-    :ivar int rg_assess_model: default value: 0
-    :ivar float alpha_hat: default value: 0.0
-    :ivar float beta_hat: default value: 0.0
-    :ivar float cum_mean: default value: 0.0
-    :ivar float instantaneous_mean: default value: 0.0
-    :ivar float se_scale: default value: 0.0
-    :ivar float se_shape: default value: 0.0
-    :ivar float se_cum_mean: default value: 0.0
-    :ivar float se_inst_mean: default value: 0.0
-    :ivar float cramer_vonmises: default value: 0.0
-    :ivar float chi_square: default value: 0.0
-=======
     :ivar dict dic_test_data: dictionary containing the test data for the
                               Growth data model.  Key is an integer from 0 to
                               n records.  Values are a list: [record_id,
@@ -215,7 +141,6 @@
                               MTBF.
     :ivar float cramer_vonmises: the Cramer-von Mises test statistic.
     :ivar float chi_square: the chi-square test statistic.
->>>>>>> 98978f0b719800855ef5f1cfd5ce703a5e45632e
     """
 
     def __init__(self, n_phases=1):
@@ -238,8 +163,6 @@
         self.dic_test_data = {}
 
         # Initialize public list attributes.
-<<<<<<< HEAD
-=======
         # The following lists are used for holding ideal growth data for each
         # test phase.
         self.lst_i_mtbfi = [0.0] * n_phases         # Initial phase MTBF.
@@ -247,18 +170,13 @@
         self.lst_i_mtbfa = [0.0] * n_phases         # Average phase MTBF.
         self.lst_i_n_failures = [0] * n_phases      # Expected number of failures.
 
->>>>>>> 98978f0b719800855ef5f1cfd5ce703a5e45632e
         # The following lists are used for holding planned growth data for each
         # test phase.
         self.lst_p_growth_rate = [0.0] * n_phases
         self.lst_p_ms = [0.0] * n_phases            # Planned management strategy.
         self.lst_p_fef = [0.0] * n_phases           # Planned fix effectiveness factor.
         self.lst_p_prob = [0.0] * n_phases
-<<<<<<< HEAD
-        self.lst_p_mtbfi = [0.0] * n_phases
-=======
         self.lst_p_mtbfi = [0.0] * n_phases         # Initial phase MTBF.
->>>>>>> 98978f0b719800855ef5f1cfd5ce703a5e45632e
         self.lst_p_mtbff = [0.0] * n_phases
         self.lst_p_mtbfa = [0.0] * n_phases
         self.lst_p_test_time = [0.0] * n_phases     # Planned test time.
@@ -268,11 +186,7 @@
         self.lst_p_weeks = [0.0] * n_phases
         self.lst_p_n_test_units = [0] * n_phases
         self.lst_p_tpu = [0.0] * n_phases   # Test time per unit.
-<<<<<<< HEAD
-        self.lst_p_tpupw = [0.0] * n_phases # Test time per unit per week.
-=======
         self.lst_p_tpupw = [0.0] * n_phases     # Test time per unit per week.
->>>>>>> 98978f0b719800855ef5f1cfd5ce703a5e45632e
 
         # The following lists are used for holding observed growth data for
         # each test phase.
@@ -282,18 +196,11 @@
         self.lst_o_mtbfi = [0.0] * n_phases
         self.lst_o_mtbff = [0.0] * n_phases
         self.lst_o_mtbfa = [0.0] * n_phases
-<<<<<<< HEAD
-        self.lst_o_test_time = [0.0] * n_phases # Actual test time.
-
-        self.lst_fixed_values = [False, False, False, False,
-                                 False, False, False, False]
-=======
         self.lst_o_test_time = [0.0] * n_phases     # Actual test time.
         self.lst_o_n_failures = [0] * n_phases      # Observed number of failures.
 
         self.lst_fixed_values = [True, True, True, True, True, True, True,
                                  True]
->>>>>>> 98978f0b719800855ef5f1cfd5ce703a5e45632e
 
         # The following lists are used for holding model parameter estimates.
         # The format is [lower bound, point estimate, upper bound].
@@ -376,17 +283,10 @@
             self.instantaneous_mean[-1][1] = float(values[42])
             self.instantaneous_mean[-1][2] = float(values[43])
         except IndexError as _err:
-<<<<<<< HEAD
-            _code = _util.error_handler(_err.args)
-            _msg = "ERROR: Insufficient input values."
-        except TypeError as _err:
-            _code = _util.error_handler(_err.args)
-=======
             _code = Utilities.error_handler(_err.args)
             _msg = "ERROR: Insufficient input values."
         except TypeError as _err:
             _code = Utilities.error_handler(_err.args)
->>>>>>> 98978f0b719800855ef5f1cfd5ce703a5e45632e
             _msg = "ERROR: Converting one or more inputs to correct data type."
 
         return(_code, _msg)
@@ -407,35 +307,6 @@
         _msg = ''
 
         try:
-<<<<<<< HEAD
-            self.lst_p_growth_rate[phase] = float(values[2])
-            self.lst_p_ms[phase] = float(values[3])
-            self.lst_p_fef[phase] = float(values[4])
-            self.lst_p_prob[phase] = float(values[5])
-            self.lst_p_mtbfi[phase] = float(values[6])
-            self.lst_p_mtbff[phase] = float(values[7])
-            self.lst_p_mtbfa[phase] = float(values[8])
-            self.lst_p_test_time[phase] = float(values[9])
-            self.lst_p_n_failures[phase] = int(values[10])
-            self.lst_p_start_date[phase] = int(values[11])
-            self.lst_p_end_date[phase] = int(values[12])
-            self.lst_p_weeks[phase] = int(values[13])
-            self.lst_p_n_test_units[phase] = int(values[14])
-            self.lst_p_tpu[phase] = float(values[15])
-            self.lst_p_tpupw[phase] = float(values[16])
-            self.lst_o_growth_rate[phase] = float(values[17])
-            self.lst_o_ms[phase] = float(values[18])
-            self.lst_o_fef[phase] = float(values[19])
-            self.lst_o_mtbfi[phase] = float(values[20])
-            self.lst_o_mtbff[phase] = float(values[21])
-            self.lst_o_mtbfa[phase] = float(values[22])
-            self.lst_o_test_time[phase] = float(values[23])
-        except IndexError as _err:
-            _code = _util.error_handler(_err.args)
-            _msg = "ERROR: Insufficient input values."
-        except TypeError as _err:
-            _code = _util.error_handler(_err.args)
-=======
             self.lst_i_mtbfi[phase] = float(values[2])
             self.lst_i_mtbff[phase] = float(values[3])
             self.lst_i_mtbfa[phase] = float(values[4])
@@ -467,20 +338,14 @@
             _msg = "ERROR: Insufficient input values."
         except TypeError as _err:
             _code = Utilities.error_handler(_err.args)
->>>>>>> 98978f0b719800855ef5f1cfd5ce703a5e45632e
             _msg = "ERROR: Converting one or more inputs to correct data type."
 
         return(_code, _msg)
 
     def get_attributes(self):
         """
-<<<<<<< HEAD
-        Retrieves the current values of the Reliability Growth Test data
-        model attributes.
-=======
         Method to retrieve the current values of the Reliability Growth Test
         data model attributes.
->>>>>>> 98978f0b719800855ef5f1cfd5ce703a5e45632e
 
         :return: (rg_plan_model, rg_assess_model, tr, mtbfg, mtbfgp, n_phases,
                   ttt, avg_growth, avg_ms, avg_fef, probability, ttff, grouped,
@@ -508,18 +373,11 @@
 
     def get_phase_attributes(self):
         """
-<<<<<<< HEAD
-        Retrieves the current values of the Reliability Growth Test phase data
-        model attributes.
-
-        :return: (lst_p_growth_rate, lst_p_ms, lst_p_fef, lst_p_prob,
-=======
         Method to retrieve the current values of the Reliability Growth Test
         phase data model attributes.
 
         :return: (lst_i_mtbfi, lst_i_mtbff, lst_i_mtbfa, lst_i_n_failures,
                   lst_p_growth_rate, lst_p_ms, lst_p_fef, lst_p_prob,
->>>>>>> 98978f0b719800855ef5f1cfd5ce703a5e45632e
                   lst_p_mtbfi, lst_p_mtbff, lst_p_mtbfa, lst_p_test_time,
                   lst_p_n_failures, lst_p_start_date, lst_p_end_date,
                   lst_p_weeks, lst_p_n_test_units, lst_p_tpu, lst_p_tpupw,
@@ -529,310 +387,6 @@
         :rtype: tuple
         """
 
-<<<<<<< HEAD
-        _values = (self.lst_p_growth_rate, self.lst_p_ms, self.lst_p_fef,
-                   self.lst_p_prob, self.lst_p_mtbfi, self.lst_p_mtbff,
-                   self.lst_p_mtbfa, self.lst_p_test_time,
-                   self.lst_p_n_failures, self.lst_p_start_date,
-                   self.lst_p_end_date, self.lst_p_weeks,
-                   self.lst_p_n_test_units, self.lst_p_tpu, self.lst_p_tpupw,
-                   self.lst_o_growth_rate, self.lst_o_ms, self.lst_o_fef,
-                   self.lst_o_mtbfi, self.lst_o_mtbff, self.lst_o_mtbfa,
-                   self.lst_o_test_time, self.cum_mean,
-                   self.instantaneous_mean)
-
-        return _values
-#TODO: Return error codes from each calculate method rather than False/True.
-    def calculate_initial_mtbf(self, phase=None):
-        """
-        Method to calculate the initial MTBF for the entire test program or for
-        a single test phase.
-
-        :param int phase: the test phase to calculate the initial MTBF for.
-        :return: False if successful or True if an error is encountered.
-        :rtype: bool
-        """
-
-        if phase is None or phase == 0:
-            if self.avg_growth <= 0.0:
-                self.avg_growth = sum(self.lst_p_growth_rate) / \
-                                  len(self.lst_p_growth_rate)
-            if self.ttt <= 0.0:
-                self.ttt = sum(self.lst_p_test_time)
-
-            try:
-                self.lst_p_mtbfi[0] = (self.lst_p_mtbff[self.n_phases - 1] *
-                                       (1.0 - self.avg_growth)) / \
-                                      (self.ttt /
-                                       self.lst_p_test_time[0])**self.avg_growth
-            except(ValueError, ZeroDivisionError, IndexError):
-                self.lst_p_mtbfi[0] = 0.0
-                return True
-        else:
-            try:
-                self.lst_p_mtbfi[phase] = self.lst_p_mtbff[phase - 1] #* \
-                                          #(1.0 - self.lst_p_growth_rate[phase]) / \
-                                          #(self.lst_p_test_time[phase] /
-                                          # self.lst_p_test_time[0])**self.lst_p_growth_rate[phase]
-            except(ValueError, ZeroDivisionError, IndexError):
-                self.lst_p_mtbfi[phase] = 0.0
-                return True
-
-        return False
-
-    def calculate_final_mtbf(self, phase=None):
-        """
-        Method to calculate the final MTBF for the entire test program or for
-        a single test phase.
-
-        :param int phase: the test phase to calculate the final MTBF for.
-        :return: False if successful or True if an error is encountered.
-        :rtype: bool
-        """
-
-        if phase is None:
-            if self.avg_growth <= 0.0:
-                self.avg_growth = sum(self.lst_p_growth_rate) / \
-                                  len(self.lst_p_growth_rate)
-            if self.ttt <= 0.0:
-                self.ttt = sum(self.lst_p_test_time)
-
-            try:
-                self.lst_p_mtbff[self.n_phases - 1] = (self.lst_p_mtbfi[0] *
-                                                       (self.ttt /
-                                                        self.lst_p_test_time[0])**self.avg_growth) / \
-                                                       (1.0 - self.avg_growth)
-            except(ValueError, ZeroDivisionError, IndexError):
-                self.lst_p_mtbff[self.n_phases - 1] = 0.0
-                return True
-        else:
-            try:
-                self.lst_p_mtbff[phase] = (self.lst_p_mtbfi[0] *
-                                           (sum(self.lst_p_test_time[:phase + 1]) /
-                                            self.lst_p_test_time[0])**self.lst_p_growth_rate[phase]) / \
-                                          (1.0 - self.lst_p_growth_rate[phase])
-            except(ValueError, ZeroDivisionError, IndexError):
-                self.lst_p_mtbff[phase] = 0.0
-                return True
-
-            # Set the next phase initial MTBF equal to the current phase's
-            # calculated final MTBF if the initial MTBF is not already
-            # specified.
-            try:
-                if(phase <= self.n_phases - 1 and
-                   self.lst_p_mtbfi[phase + 1] <= 0.0):
-                    self.lst_p_mtbfi[phase + 1] = self.lst_p_mtbff[phase]
-            except IndexError:
-                pass
-
-        return False
-
-    def calculate_average_mtbf(self, phase=0):
-        """
-        Method to calculate the average MTBF over a test phase.
-
-        :param int phase: the test phase to calculate the average MTBF for.
-        :return: False if successful or True if an error is encountered.
-        :rtype: bool
-        """
-
-        if self.avg_growth <= 0.0:
-            self.avg_growth = sum(self.lst_p_growth_rate) / \
-                              len(self.lst_p_growth_rate)
-
-        # First calculate the expected number of failures in the test phase.
-        self.lst_p_n_failures[phase] = ((1.0 / self.lst_p_mtbfi[0]) *
-                                        self.lst_p_test_time[0] *
-                                        (sum(self.lst_p_test_time[:phase + 1]) /
-                                         self.lst_p_test_time[0])**(1.0 - self.avg_growth)) - \
-                                       sum(self.lst_p_n_failures[:phase])
-
-        # Then calculate the average MTBF over the test phase.
-        if phase == 0:
-            self.lst_p_mtbfa[phase] = (self.lst_p_mtbfi[phase] +
-                                       self.lst_p_mtbff[phase]) / 2.0
-        else:
-            try:
-                self.lst_p_mtbfa[phase] = self.lst_p_test_time[phase] / \
-                                          self.lst_p_n_failures[phase]
-            except ZeroDivisionError:
-                self.lst_p_mtbfa[phase] = self.lst_p_mtbfi[phase]
-
-        return False
-
-    def calculate_total_time(self, phase=None):
-        """
-        Method to calculate the total test time required.  This method can be
-        used to calculate the total time required for the entire test program
-        or the total time required for a single test phase.
-
-        :param int phase: the test phase to calculate the total test time for.
-        :return: False if successful or True if an error is encountered.
-        :rtype: bool
-        """
-
-        if phase is None:
-            if self.lst_p_mtbff[-1] / self.lst_p_mtbfi[0] == 1.0:
-                self.ttt = 0.0
-            else:
-                if self.avg_growth <= 0.0:
-                    self.avg_growth = sum(self.lst_p_growth_rate) / \
-                                      len(self.lst_p_growth_rate)
-
-                self.ttt = self.lst_p_test_time[0] * \
-                           (self.lst_p_mtbff[-1] * (1.0 - self.avg_growth) /
-                            self.lst_p_mtbfi[0])**(1.0 / self.avg_growth)
-        else:
-            try:
-                _time = ((self.lst_p_mtbff[phase] / self.lst_p_mtbfi[0]) * \
-                         (1.0 - self.lst_p_growth_rate[phase]))**(1.0 / self.lst_p_growth_rate[phase]) * \
-                        self.lst_p_test_time[0]
-                self.lst_p_test_time[phase] = _time - \
-                                              sum(self.lst_p_test_time[:phase])
-            except IndexError:
-                return True
-
-        return False
-
-    def calculate_growth_rate(self, phase=None):
-        """
-        Method to calculate the minimum required growth rate for a test phase
-        or over the entire test program.
-
-        :param int phase: the test phase to calculate the growth rate for.
-        :return: False if successful or True if an error is encountered.
-        :rtype: bool
-        """
-
-        if phase is None:
-            if self.ttt <= 0.0:
-                self.ttt = sum(self.lst_p_test_time)
-
-            try:
-                self.avg_growth = -log(self.ttt / self.lst_p_test_time[0]) - \
-                                       1.0 + sqrt((1.0 +
-                                                   log(self.ttt /
-                                                       self.lst_p_test_time[0]))**2.0 +
-                                                  2.0 * log(self.lst_p_mtbff[-1] /
-                                                            self.lst_p_mtbfi[0]))
-            except(ValueError, ZeroDivisionError):
-                self.avg_growth = 0.0
-        else:
-            try:
-                _ttt = sum(self.lst_p_test_time[:phase + 1])
-                self.lst_p_growth_rate[phase] = -log(_ttt /
-                                                     self.lst_p_test_time[0]) - \
-                                                1.0 + sqrt((1.0 +
-                                                            log(_ttt /
-                                                                self.lst_p_test_time[phase]))**2.0 +
-                                                           2.0 * log(self.lst_p_mtbff[phase] /
-                                                                     self.lst_p_mtbfi[0]))
-            except(ValueError, ZeroDivisionError):
-                self.lst_p_growth_rate[phase] = 0.0
-                return True
-
-        return False
-
-    def calculate_minimum_first_phase_time(self):
-        """
-        Method to calculate the minimum length of the first reliability growth
-        phase.
-
-        :return: False if successful or True if an error is encountered.
-        :rtype: bool
-        """
-
-        try:
-            if self.avg_growth <= 0.0:
-                self.avg_growth = sum(self.lst_p_growth_rate) / \
-                                      len(self.lst_p_growth_rate)
-            if self.ttt <= 0.0:
-                self.ttt = sum(self.lst_p_test_time)
-
-            self.lst_p_test_time[0] = exp(log(self.ttt) -
-                                          (log((1.0 - self.avg_growth) *
-                                               (self.lst_p_mtbff[-1] /
-                                                self.lst_p_mtbfi[0])) /
-                                           self.avg_growth))
-        except(ValueError, ZeroDivisionError):
-            self.lst_p_test_time[0] = 0.0
-            return True
-
-        return False
-
-    def calculate_management_strategy(self, phase=None):
-        """
-        Method to calculate the minimum required management strategy.
-
-        :param int phase: the test phase to calculate the management strategy
-                          for.
-        :return: False if successful or True if an error is encountered.
-        :rtype: bool
-        """
-
-        if phase is None:
-            try:
-                self.avg_ms = (1.0 - (self.lst_p_mtbfi[0] / self.mtbfgp)) / \
-                              self.avg_fef
-            except ZeroDivisionError:
-                self.avg_ms = 100.0
-                return True
-        else:
-            if self.lst_p_fef[phase] == 0.0:
-                self.lst_p_fef[phase] = self.avg_fef
-
-            try:
-                self.lst_p_ms[phase] = (1.0 - (self.lst_p_mtbfi[phase] /
-                                               self.mtbfgp)) / \
-                                       self.lst_p_fef[phase]
-            except(ValueError, ZeroDivisionError):
-                self.lst_p_ms[phase] = 100.0
-                return True
-
-        return False
-
-    def calculate_probability(self, phase=0):
-        """
-        Method to calculate the probability of observing at least one failure.
-
-        :param int phase: the test phase to calculate the probability for.
-        :return: False if successful or True if an error is encountered.
-        :rtype: bool
-        """
-
-        try:
-            self.lst_p_prob[phase] = 1.0 - exp(-self.lst_p_test_time[phase] *
-                                               self.lst_p_ms[phase] /
-                                               self.lst_p_mtbfi[phase])
-        except(ValueError, ZeroDivisionError):
-            self.lst_p_prob[phase] = 0.0
-            return True
-
-        return False
-
-    def calculate_growth_potential(self):
-        """
-        Method to calculate the growth potential MTBF.
-
-        :return: False if successful or True if an error is encountered.
-        :rtype: bool
-        """
-
-        # If the management strategy and/or fix effectiveness factor are zero,
-        # tell the user
-        if self.avg_ms * self.avg_fef == 0.0:
-            self.mtbfgp = self.lst_p_mtbfi[0]
-            return True
-
-        try:
-            self.mtbfgp = self.lst_p_mtbfi[0] / \
-                          (1.0 - self.avg_ms * self.avg_fef)
-        except ZeroDivisionError:
-            self.mtbfgp = self.lst_p_mtbfi[0]
-            return True
-
-        return False
-=======
         _values = (self.lst_i_mtbfi, self.lst_i_mtbff, self.lst_i_mtbfa,
                    self.lst_i_n_failures, self.lst_p_growth_rate,
                    self.lst_p_ms, self.lst_p_fef, self.lst_p_prob,
@@ -846,26 +400,11 @@
                    self.instantaneous_mean)
 
         return _values
->>>>>>> 98978f0b719800855ef5f1cfd5ce703a5e45632e
 
     def calculate_idealized_growth_curve(self, mtbf=True):
         """
         Method to calculate the values for the idealized growth curve.
 
-<<<<<<< HEAD
-        :param bool mtbf: indicates whether to calculate MTBF (default) or
-                          failure intensity values.
-        :return: _ideal
-        :rtype: list of floats
-        """
-
-        _ideal_gr = fsolve(_gr, 0.01, (self.lst_p_mtbfi[0],
-                                       self.lst_p_mtbff[-1], self.ttt,
-                                       self.lst_p_test_time[0]))[0]
-
-        _ideal = []
-
-=======
         :keyword bool mtbf: indicates whether to calculate MTBF (default) or
                             failure intensity values.
         :return: _ideal
@@ -915,37 +454,12 @@
                                                      self.lst_p_test_time[0])
             self.avg_growth = _alpha
 
->>>>>>> 98978f0b719800855ef5f1cfd5ce703a5e45632e
         # Build the idealized curve.  If the time is less than the time to
         # first fix, the idealized value is the initial MTBF.  If the time
         # is equal to the time to first fix, the idealized value is set to
         # numpy's not a number to force a jump in the plot.  If the time is
         # greater than the time to first failure, the idealized value is
         # calculated from the inputs read above.
-<<<<<<< HEAD
-        if mtbf:
-            for _time in range(int(self.ttt)):
-                if _time < int(self.lst_p_test_time[0]):
-                    _ideal.append(self.lst_p_mtbfi[0])
-                elif _time == int(self.lst_p_test_time[0]):
-                    _ideal.append(np.nan)
-                else:
-                    _ideal.append((self.lst_p_mtbfi[0] *
-                                   (float(_time) /
-                                    self.lst_p_test_time[0])**_ideal_gr) /
-                                  (1.0 - _ideal_gr))
-        else:
-            for _time in range(int(self.ttt)):
-                if _time < int(self.lst_p_test_time[0]):
-                    _ideal.append(1.0 / self.lst_p_mtbfi[0])
-                elif _time == int(self.lst_p_test_time[0]):
-                    _ideal.append(np.nan)
-                else:
-                    _ideal.append((1.0 - _ideal_gr) /
-                                  (self.lst_p_mtbfi[0] *
-                                   (float(_time) /
-                                    self.lst_p_test_time[0])**_ideal_gr))
-=======
         if(self.lst_i_mtbfa[0] > 0.0 and self.lst_p_test_time[0] > 0.0 and
            self.mtbfg > 0.0 and self.ttt > 0.0 and self.avg_growth > 0.0):
             for _time in range(int(self.ttt)):
@@ -992,7 +506,6 @@
                 _mtbfa = CrowAMSAA.calculate_average_mtbf(_time, _n_failures,
                                                           _mtbfi, _mtbff)
                 self.lst_i_mtbfa[_index] = _mtbfa
->>>>>>> 98978f0b719800855ef5f1cfd5ce703a5e45632e
 
         return _ideal
 
@@ -1003,88 +516,6 @@
         curve.
 
         :return: False if successful or True if an error is encountered.
-<<<<<<< HEAD
-        :rtype: boolean
-        """
-
-        # Set the length of first test phase.  If it is supplied use that,
-        # otherwise use the growth start time.  If the length of the first test
-        # phase is less than the growth start time, issue an information dialog
-        # and return.
-#        if self.lst_p_test_time[0] <= 0.0:
-#            self.lst_p_test_time[0] = self.t1
-#        elif self.lst_p_test_time[0] < self.t1:
-# TODO: Move the information dialog to the view module
-            #_util.rtk_information(_(u"The length of the first test phase must be "
-            #                        u"equal to or longer than the growth start "
-            #                        u"time.  You have entered the following:\n\n"
-            #                        u"1. Growth start time: %f\n"
-            #                        u"2. Length of first test phase: %f\n\n"
-            #                        u"Please correct your inputs and try again.") %
-            #                      (self.t1, self.lst_p_test_time[0]))
-#            return True
-
-        # Initialize some variables used to track cumulative values.
-        for i in range(self.n_phases):
-            if self.lst_p_mtbfi[i] <= 0.0:
-                self.calculate_initial_mtbf(i)
-
-            if self.lst_p_mtbff[i] <= 0.0:
-                self.calculate_final_mtbf(i)
-
-            if self.lst_p_test_time[i] <= 0.0:
-                self.calculate_total_time(i)
-
-            if self.lst_p_growth_rate[i] <= 0.0:
-                self.lst_p_growth_rate[i] = fsolve(_gr, 0.01,
-                                                   (self.lst_p_mtbfi[i],
-                                                    self.lst_p_mtbff[i],
-                                                    self.ttt,
-                                                    self.lst_p_test_time[0])
-                                                  )[0]
-
-            # Set the next phase initial MTBF to equal the current phase's
-            # final MTBF.  Just continue if it's the last phase.
-            try:
-                if self.lst_p_mtbfi[i + 1] <= 0.0:
-                    self.lst_p_mtbfi[i + 1] = self.lst_p_mtbff[i]
-            except IndexError:
-                self.calculate_average_mtbf(i)
-                continue
-
-            # Calculate the expected number of failures for the phase and the
-            # average MTBF for the phase.  Even if mtbfa > 0.0, we need to
-            # calculate the number of failures for possible use with subsequent
-            # test phases.
-            self.calculate_average_mtbf(i)
-
-        return False
-
-    def create_planned_values(self, phase, mtbf=True):
-        """
-        Method to create the planned growth curve values.  These are used for
-        plotting the planned growth curve.
-
-        :param int phase: the test phase to create the planned values for.
-        :param boolean mtbf: indicates whether to calculate MTBF or failure
-                             rates.
-        :return: _plan
-        :rtype: list of floats
-        """
-
-        _time = 0.0
-        _plan = []
-
-        while _time < (self.lst_p_test_time[phase] - 1.0):
-            if mtbf:
-                _plan.append(self.lst_p_mtbfa[phase])
-            else:
-                _plan.append(1.0 / self.lst_p_mtbfa[phase])
-
-            _time += 1.0
-
-        _plan.append(np.nan)                # pylint: disable=E1101
-=======
         :rtype: bool
         """
 
@@ -1148,7 +579,6 @@
                 _time += 1.0
 
             _plan.append(np.nan)            # pylint: disable=E1101
->>>>>>> 98978f0b719800855ef5f1cfd5ce703a5e45632e
 
         return _plan
 
@@ -1168,26 +598,6 @@
         :rtype: list
         """
 
-<<<<<<< HEAD
-        _results = [False, False, 0, 0]
-        for i in range(self.n_phases):
-            _weeks = (self.lst_p_end_date[i] - self.lst_p_start_date[i]) / 7.0
-
-            try:
-                self.lst_p_tpu[i] = self.lst_p_test_time[i] / \
-                                    self.lst_p_n_test_units[i]
-            except ZeroDivisionError:
-                _results[0] = True
-                _results[2] = i + 1
-                self.lst_p_tpu[i] = 0.0
-
-            try:
-                self.lst_p_tpupw[i] = self.lst_p_tpu[i] / _weeks
-            except ZeroDivisionError:
-                _results[1] = True
-                _results[3] = i + 1
-                self.lst_p_tpupw[i] = 0.0
-=======
         _results = [0.0, 0.0, -1, -1]
 
         # Initial MTBF to goal MTBF ratio is high enough.  Too low means growth
@@ -1248,7 +658,6 @@
 
                 _prob = SPLAN.calculate_probability(_time, _ms, _mtbfi)
                 self.lst_p_prob[_phase] = _prob
->>>>>>> 98978f0b719800855ef5f1cfd5ce703a5e45632e
 
         return _results
 
@@ -1261,13 +670,8 @@
         :rtype: bool
         """
 
-<<<<<<< HEAD
-        _times = [x[2] for x in self.dic_test_data.values()]
-        _failures = [x[3] for x in self.dic_test_data.values()]
-=======
         _times = [x[3] for x in self.dic_test_data.values()]
         _failures = [x[4] for x in self.dic_test_data.values()]
->>>>>>> 98978f0b719800855ef5f1cfd5ce703a5e45632e
 
         self.cum_time = _times[-1]
         self.cum_failures = sum(_failures)
@@ -1278,13 +682,8 @@
 
         (self.beta_hat[0],
          self.beta_hat[2]) = Bounds.calculate_crow_bounds(
-<<<<<<< HEAD
-             sum(_failures), _times[-1], self.alpha_hat[1], self.beta_hat[1],
-             self.confidence, 1)
-=======
              sum(_failures), _times[-1], self.alpha_hat[1],
              self.beta_hat[1], self.confidence, 1)
->>>>>>> 98978f0b719800855ef5f1cfd5ce703a5e45632e
 
         (self.alpha_hat[0],
          self.alpha_hat[2]) = Bounds.calculate_crow_bounds(
@@ -1302,13 +701,8 @@
         :rtype: bool
         """
 
-<<<<<<< HEAD
-        _times = [x[2] for x in self.dic_test_data.values()]
-        _failures = [x[3] for x in self.dic_test_data.values()]
-=======
         _times = [x[3] for x in self.dic_test_data.values()]
         _failures = [x[4] for x in self.dic_test_data.values()]
->>>>>>> 98978f0b719800855ef5f1cfd5ce703a5e45632e
 
         _n_fail_times = len(_times)
 
@@ -1357,13 +751,8 @@
         :rtype: bool
         """
 
-<<<<<<< HEAD
-        _times = [x[2] for x in self.dic_test_data.values()]
-        _failures = [x[3] for x in self.dic_test_data.values()]
-=======
         _times = [x[3] for x in self.dic_test_data.values()]
         _failures = [x[4] for x in self.dic_test_data.values()]
->>>>>>> 98978f0b719800855ef5f1cfd5ce703a5e45632e
 
         self.cramer_vonmises = CrowAMSAA.calculate_cramer_vonmises(
             _failures, _times, self.beta_hat[1], t_star, type2)
@@ -1389,21 +778,6 @@
         :rtype: bool
         """
 
-<<<<<<< HEAD
-        _times = [x[2] for x in self.dic_test_data.values()]
-        _failures = [x[3] for x in self.dic_test_data.values()]
-
-        self.cum_failures = sum(_failures)
-        self.chi_square = CrowAMSAA.calculate_crow_amsaa_chi_square(
-            _failures, _times, self.beta_hat[1], self.ttt, self.grouped)
-
-        _alpha_half = (1.0 - self.confidence) / 2.0
-
-        self.chi2_critical_value[0] = chi2.ppf(_alpha_half,
-                                               2 * self.cum_failures)
-        self.chi2_critical_value[1] = chi2.ppf(self.confidence + _alpha_half,
-                                               2 * self.cum_failures)
-=======
         # Ensure the confidence level is a fraction.
         if self.confidence > 1.0:
             self.confidence = self.confidence / 100.0
@@ -1431,7 +805,6 @@
 
         self.chi2_critical_value[0] = chi2.ppf(_lower, _df)
         self.chi2_critical_value[1] = chi2.ppf(_upper, _df)
->>>>>>> 98978f0b719800855ef5f1cfd5ce703a5e45632e
 
         return False
 
@@ -1466,11 +839,7 @@
 
     def __init__(self):                     # pylint: disable=E1002
         """
-<<<<<<< HEAD
-        Initializes a Growth data controller instance.
-=======
         Method to initialize a Growth data controller instance.
->>>>>>> 98978f0b719800855ef5f1cfd5ce703a5e45632e
         """
 
         super(Growth, self).__init__()
@@ -1530,13 +899,8 @@
 
     def _request_test_data(self, test_id):
         """
-<<<<<<< HEAD
-        Reads the RTK Project database and retrieves all the test records
-        associated with the selected Test.
-=======
         Method to read the RTK Project database and retrieves all the test
         records associated with the selected Test.
->>>>>>> 98978f0b719800855ef5f1cfd5ce703a5e45632e
 
         :param int test_id: the Growth Test ID to select data for.
         :return: (_results, _error_code)
@@ -1549,15 +913,9 @@
                          fld_left_interval, fld_right_interval, \
                          fld_quantity \
                   FROM rtk_survival_data \
-<<<<<<< HEAD
-                  WHERE fld_dataset_id=%d \
-                  AND fld_source=1 \
-                  ORDER BY fld_failure_date" % test_id
-=======
                   WHERE fld_dataset_id={0:d} \
                   AND fld_source=1 \
                   ORDER BY fld_right_interval".format(test_id)
->>>>>>> 98978f0b719800855ef5f1cfd5ce703a5e45632e
         (_results, _error_code, __) = self._dao.execute(_query, commit=False)
 
         _test.dic_test_data = {}
@@ -1567,14 +925,9 @@
             _n_records = 0
 
         for i in range(_n_records):
-<<<<<<< HEAD
-            _test.dic_test_data[_results[i][0]] = [
-                _results[i][1], _results[i][2], _results[i][3], _results[i][4]]
-=======
             _test.dic_test_data[i] = [_results[i][0], _results[i][1],
                                       _results[i][2], _results[i][3],
                                       _results[i][4]]
->>>>>>> 98978f0b719800855ef5f1cfd5ce703a5e45632e
 
         return(_results, _error_code)
 
@@ -1630,8 +983,6 @@
 
         return(_results, _error_code)
 
-<<<<<<< HEAD
-=======
     def add_test_record(self, test_id, date, time, n_failures,
                         additional=False):
         """
@@ -1685,7 +1036,6 @@
 
         return(_results, _error_code)
 
->>>>>>> 98978f0b719800855ef5f1cfd5ce703a5e45632e
     def delete_test(self, test_id):
         """
         Deletes a Testing input from the RTK Project.
@@ -1737,76 +1087,18 @@
         """
 
         _query = "DELETE FROM rtk_survival_data \
-<<<<<<< HEAD
-                  WHERE fld_record_id=%d \
-                  AND fld_dataset_id=%d \
-                  AND fld_source=1" % (record_id, dataset_id)
-=======
                   WHERE fld_record_id={0:d} \
                   AND fld_dataset_id={1:d} \
                   AND fld_source=1".format(record_id, dataset_id)
->>>>>>> 98978f0b719800855ef5f1cfd5ce703a5e45632e
         (_results, _error_code, __) = self._dao.execute(_query, commit=True)
 
         return(_results, _error_code)
 
-<<<<<<< HEAD
-    def request_calculate(self, test_id):
-=======
     def request_calculate(self, test_id, mtbf=True):
->>>>>>> 98978f0b719800855ef5f1cfd5ce703a5e45632e
         """
         Method to request the various calculate methods of the Reliability
         Growth test data model.
 
-<<<<<<< HEAD
-        :param int test_id: the ID of the stakeholder input to save.
-        :return: _results
-        :rtype: list
-        """
-
-        _test = self.dicTests[test_id]
-        _results = [False, False, False, False, False, False, False, False,
-                    False]
-
-        if not _test.lst_fixed_values[0]:   # MTBFI is not fixed.
-            _results[0] = _test.calculate_initial_mtbf()
-        if not _test.lst_fixed_values[1]:   # MTBFG is not fixed.
-            _results[1] = _test.calculate_final_mtbf()
-        if not _test.lst_fixed_values[2]:   # TTFF is not fixed.
-            _results[2] = _test.calculate_minimum_first_phase_time()
-        if not _test.lst_fixed_values[3]:   # TTT is not fixed.
-            _results[3] = _test.calculate_total_time()
-        if not _test.lst_fixed_values[4]:   # Average GR is not fixed.
-            _results[4] = _test.calculate_growth_rate()
-        #if not _test.lst_fixed_values[5]:   # Average FEF is not fixed.
-        #    _results[5] = _test.calculate_fef()
-        if not _test.lst_fixed_values[6]:   # Average MS is not fixed.
-            _results[6] = _test.calculate_management_strategy()
-        if not _test.lst_fixed_values[7]:   # Probability is not fixed.
-            _results[7] = _test.calculate_probability()
-
-        # Calculate phase values.
-        _test.calculate_final_mtbf(0)
-        _test.calculate_average_mtbf(0)
-        _test.calculate_management_strategy(0)
-        for i in range(1, _test.n_phases):
-            _test.calculate_initial_mtbf(i)
-            _test.calculate_final_mtbf(i)
-            _test.calculate_average_mtbf(i)
-            _test.calculate_management_strategy(i)
-
-        _results[8] = _test.calculate_growth_potential()
-
-        return _results
-
-    def save_test(self, test_id):
-        """
-        Saves the Reliability Growth Testing attributes to the RTK Project
-        database.
-
-        :param int test_id: the ID of the stakeholder input to save.
-=======
         :param int test_id: the ID of the test to calculate.
         :keyword bool mtbf: indicates whether to calculate MTBF or failure
                             intensity values.
@@ -1851,56 +1143,16 @@
         Project database.
 
         :param int test_id: the ID of the Test to save.
->>>>>>> 98978f0b719800855ef5f1cfd5ce703a5e45632e
         :return: (_results, _error_code)
         :rtype: tuple
         """
 
         _test = self.dicTests[test_id]
 
-<<<<<<< HEAD
-=======
         # Ensure confidence is stored as a fractional value.
         if _test.confidence > 1.0:
             _test.confidence = _test.confidence / 100.0
 
-<<<<<<< HEAD
-        # Ensure potential infinity values are changed.
-        _test.alpha_hat[1] = _test.alpha_hat[1] \
-                             if not (np.nan and np.inf) else 0.0
-        _test.alpha_hat[0] = _test.alpha_hat[0] \
-                             if not (np.nan and np.inf) else _test.alpha_hat[1]
-        _test.alpha_hat[2] = _test.alpha_hat[2] \
-                             if not (np.nan and np.inf) else _test.alpha_hat[1]
-
-        _test.beta_hat[1] = _test.beta_hat[1] \
-                            if not (np.nan and np.inf) else 0.0
-        _test.beta_hat[0] = _test.beta_hat[0] \
-                            if not (np.nan and np.inf) else _test.beta_hat[1]
-        _test.beta_hat[2] = _test.beta_hat[2] \
-                            if not (np.nan and np.inf) else _test.beta_hat[1]
-
-        _test.cum_mean[-1][1] = _test.cum_mean[-1][1] \
-                                if not (np.nan and np.inf) else 0.0
-        _test.cum_mean[-1][0] = _test.cum_mean[-1][0] \
-                                if not (np.nan and np.inf) \
-                                else _test.cum_mean[-1][1]
-        _test.cum_mean[-1][2] = _test.cum_mean[-1][2] \
-                                if not (np.nan and np.inf) \
-                                else _test.cum_mean[-1][1]
-
-        _test.instantaneous_mean[-1][1] = _test.instantaneous_mean[-1][1] \
-                                          if not (np.nan and np.inf) else 0.0
-        _test.instantaneous_mean[-1][0] = _test.instantaneous_mean[-1][0] \
-                                          if not (np.nan and np.inf) else \
-                                          _test.instantaneous_mean[-1][1]
-        _test.instantaneous_mean[-1][2] = _test.instantaneous_mean[-1][2] \
-                                          if not (np.nan and np.inf) else \
-                                          _test.instantaneous_mean[-1][1]
-
-=======
->>>>>>> 98978f0b719800855ef5f1cfd5ce703a5e45632e
->>>>>>> 16321214
         _query = "UPDATE rtk_tests \
                   SET fld_name='{1:s}', fld_description='{2:s}', \
                       fld_test_type={3:d}, fld_attachment='{4:s}', \
@@ -1954,13 +1206,9 @@
                           fld_p_tpu={15:f}, fld_p_tpupw={16:f}, \
                           fld_o_ms={17:f}, fld_o_fef_avg={18:f}, \
                           fld_o_mi={19:f}, fld_o_mf={20:f}, fld_o_ma={21:f}, \
-<<<<<<< HEAD
-                          fld_o_ttff={22:f} \
-=======
                           fld_o_ttff={22:f}, fld_i_mi={23:f}, \
                           fld_i_mf={24:f}, fld_i_ma={25:f}, \
                           fld_i_num_fails={26:d} \
->>>>>>> 98978f0b719800855ef5f1cfd5ce703a5e45632e
                       WHERE fld_test_id={0:d} \
                       AND fld_phase_id={1:d}".format(
                           _test.test_id, i, _test.lst_p_growth_rate[i],
@@ -1974,15 +1222,6 @@
                           _test.lst_p_tpu[i], _test.lst_p_tpupw[i],
                           _test.lst_o_ms[i], _test.lst_o_fef[i],
                           _test.lst_o_mtbfi[i], _test.lst_o_mtbff[i],
-<<<<<<< HEAD
-                          _test.lst_o_mtbfa[i], _test.ttff)
-            (_results, _error_code, __) = self._dao.execute(_query,
-                                                            commit=True)
-
-        # Save the actual test data.
-        _n_records = len(_test.dic_test_data.keys())
-        for i in range(_n_records):
-=======
                           _test.lst_o_mtbfa[i], _test.ttff,
                           _test.lst_i_mtbfi[i], _test.lst_i_mtbff[i],
                           _test.lst_i_mtbfa[i], int(_test.lst_i_n_failures[i]))
@@ -2007,24 +1246,17 @@
 
         # Save the actual test data.
         for _key in _test.dic_test_data.keys():
->>>>>>> 98978f0b719800855ef5f1cfd5ce703a5e45632e
             _query = "UPDATE rtk_survival_data \
                       SET fld_failure_date={2:d}, fld_left_interval={3:f}, \
                           fld_right_interval={4:f}, fld_quantity={5:d} \
                       WHERE fld_dataset_id={0:d} \
                       AND fld_record_id={1:d} \
                       AND fld_source=1".format(
-<<<<<<< HEAD
-                          _test.test_id, i, _test.dic_test_data[i][0],
-                          _test.dic_test_data[i][1], _test.dic_test_data[i][2],
-                          _test.dic_test_data[i][3])
-=======
                           _test.test_id, _test.dic_test_data[_key][0],
                           _test.dic_test_data[_key][1],
                           _test.dic_test_data[_key][2],
                           _test.dic_test_data[_key][3],
                           _test.dic_test_data[_key][4])
->>>>>>> 98978f0b719800855ef5f1cfd5ce703a5e45632e
             (_results, _error_code, __) = self._dao.execute(_query,
                                                             commit=True)
 
@@ -2032,11 +1264,7 @@
 
     def save_all_tests(self):
         """
-<<<<<<< HEAD
-        Saves all Testing data models managed by the controller.
-=======
         Method to save all Testing data models managed by the controller.
->>>>>>> 98978f0b719800855ef5f1cfd5ce703a5e45632e
 
         :return: False if successful or True if an error is encountered.
         :rtype: bool
@@ -2044,9 +1272,6 @@
 
         for _test in self.dicTests.values():
             (_results, _error_code) = self.save_test(_test.test_id)
-<<<<<<< HEAD
-=======
             (_results, _error_code) = self.save_test_data(_test.test_id)
->>>>>>> 98978f0b719800855ef5f1cfd5ce703a5e45632e
 
         return False