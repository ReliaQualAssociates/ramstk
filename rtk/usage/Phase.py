#!/usr/bin/env python
# -*- coding: utf-8 -*-
#
#       rtk.usage.Phase.py is part of The RTK Project
#
# All rights reserved.

"""
####################
Mission Phase Module
####################
"""

# Import other RTK modules.
try:
    import Configuration as Configuration
    import Utilities as Utilities
    from dao.DAO import RTKMissionPhase
except ImportError:
    import rtk.Configuration as Configuration   # pylint: disable=E0401
    import rtk.Utilities as Utilities           # pylint: disable=E0401
<<<<<<< HEAD
    from rtk.dao.RTKMissionPhase import RTKMissionPhase     # pylint: disable=E0401
=======
    from rtk.dao.DAO import RTKMissionPhase     # pylint: disable=E0401
>>>>>>> 8f6130f9
__author__ = 'Andrew Rowland'
__email__ = 'andrew.rowland@reliaqual.com'
__organization__ = 'ReliaQual Associates, LLC'
__copyright__ = 'Copyright 2007 - 2014 Andrew "weibullguy" Rowland'


class Model(object):
    """
    The Phase data model contains the attributes and methods of a mission
    phase.  A Mission will consist of one or more mission phases.  The
    attributes of a Phase are:

    :cvar dict dicPhase: dictionary containing all the RTKMissionPhase models
                         that are part of the Phase tree.  Key is the
                         Phase ID; value is a pointer to the instance
                         of the RTKMissionPhase model.

    :ivar int last_id: the last Phase ID used in the RTK Program database.
    :ivar dao: the `:py:class:rtk.dao.DAO` object used to communicate with the
               RTK Program database.

    """

    # Define public class dictionary attributes.
    dicPhase = {}

    def __init__(self):
        """
        Method to initialize a Phase data model instance.
        """

        # Initialize private dictionary attributes.

        # Initialize private list attributes.

        # Initialize private scalar attributes.
        self.last_id = None

        # Initialize public dictionary attributes.

        # Initialize public list attributes.

        # Initialize public scalar attributes.
        self.dao = None

    def retrieve(self, phase_id):
        """
        Method to retrieve the instance of the RTKMissionPhase data model for
        the Phase ID passed.

        :param int phase_id: the ID Of the RTKMissionPhase to retrieve.
        :return: the instance of the RTKMissionPhase class that was requested
                 or None if the requested Phase ID does not exist.
        :rtype: :py:class:`rtk.dao.DAO.RTKMissionPhase.Model`
        """

        try:
            _phase = self.dicPhase[phase_id]
        except KeyError:
            _phase = None

        return _phase

    def retrieve_all(self, dao, mission_id):
        """
        Method to retrieve all the Phases from the RTK Program database.

        :return: dicPhase; the dictionary of RTKMissionPhase data models that
                 comprise the Mission Phase tree.
        :rtype: dict
        """

        self.dao = dao

        # Clear the Phase dictionary of previous Mission's Phases.
        self.dicPhase = {}
        for _phase in self.dao.session.query(RTKMissionPhase).\
                filter(RTKMissionPhase.mission_id == mission_id).all():
            self.dicPhase[_phase.phase_id] = _phase

        return self.dicPhase

    def add_phase(self, mission_id):
        """
        Method to add a Mission Phase to the RTK Program database for Mission
        ID.

        :param int mission_id: the Mission ID to add the Mission Phase to.
        :return: _phase
        :rtype: `:py:class:rtk.dao.DAO.RTKMissionPhase`
        """

        _phase = RTKMissionPhase()
        _phase.mission_id = mission_id
        (_error_code, _msg) = self.dao.db_add(_phase)

        self.last_id = _phase.phase_id

        # If the add was successful add the new RTKMissionPhase data model
        # instance to dicPhase and log the success message to the user log.
        # Otherwise, update the error message and write it to the error log.
        if _error_code == 0:
            self.dicPhase[_phase.phase_id] = _phase
            Configuration.RTK_USER_LOG.info(_msg)
        else:
            _msg = _msg + "  Failed to add a new Phase to the RTK Program \
                           database."
            Configuration.RTK_DEBUG_LOG.error(_msg)
            _phase = None

        return _phase

    def delete_phase(self, phase_id):
        """
        Method to remove the phase associated with Phase ID.

        :param int phase_id: the ID of the Phase to be removed.
        :return: False if successful or True if an error is encountered.
        :rtype: bool
        """

        _return = False

        try:
            _phase = self.dicPhase[phase_id]

            (_error_code, _msg) = self.dao.db_delete(_phase)

            if _error_code == 0:
                self.dicPhase.pop(phase_id)
                Configuration.RTK_USER_LOG.info(_msg)
            else:
                try:
                    _msg = _msg + "  Failed to delete Phase ID {0:d} from " \
                            "the RTK Program database.".format(phase_id)
                except ValueError:      # Phase ID is None.
                    _msg = _msg + "  Failed to delete Phase ID {0:s} from "\
                            "the RTK Program database.".format(phase_id)
                Configuration.RTK_DEBUG_LOG.error(_msg)
                _return = True
        except KeyError:
            try:
                _msg = "Attempted to delete non-existent Phase ID {0:d}.".\
                    format(phase_id)
            except ValueError:      # Phase ID is None.
                _msg = "Attempted to delete non-existent Phase ID {0:s}.". \
                    format(phase_id)
            Configuration.RTK_DEBUG_LOG.error(_msg)
            _return = True

        return _return

    def save_phase(self, phase_id):
        """
        Method to update the phase associated with Phase ID to the RTK
        Program database.

        :param int phase_id: the Phase ID to save to the RTK Program
                             database.
        :return: False if successful or True if an error is encountered.
        :rtype: bool
        """

        _return = False

        try:
            _phase = self.dicPhase[phase_id]

            (_error_code, _msg) = self.dao.db_update()

            if _error_code == 0:
                Configuration.RTK_USER_LOG.info(_msg)
            else:
                try:
                    _msg = _msg + "  Failed to save Phase ID {0:d} to the \
                                   RTK Program database".format(phase_id)
                except ValueError:      # If the phase_id = None.
                    _msg = _msg + "  Failed to save Phase ID {0:s} to the \
                                   RTK Program database".format(phase_id)
                Configuration.RTK_DEBUG_LOG.error(_msg)
                _return = True
        except KeyError:
            try:
                _msg = "Attempted to save non-existent Phase ID {0:d}.".\
                    format(phase_id)
            except ValueError:          # If the phase_id = None.
                _msg = "Attempted to save non-existent Phase ID {0:s}.".\
                    format(phase_id)
            Configuration.RTK_DEBUG_LOG.error(_msg)
            _return = True

        return _return

    def save_all_phases(self):
        """
        Method to save all Mission Phases to the RTK Program database.

        :return: False if successful or True if an error is encountered.
        :rtype: bool
        """

        _return = False

        for _phase_id in self.dicPhase.keys():
            if self.save_phase(_phase_id):
                _return = True

        return _return


class Phase(object):
    """
    The Phase controller provides an interface between the Phase data model
    and an RTK view model.  A single Phase controller can control one or more
    Phase data models.  Currently the Phase controller is unused.
    """

    def __init__(self):
        """
        Method to initialize a Phase controller instance.
        """

        pass
<|MERGE_RESOLUTION|>--- conflicted
+++ resolved
@@ -1,249 +1,246 @@
-#!/usr/bin/env python
-# -*- coding: utf-8 -*-
-#
-#       rtk.usage.Phase.py is part of The RTK Project
-#
-# All rights reserved.
-
-"""
-####################
-Mission Phase Module
-####################
-"""
-
-# Import other RTK modules.
-try:
-    import Configuration as Configuration
-    import Utilities as Utilities
-    from dao.DAO import RTKMissionPhase
-except ImportError:
-    import rtk.Configuration as Configuration   # pylint: disable=E0401
-    import rtk.Utilities as Utilities           # pylint: disable=E0401
-<<<<<<< HEAD
-    from rtk.dao.RTKMissionPhase import RTKMissionPhase     # pylint: disable=E0401
-=======
-    from rtk.dao.DAO import RTKMissionPhase     # pylint: disable=E0401
->>>>>>> 8f6130f9
-__author__ = 'Andrew Rowland'
-__email__ = 'andrew.rowland@reliaqual.com'
-__organization__ = 'ReliaQual Associates, LLC'
-__copyright__ = 'Copyright 2007 - 2014 Andrew "weibullguy" Rowland'
-
-
-class Model(object):
-    """
-    The Phase data model contains the attributes and methods of a mission
-    phase.  A Mission will consist of one or more mission phases.  The
-    attributes of a Phase are:
-
-    :cvar dict dicPhase: dictionary containing all the RTKMissionPhase models
-                         that are part of the Phase tree.  Key is the
-                         Phase ID; value is a pointer to the instance
-                         of the RTKMissionPhase model.
-
-    :ivar int last_id: the last Phase ID used in the RTK Program database.
-    :ivar dao: the `:py:class:rtk.dao.DAO` object used to communicate with the
-               RTK Program database.
-
-    """
-
-    # Define public class dictionary attributes.
-    dicPhase = {}
-
-    def __init__(self):
-        """
-        Method to initialize a Phase data model instance.
-        """
-
-        # Initialize private dictionary attributes.
-
-        # Initialize private list attributes.
-
-        # Initialize private scalar attributes.
-        self.last_id = None
-
-        # Initialize public dictionary attributes.
-
-        # Initialize public list attributes.
-
-        # Initialize public scalar attributes.
-        self.dao = None
-
-    def retrieve(self, phase_id):
-        """
-        Method to retrieve the instance of the RTKMissionPhase data model for
-        the Phase ID passed.
-
-        :param int phase_id: the ID Of the RTKMissionPhase to retrieve.
-        :return: the instance of the RTKMissionPhase class that was requested
-                 or None if the requested Phase ID does not exist.
-        :rtype: :py:class:`rtk.dao.DAO.RTKMissionPhase.Model`
-        """
-
-        try:
-            _phase = self.dicPhase[phase_id]
-        except KeyError:
-            _phase = None
-
-        return _phase
-
-    def retrieve_all(self, dao, mission_id):
-        """
-        Method to retrieve all the Phases from the RTK Program database.
-
-        :return: dicPhase; the dictionary of RTKMissionPhase data models that
-                 comprise the Mission Phase tree.
-        :rtype: dict
-        """
-
-        self.dao = dao
-
-        # Clear the Phase dictionary of previous Mission's Phases.
-        self.dicPhase = {}
-        for _phase in self.dao.session.query(RTKMissionPhase).\
-                filter(RTKMissionPhase.mission_id == mission_id).all():
-            self.dicPhase[_phase.phase_id] = _phase
-
-        return self.dicPhase
-
-    def add_phase(self, mission_id):
-        """
-        Method to add a Mission Phase to the RTK Program database for Mission
-        ID.
-
-        :param int mission_id: the Mission ID to add the Mission Phase to.
-        :return: _phase
-        :rtype: `:py:class:rtk.dao.DAO.RTKMissionPhase`
-        """
-
-        _phase = RTKMissionPhase()
-        _phase.mission_id = mission_id
-        (_error_code, _msg) = self.dao.db_add(_phase)
-
-        self.last_id = _phase.phase_id
-
-        # If the add was successful add the new RTKMissionPhase data model
-        # instance to dicPhase and log the success message to the user log.
-        # Otherwise, update the error message and write it to the error log.
-        if _error_code == 0:
-            self.dicPhase[_phase.phase_id] = _phase
-            Configuration.RTK_USER_LOG.info(_msg)
-        else:
-            _msg = _msg + "  Failed to add a new Phase to the RTK Program \
-                           database."
-            Configuration.RTK_DEBUG_LOG.error(_msg)
-            _phase = None
-
-        return _phase
-
-    def delete_phase(self, phase_id):
-        """
-        Method to remove the phase associated with Phase ID.
-
-        :param int phase_id: the ID of the Phase to be removed.
-        :return: False if successful or True if an error is encountered.
-        :rtype: bool
-        """
-
-        _return = False
-
-        try:
-            _phase = self.dicPhase[phase_id]
-
-            (_error_code, _msg) = self.dao.db_delete(_phase)
-
-            if _error_code == 0:
-                self.dicPhase.pop(phase_id)
-                Configuration.RTK_USER_LOG.info(_msg)
-            else:
-                try:
-                    _msg = _msg + "  Failed to delete Phase ID {0:d} from " \
-                            "the RTK Program database.".format(phase_id)
-                except ValueError:      # Phase ID is None.
-                    _msg = _msg + "  Failed to delete Phase ID {0:s} from "\
-                            "the RTK Program database.".format(phase_id)
-                Configuration.RTK_DEBUG_LOG.error(_msg)
-                _return = True
-        except KeyError:
-            try:
-                _msg = "Attempted to delete non-existent Phase ID {0:d}.".\
-                    format(phase_id)
-            except ValueError:      # Phase ID is None.
-                _msg = "Attempted to delete non-existent Phase ID {0:s}.". \
-                    format(phase_id)
-            Configuration.RTK_DEBUG_LOG.error(_msg)
-            _return = True
-
-        return _return
-
-    def save_phase(self, phase_id):
-        """
-        Method to update the phase associated with Phase ID to the RTK
-        Program database.
-
-        :param int phase_id: the Phase ID to save to the RTK Program
-                             database.
-        :return: False if successful or True if an error is encountered.
-        :rtype: bool
-        """
-
-        _return = False
-
-        try:
-            _phase = self.dicPhase[phase_id]
-
-            (_error_code, _msg) = self.dao.db_update()
-
-            if _error_code == 0:
-                Configuration.RTK_USER_LOG.info(_msg)
-            else:
-                try:
-                    _msg = _msg + "  Failed to save Phase ID {0:d} to the \
-                                   RTK Program database".format(phase_id)
-                except ValueError:      # If the phase_id = None.
-                    _msg = _msg + "  Failed to save Phase ID {0:s} to the \
-                                   RTK Program database".format(phase_id)
-                Configuration.RTK_DEBUG_LOG.error(_msg)
-                _return = True
-        except KeyError:
-            try:
-                _msg = "Attempted to save non-existent Phase ID {0:d}.".\
-                    format(phase_id)
-            except ValueError:          # If the phase_id = None.
-                _msg = "Attempted to save non-existent Phase ID {0:s}.".\
-                    format(phase_id)
-            Configuration.RTK_DEBUG_LOG.error(_msg)
-            _return = True
-
-        return _return
-
-    def save_all_phases(self):
-        """
-        Method to save all Mission Phases to the RTK Program database.
-
-        :return: False if successful or True if an error is encountered.
-        :rtype: bool
-        """
-
-        _return = False
-
-        for _phase_id in self.dicPhase.keys():
-            if self.save_phase(_phase_id):
-                _return = True
-
-        return _return
-
-
-class Phase(object):
-    """
-    The Phase controller provides an interface between the Phase data model
-    and an RTK view model.  A single Phase controller can control one or more
-    Phase data models.  Currently the Phase controller is unused.
-    """
-
-    def __init__(self):
-        """
-        Method to initialize a Phase controller instance.
-        """
-
-        pass
+#!/usr/bin/env python
+# -*- coding: utf-8 -*-
+#
+#       rtk.usage.Phase.py is part of The RTK Project
+#
+# All rights reserved.
+
+"""
+####################
+Mission Phase Module
+####################
+"""
+
+# Import other RTK modules.
+try:
+    import Configuration as Configuration
+    import Utilities as Utilities
+    from dao.RTKMissionPhase import RTKMissionPhase
+except ImportError:
+    import rtk.Configuration as Configuration   # pylint: disable=E0401
+    import rtk.Utilities as Utilities           # pylint: disable=E0401
+    from rtk.dao.RTKMissionPhase import RTKMissionPhase     # pylint: disable=E0401
+
+__author__ = 'Andrew Rowland'
+__email__ = 'andrew.rowland@reliaqual.com'
+__organization__ = 'ReliaQual Associates, LLC'
+__copyright__ = 'Copyright 2007 - 2014 Andrew "weibullguy" Rowland'
+
+
+class Model(object):
+    """
+    The Phase data model contains the attributes and methods of a mission
+    phase.  A Mission will consist of one or more mission phases.  The
+    attributes of a Phase are:
+
+    :cvar dict dicPhase: dictionary containing all the RTKMissionPhase models
+                         that are part of the Phase tree.  Key is the
+                         Phase ID; value is a pointer to the instance
+                         of the RTKMissionPhase model.
+
+    :ivar int last_id: the last Phase ID used in the RTK Program database.
+    :ivar dao: the `:py:class:rtk.dao.DAO` object used to communicate with the
+               RTK Program database.
+
+    """
+
+    # Define public class dictionary attributes.
+    dicPhase = {}
+
+    def __init__(self):
+        """
+        Method to initialize a Phase data model instance.
+        """
+
+        # Initialize private dictionary attributes.
+
+        # Initialize private list attributes.
+
+        # Initialize private scalar attributes.
+        self.last_id = None
+
+        # Initialize public dictionary attributes.
+
+        # Initialize public list attributes.
+
+        # Initialize public scalar attributes.
+        self.dao = None
+
+    def retrieve(self, phase_id):
+        """
+        Method to retrieve the instance of the RTKMissionPhase data model for
+        the Phase ID passed.
+
+        :param int phase_id: the ID Of the RTKMissionPhase to retrieve.
+        :return: the instance of the RTKMissionPhase class that was requested
+                 or None if the requested Phase ID does not exist.
+        :rtype: :py:class:`rtk.dao.DAO.RTKMissionPhase.Model`
+        """
+
+        try:
+            _phase = self.dicPhase[phase_id]
+        except KeyError:
+            _phase = None
+
+        return _phase
+
+    def retrieve_all(self, dao, mission_id):
+        """
+        Method to retrieve all the Phases from the RTK Program database.
+
+        :return: dicPhase; the dictionary of RTKMissionPhase data models that
+                 comprise the Mission Phase tree.
+        :rtype: dict
+        """
+
+        self.dao = dao
+
+        # Clear the Phase dictionary of previous Mission's Phases.
+        self.dicPhase = {}
+        for _phase in self.dao.session.query(RTKMissionPhase).\
+                filter(RTKMissionPhase.mission_id == mission_id).all():
+            self.dicPhase[_phase.phase_id] = _phase
+
+        return self.dicPhase
+
+    def add_phase(self, mission_id):
+        """
+        Method to add a Mission Phase to the RTK Program database for Mission
+        ID.
+
+        :param int mission_id: the Mission ID to add the Mission Phase to.
+        :return: _phase
+        :rtype: `:py:class:rtk.dao.DAO.RTKMissionPhase`
+        """
+
+        _phase = RTKMissionPhase()
+        _phase.mission_id = mission_id
+        (_error_code, _msg) = self.dao.db_add(_phase)
+
+        self.last_id = _phase.phase_id
+
+        # If the add was successful add the new RTKMissionPhase data model
+        # instance to dicPhase and log the success message to the user log.
+        # Otherwise, update the error message and write it to the error log.
+        if _error_code == 0:
+            self.dicPhase[_phase.phase_id] = _phase
+            Configuration.RTK_USER_LOG.info(_msg)
+        else:
+            _msg = _msg + "  Failed to add a new Phase to the RTK Program \
+                           database."
+            Configuration.RTK_DEBUG_LOG.error(_msg)
+            _phase = None
+
+        return _phase
+
+    def delete_phase(self, phase_id):
+        """
+        Method to remove the phase associated with Phase ID.
+
+        :param int phase_id: the ID of the Phase to be removed.
+        :return: False if successful or True if an error is encountered.
+        :rtype: bool
+        """
+
+        _return = False
+
+        try:
+            _phase = self.dicPhase[phase_id]
+
+            (_error_code, _msg) = self.dao.db_delete(_phase)
+
+            if _error_code == 0:
+                self.dicPhase.pop(phase_id)
+                Configuration.RTK_USER_LOG.info(_msg)
+            else:
+                try:
+                    _msg = _msg + "  Failed to delete Phase ID {0:d} from " \
+                            "the RTK Program database.".format(phase_id)
+                except ValueError:      # Phase ID is None.
+                    _msg = _msg + "  Failed to delete Phase ID {0:s} from "\
+                            "the RTK Program database.".format(phase_id)
+                Configuration.RTK_DEBUG_LOG.error(_msg)
+                _return = True
+        except KeyError:
+            try:
+                _msg = "Attempted to delete non-existent Phase ID {0:d}.".\
+                    format(phase_id)
+            except ValueError:      # Phase ID is None.
+                _msg = "Attempted to delete non-existent Phase ID {0:s}.". \
+                    format(phase_id)
+            Configuration.RTK_DEBUG_LOG.error(_msg)
+            _return = True
+
+        return _return
+
+    def save_phase(self, phase_id):
+        """
+        Method to update the phase associated with Phase ID to the RTK
+        Program database.
+
+        :param int phase_id: the Phase ID to save to the RTK Program
+                             database.
+        :return: False if successful or True if an error is encountered.
+        :rtype: bool
+        """
+
+        _return = False
+
+        try:
+            _phase = self.dicPhase[phase_id]
+
+            (_error_code, _msg) = self.dao.db_update()
+
+            if _error_code == 0:
+                Configuration.RTK_USER_LOG.info(_msg)
+            else:
+                try:
+                    _msg = _msg + "  Failed to save Phase ID {0:d} to the \
+                                   RTK Program database".format(phase_id)
+                except ValueError:      # If the phase_id = None.
+                    _msg = _msg + "  Failed to save Phase ID {0:s} to the \
+                                   RTK Program database".format(phase_id)
+                Configuration.RTK_DEBUG_LOG.error(_msg)
+                _return = True
+        except KeyError:
+            try:
+                _msg = "Attempted to save non-existent Phase ID {0:d}.".\
+                    format(phase_id)
+            except ValueError:          # If the phase_id = None.
+                _msg = "Attempted to save non-existent Phase ID {0:s}.".\
+                    format(phase_id)
+            Configuration.RTK_DEBUG_LOG.error(_msg)
+            _return = True
+
+        return _return
+
+    def save_all_phases(self):
+        """
+        Method to save all Mission Phases to the RTK Program database.
+
+        :return: False if successful or True if an error is encountered.
+        :rtype: bool
+        """
+
+        _return = False
+
+        for _phase_id in self.dicPhase.keys():
+            if self.save_phase(_phase_id):
+                _return = True
+
+        return _return
+
+
+class Phase(object):
+    """
+    The Phase controller provides an interface between the Phase data model
+    and an RTK view model.  A single Phase controller can control one or more
+    Phase data models.  Currently the Phase controller is unused.
+    """
+
+    def __init__(self):
+        """
+        Method to initialize a Phase controller instance.
+        """
+
+        pass