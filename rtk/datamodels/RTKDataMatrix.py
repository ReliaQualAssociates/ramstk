--- conflicted
+++ resolved
@@ -4,605 +4,313 @@
 #
 # All rights reserved.
 # Copyright 2007 - 2017 Andrew Rowland andrew.rowland <AT> reliaqual <DOT> com
-<<<<<<< HEAD
-"""
-###############################################################################
-RTKDataMatrix Module
-###############################################################################
-"""
-
-# Import modules for localization support.
-import gettext
-
-import pandas as pd
-from sqlalchemy import and_
-
-# Import other RTK modules.
-from dao import RTKMatrix                       # pylint: disable=E0401
-
-_ = gettext.gettext
-
-
-class RTKDataMatrix(object):
-    """
-    The Matrix data model is an aggregate model of N x M cell data models.  The
-    attributes of a Matrix are:
-
-    :ivar dict dic_row_hdrs: dictionary of the row heading text to use in
-                              views.  Key is the <MODULE> ID; values are the
-                              noun name to use in the row heading.
-    :ivar dict dic_column_hdrs: dictionary of the column heading text to use
-                                 in views.  Key is the <MODULE> ID; values are
-                                 the noun name to use in the column heading.
-    :ivar object _column_table: the RTK Progam database table to use for the
-                                matrix columns.  This is an SQLAlchemy object.
-    :ivar object _row_table: the RTK Progam database table to use for the
-                             matrix rows.  This is an SQLAlchemy object.
-    :ivar dtf_matrix: the :py:class:`pd.DataFrame` storing the Matrix.
-    :ivar dao: the :py:class:`rtk.dao.DAO` object used to communicate with the
-               RTK Program database.
-    :ivar int n_row: the number of rows in the Matrix.
-    :ivar int n_col: the number of columns in the Matrix.
-
-    There are currently 10 matrices as defined by their matrix ID.  These are:
-
-        +-----------+-------------+--------------+
-        | Matrix ID |  Row Table  | Column Table |
-        +-----------+-------------+--------------+
-        |     1     | Function    | Hardware     |
-        +-----------+-------------+--------------+
-        |     2     | Function    | Software     |
-        +-----------+-------------+--------------+
-        |     3     | Function    | Validation   |
-        +-----------+-------------+--------------+
-        |    11     | Requirement | Hardware     |
-        +-----------+-------------+--------------+
-        |    12     | Requirement | Software     |
-        +-----------+-------------+--------------+
-        |    13     | Requirement | Validation   |
-        +-----------+-------------+--------------+
-        |    21     | Hardware    | Testing      |
-        +-----------+-------------+--------------+
-        |    22     | Hardware    | Validation   |
-        +-----------+-------------+--------------+
-        |    31     | Software    | Risk         |
-        +-----------+-------------+--------------+
-        |    32     | Software    | Validation   |
-        +-----------+-------------+--------------+
-    """
-
-    _tag = 'matrix'
-
-    def __init__(self, dao, row_table, column_table):
-        """
-        Method to initialize a Matrix data model instance.
-        """
-
-        # Initialize private dictionary attributes.
-
-        # Initialize private list attributes.
-
-        # Initialize private scalar attributes.
-        self._column_table = column_table
-        self._row_table = row_table
-
-        # Initialize public dictionary attributes.
-        self.dtf_matrix = None
-        self.dic_row_hdrs = {}
-        self.dic_column_hdrs = {}
-
-        # Initialize public list attributes.
-
-        # Initialize public scalar attributes.
-        self.dao = dao
-        self.n_row = 1
-        self.n_col = 1
-
-    def select(self, col, row):
-        """
-        Method to select the value from the cell identified by col and row.
-
-        :param str col: the column of the cell.  This is the first index of the
-                        Pandas DataFrame.
-        :param str row: the row of the cell.  This is the second index of the
-                        Pandas DataFrame.
-        :return: the value in the cell at (col, row).
-        :rtype: float
-        """
-
-        return self.dtf_matrix[col][row]
-
-    def select_all(self, revision_id, matrix_id, rindex=0, cindex=0, rheader=0,
-                   cheader=0):
-        """
-        Method to select the row heaidngs, the column headings, and the cell
-        values for the matrix then build the matrix as a Pandas DataFrame.
-
-        :param int revision_id: the ID of the Revision the desired Matrix is
-                                associated with.
-        :param int matrix_id: the ID of the Matrix to select all rows and all
-                              columns for.
-        :keyword int rindex: the index in the row table attributes containing
-                             the module ID.
-        :keyword int cindex: the index in the column table attributes
-                             containing the module ID.
-        :keyword int rheader: the index in the row table attributes containing
-                              the text to use for the Matrix row headings.
-        :keyword int cheader: the index in the column table attributes
-                              containing the text to use for the Matrix column
-                              headings.
-        :return: False if successful or True if an error occurs.
-        :rtype: bool
-        """
-
-        _return = False
-
-        _session = self.dao.RTK_SESSION(bind=self.dao.engine, autoflush=False,
-                                        expire_on_commit=False)
-
-        _column_id = 0
-        _lst_row_id = []
-        _lst_value = []
-        _dic_column = {}
-
-        self.n_col = 0
-        self.n_row = 0
-
-        # Retrieve the dictionary of row headings.  The key is the row table's
-        # module ID.  The value is the row table field with string data
-        # (typically the code, description, or name field).
-        for _row in _session.query(self._row_table).filter(
-                self._row_table.revision_id == revision_id).all():
-            _attributes = _row.get_attributes()
-            self.dic_row_hdrs[_attributes[rindex]] = _attributes[rheader]
-
-            self.n_row += 1
-
-        # Retrieve the dictionary of column headings.  The key is the column
-        # table's module ID.  The value is the column table field with string
-        # data (typically the code, description, or name field).
-        for _column in _session.query(self._column_table).filter(
-                self._column_table.revision_id == revision_id).all():
-            _attributes = _column.get_attributes()
-            self.dic_column_hdrs[_attributes[cindex]] = _attributes[cheader]
-
-            self.n_col += 1
-
-        # Retrieve the matrix values for the desired Matrix ID.
-        for _matrix in _session.query(RTKMatrix).filter(
-                RTKMatrix.matrix_id == matrix_id).all():
-            if _matrix.column_item_id == _column_id:
-                _lst_row_id.append(_matrix.row_item_id)
-                _lst_value.append(_matrix.value)
-            else:
-                _lst_row_id = [_matrix.row_item_id]
-                _lst_value = [_matrix.value]
-                _column_id = _matrix.column_item_id
-
-            _dic_column[_column_id] = pd.Series(_lst_value, index=_lst_row_id)
-
-        self.dtf_matrix = pd.DataFrame(_dic_column)
-
-        _session.close()
-
-        return _return
-
-    def insert(self, item_id, heading, row=True):
-        """
-        Method to insert a row or a column into the matrix.
-
-        :param int item_id: the ID of the row or column item to insert into the
-                            Matrix.
-        :param str heading: the heading for the new row or column.
-        :keyword bool row: indicates whether to insert a row (default) or a
-                           column.
-        :return: (_error_code, _msg); the error code and associated message.
-        :rtype: (int, str)
-        """
-
-        _error_code = 0
-        _msg = 'RTK SUCCESS: Inserting a row or column into the matrix.'
-
-        if row:
-            if (self.dtf_matrix.index == item_id).any():
-                _error_code = 6
-                _msg = 'RTK ERROR: Attempting to insert row {0:d} into a ' \
-                       'matrix already containing a row {0:d}.'.format(item_id)
-            else:
-                self.dic_row_hdrs[item_id] = heading
-                _values = [0] * len(self.dtf_matrix.columns)
-
-                try:
-                    self.dtf_matrix.loc[item_id] = _values
-                    self.n_row = len(self.dtf_matrix.index)
-                except ValueError:
-                    _error_code = 6
-                    _msg = 'RTK ERROR: Inserting row into matrix.  Row ' \
-                           '{0:d} already exists or adjacent row {1:d} does ' \
-                           'NOT exist.'.format(item_id, self.n_row - 1)
-        else:
-            self.dic_column_hdrs[item_id] = heading
-            _values = [0] * len(self.dtf_matrix.index)
-
-            try:
-                self.dtf_matrix.insert(self.n_col, item_id, _values)
-                self.n_col = len(self.dtf_matrix.columns)
-            except ValueError:
-                _error_code = 6
-                _msg = 'RTK ERROR: Inserting column into matrix.  Column ' \
-                       '{0:d} already exists or adjacent column {1:d} does ' \
-                       'NOT exist.'.format(item_id, self.n_col)
-
-        return _error_code, _msg
-
-    def delete(self, item_id, row=True):
-        """
-        Method to delete a column or row from the Matrix.
-
-        :param int item_id: the ID of the row or column item to delete from the
-                            Matrix.
-        :param bool row: indicates whether to delete a row (default) or a
-                         column identified by identifier.
-        :return: (_error_code, _msg); the error code and associated message.
-        :rtype: (int, str)
-        """
-
-        _error_code = 0
-        _msg = 'RTK SUCCESS: Removing a row or column from the matrix.'
-
-        if row:
-            try:
-                self.dtf_matrix = self.dtf_matrix.drop(item_id)
-                self.dic_row_hdrs.pop(item_id)
-                self.n_row = len(self.dtf_matrix.index)
-            except(KeyError, ValueError):
-                _error_code = 6
-                _msg = 'RTK ERROR: Attempted to drop non-existent row {0:d} ' \
-                       'from the matrix.'.format(item_id)
-
-        else:
-            try:
-                self.dtf_matrix.pop(item_id)
-                self.dic_column_hdrs.pop(item_id)
-                self.n_col = len(self.dtf_matrix.columns)
-            except KeyError:
-                _error_code = 6
-                _msg = 'RTK ERROR: Attempted to drop non-existent column ' \
-                       '{0:d} from the matrix.'.format(item_id)
-
-        return _error_code, _msg
-
-    def update(self, revision_id, matrix_id):
-        """
-        Method to update the Matrix associated with Matrix ID to the RTK
-        Program database.
-
-        :param int revision_id: the Revision ID the matrix is associated with.
-        :param int matrix_id: the ID of the Matrix to update.
-        :return: (_error_code, _msg); the error code and associated message.
-        :rtype: (int, str)
-        """
-
-        _error_code = 0
-        _msg = 'RTK SUCCESS: Updating Matrix {0:s}.'.format(str(matrix_id))
-
-        _session = self.dao.RTK_SESSION(bind=self.dao.engine,
-                                        autoflush=True,
-                                        autocommit=False,
-                                        expire_on_commit=False)
-
-        for _column_item_id in list(self.dtf_matrix.columns):
-            for _row_item_id in list(self.dtf_matrix.index):
-                _entity = _session.query(RTKMatrix).filter(
-                    and_(RTKMatrix.matrix_id == matrix_id,
-                         RTKMatrix.column_item_id == int(_column_item_id),
-                         RTKMatrix.row_item_id == int(_row_item_id))).first()
-
-                try:
-                    if _entity is not None:
-                        _entity.value = int(self.dtf_matrix[_column_item_id]
-                                            [_row_item_id])
-                        _session.add(_entity)
-                        _error_code, _msg = self.dao.db_update(_session)
-                except AttributeError:
-                    _error_code = 6
-                    _msg = 'RTK ERROR: Attempted to save non-existent ' \
-                           'entity with Column ID {0:s} and Row ID {1:s} to ' \
-                           'Matrix {2:s}.'.format(
-                               str(_column_item_id), str(_row_item_id),
-                               str(matrix_id))
-
-        _session.close()
-
-        return _error_code, _msg
-=======
-"""
-###############################################################################
-RTKDataMatrix Module
-###############################################################################
-"""
-
-# Import modules for localization support.
-import gettext
-
-import pandas as pd
-from sqlalchemy import and_
-
-# Import other RTK modules.
-from dao import RTKMatrix                       # pylint: disable=E0401
-
-_ = gettext.gettext
-
-
-class RTKDataMatrix(object):
-    """
-    The Matrix data model is an aggregate model of N x M cell data models.  The
-    attributes of a Matrix are:
-
-    :ivar dict dicRows: Dictionary of the Rows associated with the Matrix.  Key
-                        is the Row ID; value is a list as follows:
-                        [parent_id, row item id, row item code, row item name,
-                         value1, value2, ... valueN]
-    :ivar int revision_id: the Revision ID the Matrix belongs to.
-    :ivar int matrix_id: the Matrix ID this model represents.
-    :ivar int matrix_type: the type of Matrix this model represents.  Matrix
-                           types are one of the following:
-    +------+------------+-------------+
-    | Type |    Rows    |   Columns   |
-    +======+============+=============+
-    |   0  | Function   | Hardware    |
-    +------+------------+-------------+
-    |   1  | Function   | Software    |
-    +------+------------+-------------+
-    |   2  | Function   | Testing     |
-    +------+------------+-------------+
-    |   3  | Requirement| Hardware    |
-    +------+------------+-------------+
-    |   4  | Requirement| Software    |
-    +------+------------+-------------+
-    |   5  | Requirement| Validation  |
-    +------+------------+-------------+
-    |   6  | Hardware   | Testing     |
-    +------+------------+-------------+
-    |   7  | Hardware   | Validation  |
-    +------+------------+-------------+
-    :ivar int n_row: the number of rows in the Matrix.
-    :ivar int n_col: the number of columns in the Matrix.
-    """
-
-    _tag = 'matrix'
-
-    def __init__(self, dao, row_table, column_table):
-        """
-        Method to initialize a Matrix data model instance.
-        """
-
-        # Initialize private dictionary attributes.
-        self._dic_row_hdrs = {}
-        self._dic_column_hdrs = {}
-
-        # Initialize private list attributes.
-
-        # Initialize private scalar attributes.
-        self._column_table = column_table
-        self._row_table = row_table
-        self._last_id = None
-
-        # Initialize public dictionary attributes.
-        self.dtf_matrix = None
-
-        # Initialize public list attributes.
-
-        # Initialize public scalar attributes.
-        self.dao = dao
-        self.n_row = 1
-        self.n_col = 1
-
-    def select(self, col, row):
-        """
-        Method to select the value from the cell identified by col and row.
-
-        :param str col: the column of the cell.  This is the first index of the
-                        Pandas DataFrame.
-        :param str row: the row of the cell.  This is the second index of the
-                        Pandas DataFrame.
-        :return: the value in the cell at (col, row).
-        :rtype: float
-        """
-
-        return self.dtf_matrix[col][row]
-
-    def select_all(self, revision_id, matrix_id, rindex, cindex, rheader,
-                   cheader):
-        """
-        Method to select the row heaidngs, the column headings, and the cell
-        values for the matrix then build the matrix as a Pandas DataFrame.
-
-        :param int revision_id: the ID of the Revision the desired Matrix is
-                                associated with.
-        :param int matrix_id: the ID of the Matrix to select all rows and all
-                              columns for.
-        :param int rindex: the index in the row table attributes containing the
-                           module ID.
-        :param int cindex: the index in the column table attributes containing
-                           the module ID.
-        :param int rheader: the index in the row table attributes containing
-                            the text to use for the Matrix row headings.
-        :param int cheader: the index in the column table attributes containing
-                            the text to use for the Matrix column headings.
-        :return: False if successful or True if an error occurs.
-        :rtype: bool
-        """
-
-        _return = False
-
-        _session = self.dao.RTK_SESSION(bind=self.dao.engine, autoflush=False,
-                                        expire_on_commit=False)
-
-        _column_id = 0
-        _lst_row_id = []
-        _lst_value = []
-        _dic_column = {}
-
-        self.n_col = 0
-        self.n_row = 0
-
-        # Retrieve the dictionary of row headings.  The key is the row table's
-        # module ID.  The value is the row table field with string data
-        # (typically the code, description, or name field).
-        for _row in _session.query(self._row_table).filter(
-                self._row_table.revision_id == revision_id).all():
-            _attributes = _row.get_attributes()
-            self._dic_row_hdrs[_attributes[rindex]] = _attributes[rheader]
-
-            self.n_row += 1
-
-        # Retrieve the dictionary of column headings.  The key is the column
-        # table's module ID.  The value is the column table field with string
-        # data (typically the code, description, or name field).
-        for _column in _session.query(self._column_table).filter(
-                self._column_table.revision_id == revision_id).all():
-            _attributes = _column.get_attributes()
-            self._dic_column_hdrs[_attributes[cindex]] = _attributes[cheader]
-
-            self.n_col += 1
-
-        # Retrieve the matrix values for the desired Matrix ID.
-        for _matrix in _session.query(RTKMatrix).filter(
-                RTKMatrix.matrix_id == matrix_id).all():
-            if _matrix.column_item_id == _column_id:
-                _lst_row_id.append(_matrix.row_item_id)
-                _lst_value.append(_matrix.value)
-            else:
-                _lst_row_id = [_matrix.row_item_id]
-                _lst_value = [_matrix.value]
-                _column_id = _matrix.column_item_id
-
-            _dic_column[_column_id] = pd.Series(_lst_value, index=_lst_row_id)
-
-        self.dtf_matrix = pd.DataFrame(_dic_column)
-
-        _session.close()
-
-        return _return
-
-    def insert(self, item_id, heading, row=True):
-        """
-        Method to insert a row or a column into the matrix.
-
-        :param int item_id: the ID of the row or column item to insert into the
-                            Matrix.
-        :param str heading: the heading for the new row or column.
-        :keyword bool row: indicates whether to insert a row (default) or a
-                           column.
-        :return: False if successful or True if an error is encountered.
-        :rtype: bool
-        """
-
-        _return = False
-
-        _session = self.dao.RTK_SESSION(bind=self.dao.engine, autoflush=False,
-                                        expire_on_commit=False)
-
-        if row:
-            self._dic_row_hdrs[item_id] = heading
-            _values = [0] * self.n_col
-
-            _tmp_matrix = self.dtf_matrix.transpose()
-            _tmp_matrix.insert(self.n_row, item_id, _values)
-
-            self.dtf_matrix = _tmp_matrix.transpose()
-            self.n_row += 1
-
-        else:
-            self._dic_column_hdrs[item_id] = heading
-            _values = [0] * self.n_row
-            self.dtf_matrix.insert(self.n_col, item_id, _values)
-            self.n_col += 1
-
-        _session.close()
-
-        return _return
-
-    def delete(self, item_id, row=True):
-        """
-        Method to delete a column or row from the Matrix.
-
-        :param int item_id: the ID of the row or column item to delete from the
-                            Matrix.
-        :param bool row: indicates whether to delete a row (default) or a
-                         column identified by identifier.
-        :return: False if successful or True if an error is encountered.
-        :rtype: bool
-        """
-
-        _return = False
-
-        _session = self.dao.RTK_SESSION(bind=self.dao.engine, autoflush=False,
-                                        expire_on_commit=False)
-
-        if row:
-            _tmp_matrix = self.dtf_matrix.transpose()
-            try:
-                _tmp_matrix.pop(item_id)
-                self._dic_row_hdrs.pop(item_id)
-                self.dtf_matrix = _tmp_matrix.transpose()
-                self.n_row -= 1
-            except KeyError:
-                _return = True
-
-        else:
-            try:
-                self.dtf_matrix.pop(item_id)
-                self._dic_column_hdrs.pop(item_id)
-                self.n_col -= 1
-            except KeyError:
-                _return = True
-
-        _session.close()
-
-        return _return
-
-    def update(self, matrix_id):
-        """
-        Method to update the Matrix associated with Matrix ID to the RTK
-        Program database.
-
-        :param int matrix_id: the ID of the Matrix to update.
-        :return: (_error_code, _msg); the error code and associated message.
-        :rtype: (int, str)
-        """
-
-        _error_code = 0
-        _msg = 'RTK SUCCESS: Updating Matrix {0:s}.'.format(str(matrix_id))
-
-        _session = self.dao.RTK_SESSION(bind=self.dao.engine,
-                                        autoflush=True,
-                                        autocommit=False,
-                                        expire_on_commit=False)
-
-        for _column_item_id in list(self.dtf_matrix.columns):
-            for _row_item_id in list(self.dtf_matrix.index):
-                _entity = _session.query(RTKMatrix).filter(
-                    and_(RTKMatrix.matrix_id == matrix_id,
-                         RTKMatrix.column_item_id == int(_column_item_id),
-                         RTKMatrix.row_item_id == int(_row_item_id))).first()
-
-                try:
-                    if _entity is not None:
-                        _entity.value = int(self.dtf_matrix[_column_item_id]
-                                            [_row_item_id])
-                        _session.add(_entity)
-                        _error_code, _msg = self.dao.db_update(_session)
-                except AttributeError:
-                    _error_code = 6
-                    _msg = 'RTK ERROR: Attempted to save non-existent ' \
-                           'entity with Column ID {0:s} and Row ID {1:s} to ' \
-                           'Matrix {2:s}.'.format(
-                               str(_column_item_id), str(_row_item_id),
-                               str(matrix_id))
-
-        _session.close()
-
-        return _error_code, _msg
->>>>>>> 7d54eef3
+"""
+###############################################################################
+RTKDataMatrix Module
+###############################################################################
+"""
+
+# Import modules for localization support.
+import gettext
+
+import pandas as pd
+from sqlalchemy import and_
+
+# Import other RTK modules.
+from dao import RTKMatrix                       # pylint: disable=E0401
+
+_ = gettext.gettext
+
+
+class RTKDataMatrix(object):
+    """
+    The Matrix data model is an aggregate model of N x M cell data models.  The
+    attributes of a Matrix are:
+
+    :ivar dict dic_row_hdrs: dictionary of the row heading text to use in
+                              views.  Key is the <MODULE> ID; values are the
+                              noun name to use in the row heading.
+    :ivar dict dic_column_hdrs: dictionary of the column heading text to use
+                                 in views.  Key is the <MODULE> ID; values are
+                                 the noun name to use in the column heading.
+    :ivar object _column_table: the RTK Progam database table to use for the
+                                matrix columns.  This is an SQLAlchemy object.
+    :ivar object _row_table: the RTK Progam database table to use for the
+                             matrix rows.  This is an SQLAlchemy object.
+    :ivar dtf_matrix: the :py:class:`pd.DataFrame` storing the Matrix.
+    :ivar dao: the :py:class:`rtk.dao.DAO` object used to communicate with the
+               RTK Program database.
+    :ivar int n_row: the number of rows in the Matrix.
+    :ivar int n_col: the number of columns in the Matrix.
+
+    There are currently 10 matrices as defined by their matrix ID.  These are:
+
+        +-----------+-------------+--------------+
+        | Matrix ID |  Row Table  | Column Table |
+        +-----------+-------------+--------------+
+        |     1     | Function    | Hardware     |
+        +-----------+-------------+--------------+
+        |     2     | Function    | Software     |
+        +-----------+-------------+--------------+
+        |     3     | Function    | Validation   |
+        +-----------+-------------+--------------+
+        |    11     | Requirement | Hardware     |
+        +-----------+-------------+--------------+
+        |    12     | Requirement | Software     |
+        +-----------+-------------+--------------+
+        |    13     | Requirement | Validation   |
+        +-----------+-------------+--------------+
+        |    21     | Hardware    | Testing      |
+        +-----------+-------------+--------------+
+        |    22     | Hardware    | Validation   |
+        +-----------+-------------+--------------+
+        |    31     | Software    | Risk         |
+        +-----------+-------------+--------------+
+        |    32     | Software    | Validation   |
+        +-----------+-------------+--------------+
+    """
+
+    _tag = 'matrix'
+
+    def __init__(self, dao, row_table, column_table):
+        """
+        Method to initialize a Matrix data model instance.
+        """
+
+        # Initialize private dictionary attributes.
+
+        # Initialize private list attributes.
+
+        # Initialize private scalar attributes.
+        self._column_table = column_table
+        self._row_table = row_table
+
+        # Initialize public dictionary attributes.
+        self.dtf_matrix = None
+        self.dic_row_hdrs = {}
+        self.dic_column_hdrs = {}
+
+        # Initialize public list attributes.
+
+        # Initialize public scalar attributes.
+        self.dao = dao
+        self.n_row = 1
+        self.n_col = 1
+
+    def select(self, col, row):
+        """
+        Method to select the value from the cell identified by col and row.
+
+        :param str col: the column of the cell.  This is the first index of the
+                        Pandas DataFrame.
+        :param str row: the row of the cell.  This is the second index of the
+                        Pandas DataFrame.
+        :return: the value in the cell at (col, row).
+        :rtype: float
+        """
+
+        return self.dtf_matrix[col][row]
+
+    def select_all(self, revision_id, matrix_id, rindex=0, cindex=0, rheader=0,
+                   cheader=0):
+        """
+        Method to select the row heaidngs, the column headings, and the cell
+        values for the matrix then build the matrix as a Pandas DataFrame.
+
+        :param int revision_id: the ID of the Revision the desired Matrix is
+                                associated with.
+        :param int matrix_id: the ID of the Matrix to select all rows and all
+                              columns for.
+        :keyword int rindex: the index in the row table attributes containing
+                             the module ID.
+        :keyword int cindex: the index in the column table attributes
+                             containing the module ID.
+        :keyword int rheader: the index in the row table attributes containing
+                              the text to use for the Matrix row headings.
+        :keyword int cheader: the index in the column table attributes
+                              containing the text to use for the Matrix column
+                              headings.
+        :return: False if successful or True if an error occurs.
+        :rtype: bool
+        """
+
+        _return = False
+
+        _session = self.dao.RTK_SESSION(bind=self.dao.engine, autoflush=False,
+                                        expire_on_commit=False)
+
+        _column_id = 0
+        _lst_row_id = []
+        _lst_value = []
+        _dic_column = {}
+
+        self.n_col = 0
+        self.n_row = 0
+
+        # Retrieve the dictionary of row headings.  The key is the row table's
+        # module ID.  The value is the row table field with string data
+        # (typically the code, description, or name field).
+        for _row in _session.query(self._row_table).filter(
+                self._row_table.revision_id == revision_id).all():
+            _attributes = _row.get_attributes()
+            self.dic_row_hdrs[_attributes[rindex]] = _attributes[rheader]
+
+            self.n_row += 1
+
+        # Retrieve the dictionary of column headings.  The key is the column
+        # table's module ID.  The value is the column table field with string
+        # data (typically the code, description, or name field).
+        for _column in _session.query(self._column_table).filter(
+                self._column_table.revision_id == revision_id).all():
+            _attributes = _column.get_attributes()
+            self.dic_column_hdrs[_attributes[cindex]] = _attributes[cheader]
+
+            self.n_col += 1
+
+        # Retrieve the matrix values for the desired Matrix ID.
+        for _matrix in _session.query(RTKMatrix).filter(
+                RTKMatrix.matrix_id == matrix_id).all():
+            if _matrix.column_item_id == _column_id:
+                _lst_row_id.append(_matrix.row_item_id)
+                _lst_value.append(_matrix.value)
+            else:
+                _lst_row_id = [_matrix.row_item_id]
+                _lst_value = [_matrix.value]
+                _column_id = _matrix.column_item_id
+
+            _dic_column[_column_id] = pd.Series(_lst_value, index=_lst_row_id)
+
+        self.dtf_matrix = pd.DataFrame(_dic_column)
+
+        _session.close()
+
+        return _return
+
+    def insert(self, item_id, heading, row=True):
+        """
+        Method to insert a row or a column into the matrix.
+
+        :param int item_id: the ID of the row or column item to insert into the
+                            Matrix.
+        :param str heading: the heading for the new row or column.
+        :keyword bool row: indicates whether to insert a row (default) or a
+                           column.
+        :return: (_error_code, _msg); the error code and associated message.
+        :rtype: (int, str)
+        """
+
+        _error_code = 0
+        _msg = 'RTK SUCCESS: Inserting a row or column into the matrix.'
+
+        if row:
+            if (self.dtf_matrix.index == item_id).any():
+                _error_code = 6
+                _msg = 'RTK ERROR: Attempting to insert row {0:d} into a ' \
+                       'matrix already containing a row {0:d}.'.format(item_id)
+            else:
+                self.dic_row_hdrs[item_id] = heading
+                _values = [0] * len(self.dtf_matrix.columns)
+
+                try:
+                    self.dtf_matrix.loc[item_id] = _values
+                    self.n_row = len(self.dtf_matrix.index)
+                except ValueError:
+                    _error_code = 6
+                    _msg = 'RTK ERROR: Inserting row into matrix.  Row ' \
+                           '{0:d} already exists or adjacent row {1:d} does ' \
+                           'NOT exist.'.format(item_id, self.n_row - 1)
+        else:
+            self.dic_column_hdrs[item_id] = heading
+            _values = [0] * len(self.dtf_matrix.index)
+
+            try:
+                self.dtf_matrix.insert(self.n_col, item_id, _values)
+                self.n_col = len(self.dtf_matrix.columns)
+            except ValueError:
+                _error_code = 6
+                _msg = 'RTK ERROR: Inserting column into matrix.  Column ' \
+                       '{0:d} already exists or adjacent column {1:d} does ' \
+                       'NOT exist.'.format(item_id, self.n_col)
+
+        return _error_code, _msg
+
+    def delete(self, item_id, row=True):
+        """
+        Method to delete a column or row from the Matrix.
+
+        :param int item_id: the ID of the row or column item to delete from the
+                            Matrix.
+        :param bool row: indicates whether to delete a row (default) or a
+                         column identified by identifier.
+        :return: (_error_code, _msg); the error code and associated message.
+        :rtype: (int, str)
+        """
+
+        _error_code = 0
+        _msg = 'RTK SUCCESS: Removing a row or column from the matrix.'
+
+        if row:
+            try:
+                self.dtf_matrix = self.dtf_matrix.drop(item_id)
+                self.dic_row_hdrs.pop(item_id)
+                self.n_row = len(self.dtf_matrix.index)
+            except(KeyError, ValueError):
+                _error_code = 6
+                _msg = 'RTK ERROR: Attempted to drop non-existent row {0:d} ' \
+                       'from the matrix.'.format(item_id)
+
+        else:
+            try:
+                self.dtf_matrix.pop(item_id)
+                self.dic_column_hdrs.pop(item_id)
+                self.n_col = len(self.dtf_matrix.columns)
+            except KeyError:
+                _error_code = 6
+                _msg = 'RTK ERROR: Attempted to drop non-existent column ' \
+                       '{0:d} from the matrix.'.format(item_id)
+
+        return _error_code, _msg
+
+    def update(self, revision_id, matrix_id):
+        """
+        Method to update the Matrix associated with Matrix ID to the RTK
+        Program database.
+
+        :param int revision_id: the Revision ID the matrix is associated with.
+        :param int matrix_id: the ID of the Matrix to update.
+        :return: (_error_code, _msg); the error code and associated message.
+        :rtype: (int, str)
+        """
+
+        _error_code = 0
+        _msg = 'RTK SUCCESS: Updating Matrix {0:s}.'.format(str(matrix_id))
+
+        _session = self.dao.RTK_SESSION(bind=self.dao.engine,
+                                        autoflush=True,
+                                        autocommit=False,
+                                        expire_on_commit=False)
+
+        for _column_item_id in list(self.dtf_matrix.columns):
+            for _row_item_id in list(self.dtf_matrix.index):
+                _entity = _session.query(RTKMatrix).filter(
+                    and_(RTKMatrix.matrix_id == matrix_id,
+                         RTKMatrix.column_item_id == int(_column_item_id),
+                         RTKMatrix.row_item_id == int(_row_item_id))).first()
+
+                try:
+                    if _entity is not None:
+                        _entity.value = int(self.dtf_matrix[_column_item_id]
+                                            [_row_item_id])
+                        _session.add(_entity)
+                        _error_code, _msg = self.dao.db_update(_session)
+                except AttributeError:
+                    _error_code = 6
+                    _msg = 'RTK ERROR: Attempted to save non-existent ' \
+                           'entity with Column ID {0:s} and Row ID {1:s} to ' \
+                           'Matrix {2:s}.'.format(
+                               str(_column_item_id), str(_row_item_id),
+                               str(matrix_id))
+
+        _session.close()
+
+        return _error_code, _msg