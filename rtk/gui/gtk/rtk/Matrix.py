--- conflicted
+++ resolved
@@ -1,352 +1,3 @@
-<<<<<<< HEAD
-# -*- coding: utf-8 -*-
-#
-#       gui.gtk.Matrix.py is part of The RTK Project
-#
-# All rights reserved.
-# Copyright 2007 - 2017 Andrew Rowland andrew.rowland <AT> reliaqual <DOT> com
-"""
-#############
-Matrix Module
-#############
-"""
-
-import sys
-
-# Import modules for localization support.
-import gettext
-import locale
-
-# Import modules for the GUI.
-import pango                                    # pylint: disable=E0401
-try:
-    import pygtk
-    pygtk.require('2.0')
-except ImportError:
-    sys.exit(1)
-try:
-    import gtk
-except ImportError:
-    sys.exit(1)
-try:
-    import gtk.glade
-except ImportError:
-    sys.exit(1)
-try:
-    import gobject
-except ImportError:
-    sys.exit(1)
-
-# Import other RTK modules.
-try:
-    import Configuration
-except ImportError:
-    import rtk.Configuration as Configuration
-
-try:
-    locale.setlocale(locale.LC_ALL, Configuration.LOCALE)
-except locale.Error:
-    locale.setlocale(locale.LC_ALL, '')
-
-_ = gettext.gettext
-
-
-def _format_cell(__column, cell, model, row, position):
-    """
-    Method to set the formatting of the gtk.Treeview() gtk.CellRenderers().
-
-    :param gtk.TreeViewColumn __column: the gtk.TreeViewColumn() containing
-                                        the gtk.CellRenderer() to format.
-    :param gtk.CellRenderer cell: the gtk.CellRenderer() to format.
-    :param gtk.TreeModel model: the gtk.TreeModel() containing the
-                                gtk.TreeViewColumn().
-    :param gtk.TreeIter row: the gtk.TreeIter() pointing to the row
-                             containing the gtk.CellRenderer() to format.
-    :param int position: the column position in the Matrix.
-    :return: False is successful or True if an error is encountered.
-    :rtype: bool
-    """
-
-    _cell_type = gobject.type_name(model.get_column_type(position))
-
-    if _cell_type == 'gfloat':
-        _fmt = '{0:0.' + str(Configuration.PLACES) + 'f}'
-    elif _cell_type == 'gint':
-        _fmt = '{0:0.0f}'
-    else:
-        return
-
-    _val = model.get_value(row, position)
-    try:
-        cell.set_property('text', _fmt.format(_val))
-    except TypeError:                       # It's a gtk.CellRendererToggle
-        pass
-
-    return False
-
-
-def _resize_wrap(column, __param, cell):
-    """
-    Method to dynamically set the wrap-width property for a gtk.CellRenderer()
-    in the gtk.TreeView() when the column width is resized.
-
-    :param gtk.TreeViewColumn column: the gtk.TreeViewColumn() being resized.
-    :param GParamInt __param: the triggering parameter.
-    :param gtk.CellRenderer cell: the gtk.CellRenderer() that needs to be
-                                  resized.
-    :return: False if successful or True if an error is encountered.
-    :rtype: bool
-    """
-
-    _width = column.get_width()
-
-    if _width <= 0:
-        return
-    else:
-        _width += 10
-
-    try:
-        cell.set_property('wrap-width', _width)
-    except TypeError:                       # This is a gtk.CellRendererToggle
-        cell.set_property('width', _width)
-
-    return False
-
-
-class Matrix(gobject.GObject):
-    """
-    The List Book view for displaying a Matrix.  The attributes of a matrix
-    List Book view are:
-
-    :ivar _lst_matrix_icons: list of icons to use in the various Matrix views.
-    """
-
-    def __init__(self, model=None):
-        """
-        Method to initialize an instance of the Matrix widget class.
-
-        :keyword gtk.TreeModel model: the gtk.ListStore() or gtk.TreeStore() to
-                                      use as the gtk.TreeModel() for this
-                                      Matrix.
-        """
-        self.__gobject_init__()
-
-        # Define private dictionary attributes.
-
-        # Define private list attributes.
-        _icon = Configuration.ICON_DIR + '32x32/none.png'
-        _icon = gtk.gdk.pixbuf_new_from_file_at_size(_icon, 22, 22)
-        self._lst_matrix_icons = [_icon]
-        _icon = Configuration.ICON_DIR + '32x32/partial.png'
-        _icon = gtk.gdk.pixbuf_new_from_file_at_size(_icon, 22, 22)
-        self._lst_matrix_icons.append(_icon)
-        _icon = Configuration.ICON_DIR + '32x32/complete.png'
-        _icon = gtk.gdk.pixbuf_new_from_file_at_size(_icon, 22, 22)
-        self._lst_matrix_icons.append(_icon)
-
-        # Define private scalar attributes.
-
-        # Define public dictionary attributes.
-
-        # Define public list attributes.
-
-        # Define public scalar attributes.
-        self.n_fixed_columns = 0
-
-        self.treeview = gtk.TreeView(model)
-
-    def add_column(self, heading, position, editable=True, background='white',
-                   foreground='black'):
-        """
-        Method to create and add a column to the Matrix at the end.
-
-        :param str heading: the string to use as the column heading.
-        :param int position: the position of the column in the gtk.TreeView().
-        :keyword bool editable: indicates whether or not the gtk.CellRenderer()
-                                in the column is editable.
-        :keyword str background: the background color of the gtk.CellRenderer()
-                                 in the column.
-        :keyword str foreground: the foreground color of the gtk.CellRenderer()
-                                 in the column.
-        :return: False if successful or True if an error is encountered.
-        :rtype: bool
-        """
-
-        _label = gtk.Label()
-        _label.set_alignment(xalign=0.5, yalign=0.5)
-        _label.set_angle(90)
-        _label.set_justify(gtk.JUSTIFY_CENTER)
-        _label.set_markup("<span weight='bold'>" + heading + "</span>")
-        _label.set_tooltip_markup("<span weight='bold'>" + heading + "</span>")
-        _label.set_use_markup(True)
-        _label.show_all()
-
-        _column = gtk.TreeViewColumn()
-        _column.set_visible(1)
-
-        if position in [0, 1, 2]:
-            _cell = gtk.CellRendererText()
-            _cell.set_property('background', background)
-            _cell.set_property('editable', editable)
-            _cell.set_property('foreground', foreground)
-            _cell.set_property('wrap-width', 250)
-            _cell.set_property('wrap-mode', pango.WRAP_WORD_CHAR)
-            _cell.set_property('yalign', 0.1)
-            _column.pack_start(_cell, True)
-            _column.set_attributes(_cell, text=position)
-        else:
-            # The position in the Matrix that the gtk.CellRendererPixbuf() will
-            # display depends on the number of non-x-reference columns at the
-            # beginning of the Matrix.  The general function for determining
-            # the position for the gtk.CellRendererPixbuf() to display is:
-            #
-            #    _pixbuf_pos = 2 * position - n_fixed_columns
-            #
-            # In this case, there are three non-x-reference columns.
-            _position = 2 * position - self.n_fixed_columns
-            _cell = gtk.CellRendererPixbuf()
-            _column.pack_start(_cell, False)
-            _column.set_attributes(_cell, pixbuf=_position)
-
-            _cell = gtk.CellRendererCombo()
-            _cellmodel = gtk.ListStore(gobject.TYPE_STRING)
-            _cellmodel.append([""])
-            _cellmodel.append([_(u"Partial")])
-            _cellmodel.append([_(u"Complete")])
-            _cell.set_property('background', background)
-            _cell.set_property('editable', editable)
-            _cell.set_property('foreground', foreground)
-            _cell.set_property('has-entry', False)
-            _cell.set_property('model', _cellmodel)
-            _cell.set_property('text-column', 0)
-            _cell.set_property('wrap-width', 250)
-            _cell.set_property('wrap-mode', pango.WRAP_WORD_CHAR)
-            _cell.set_property('yalign', 0.1)
-            _cell.connect('changed', self._on_combo_changed, _position)
-            _column.pack_end(_cell, True)
-
-        # Make sure non-editable cells have a light gray background.
-        if not editable:
-            _cell.set_property('background', 'light gray')
-
-        _column.set_alignment(0.5)
-        _column.set_resizable(True)
-        _column.set_widget(_label)
-
-        _column.set_cell_data_func(_cell, _format_cell, position)
-        _column.connect('notify::width', _resize_wrap, _cell)
-
-        self.treeview.append_column(_column)
-
-        return False
-
-    def remove_column(self, position):
-        """
-        Method to remove a column from the Matrix.
-
-        :param int position: the position in the Matrix of the column to
-                             remove.
-        :return: False if succesful or True if an error is encountered.
-        :rtype: bool
-        """
-
-        _model = self.treeview.get_model()
-        _column = _model.get_n_columns()[position]
-
-        self.treeview.remove_column(_column)
-
-        return False
-
-    def load_matrix(self, parents, items, model, prow=None):
-        """
-        Method to load data into the Matrix view.
-
-        :param list parents: the list of top-level items to load.
-        :param list items: the complete list of items to use for finding the
-                           child items for each parent.  Each list in the list
-                           of items must have the following fields:
-                           [Parent ID, Item ID, Col 1 Val, ... Col m Val]
-        :param gtk.TreeModel model: the Matrix List View gtk.TreeModel().
-        :keyword gtk.TreeIter prow: the parent gtk.TreeIter().
-        :return: False if successful or True if an error is encountered.
-        :rtype: bool
-        """
-
-        # Iterate through the list of parent items and load them into the
-        # matrix.
-        for _item in parents:
-            if _item[0] == -1:              # Indicates a top-level item.
-                prow = None
-
-            _data = _item[1:4]
-
-            # Add the proper Pixbuf right before the database index that
-            # defines which Pixbuf to use.
-            for _index in range(4, len(_item)):
-                if _item[_index] == '':
-                    _item[_index] = '0'
-                _pixbuf = self._lst_matrix_icons[int(_item[_index])]
-                _data.extend([_pixbuf, _item[_index]])
-
-            try:
-                _piter = model.append(prow, _data)
-            except ValueError:
-                print model.get_n_columns(), len(_data), _data
-
-            _parent_id = _item[1]
-
-            # Find the child items of the current parent item.  These will be
-            # the new parent items to pass to this method.
-            _parents = [_i for _i in items if _i[0] == _parent_id]
-            self.load_matrix(_parents, items, model, _piter)
-
-        return False
-
-    def _on_combo_changed(self, cell, __path, row, column):
-        """
-        Callback method to respond to changed signals for the
-        gtk.CellRendererCombo() in the Matrix.
-
-        :param gkt.CellRendererCombo cell: the gtk.CellRendererCombo() calling
-                                           this method.
-        :param str __path: the path of the selected row in the Matrix.
-        :param gtk.TreeIter row: the gtk.TreeIter() for the
-                                 gtk.CellRendererCombo() in the selected row in
-                                 the Matrix.
-        :param int column: the column position of the gtk.CellRendererCombo()
-                           in the Matrix.
-        :return: False if successful or True if an error is encountered.
-        :rtype: bool
-        """
-
-        _model = cell.get_property('model')
-
-        (_matrix_model,
-         _matrix_row) = self.treeview.get_selection().get_selected()
-
-        if _model.get_value(row, 0) == 'Partial':
-            _value = 1
-            _icon = self._lst_matrix_icons[1]
-        elif _model.get_value(row, 0) == 'Complete':
-            _value = 2
-            _icon = self._lst_matrix_icons[2]
-        else:
-            _value = 0
-            _icon = self._lst_matrix_icons[0]
-
-        _matrix_model.set_value(_matrix_row, column, _icon)
-
-        self.emit('changed', self.treeview, _value, column)
-
-        return False
-
-
-# Register the new widget type.
-gobject.type_register(Matrix)
-gobject.signal_new('changed', Matrix, gobject.SIGNAL_RUN_FIRST,
-                   gobject.TYPE_NONE,
-                   (gtk.TreeView(), gobject.TYPE_INT, gobject.TYPE_INT))
-=======
 # -*- coding: utf-8 -*-
 #
 #       gui.gtk.rtk.Matrix.py is part of The RTK Project
@@ -708,5 +359,4 @@
 
         cell.set_property('wrap-width', _width)
 
-        return False
->>>>>>> 3f230f31
+        return False