# -*- coding: utf-8 -*-
#
#       rtk.gui.gtk.workviews.Revision.py is part of the RTK Project
#
# All rights reserved.
# Copyright 2007 - 2017 Andrew Rowland andrew.rowland <AT> reliaqual <DOT> com
"""
###############################################################################
Revision Package Work View Class
###############################################################################
"""

from pubsub import pub                              # pylint: disable=E0401

# Import other RTK modules.
from gui.gtk.rtk.Widget import _, gtk, locale       # pylint: disable=E0401
from gui.gtk import rtk                             # pylint: disable=E0401
from .WorkView import RTKWorkView
# from Assistants import AddRevision


class WorkView(gtk.VBox, RTKWorkView):
    """
    The Work Book view displays all the attributes for the selected Revision.
    The attributes of a Work Book view are:

    :ivar _dtc_revision: the :py:class:`rtk.revision.Revision.Revision` data
                         controller to use with this Work Book.
    :ivar int revision_id: the ID of the Revision currently being displayed.
    :ivar gtk.Entry txtCode: the gtk.Entry() to display/edit the Revision code.
    :ivar gtk.Entry txtName: the gtk.Entry() to display/edit the Revision name.
    :ivar gtk.Entry txtTotalCost: the gtk.Entry() to display the Revision cost.
    :ivar gtk.Entry txtCostFailure: the gtk.Entry() to display the Revision
                                    cost per failure.
    :ivar gtk.Entry txtCostHour: the gtk.Entry() to display the Revision cost
                                 per operating hour.
    :ivar gtk.Entry txtPartCount: the gtk.Entry() to display the numebr of
                                  hardware components comprising the Revision.
    :ivar gtk.Entry txtRemarks: the gtk.Entry() display/edit the Revision
                                remarks.
    :ivar gtk.Entry txtActiveHt: the gtk.Entry() to display the Revision active
                                 hazard rate.
    :ivar gtk.Entry txtDormantHt: the gtk.Entry() to display the Revision
                                  dormant hazard rate.
    :ivar gtk.Entry txtSoftwareHt: the gtk.Entry() to display the Revision
                                   software hazard rate.
    :ivar gtk.Entry txtPredictedHt: the gtk.Entry() to display the Revision
                                    logistics hazard rate.
    :ivar gtk.Entry txtMissionHt: the gtk.Entry() to display the Revision
                                  mission hazard rate.
    :ivar gtk.Entry txtMTBF: the gtk.Entry() display the Revision logistics
                             MTBF.
    :ivar gtk.Entry txtMissionMTBF: the gtk.Entry() display the Revision
                                    mission MTBF.
    :ivar gtk.Entry txtReliability: the gtk.Entry() display the Revision
                                    logistics reliability.
    :ivar gtk.Entry txtMissionRt: the gtk.Entry() display the Revision mission
                                  reliability.
    :ivar gtk.Entry txtMPMT: the gtk.Entry() to display the Revision mean
                             preventive maintenance time.
    :ivar gtk.Entry txtMCMT: the gtk.Entry() display the Revision mean
                             corrective maintenance time.
    :ivar gtk.Entry txtMTTR: the gtk.Entry() to display the Revision mean time
                             to repair.
    :ivar gtk.Entry txtMMT: the gtk.Entry() display the Revision mean
                            maintenance time.
    :ivar gtk.Entry txtAvailability: the gtk.Entry() to display the Revision
                                     logistics availability.
    :ivar gtk.Entry txtMissionAt: the gtk.Entry() to display the Revision
                                  mission availability.
    """

    def __init__(self, controller):
        """
        Method to initialize the Work Book view for the Revision package.

        :param controller: the RTK master data controller instance.
        :type controller: :py:class:`rtk.RTK.RTK`
        """

        gtk.VBox.__init__(self)
        RTKWorkView.__init__(self, controller)

        # Initialize private dictionary attributes.
        self._dic_icons['tab'] = controller.RTK_CONFIGURATION.RTK_ICON_DIR + \
            '/32x32/revision.png'

        # Initialize private list attributes.

        # Initialize private scalar attributes.
        self._dtc_revision = None

        # Initialize public dictionary attributes.

        # Initialize public list attributes.

        # Initialize public scalar attributes.
        self.revision_id = None

        # General data tab widgets.
        self.txtCode = rtk.RTKEntry(tooltip=_(u"A unique code for the "
                                              u"selected Revision."))
        self.txtName = rtk.RTKEntry(tooltip=_(u"The name of the selected "
                                              u"Revision."))
        self.txtTotalCost = rtk.RTKEntry(width=75, editable=False,
                                         tooltip=_(u"Displays the total cost "
                                                   u"of the selected "
                                                   u"Revision."))
        self.txtCostFailure = rtk.RTKEntry(width=75, editable=False,
                                           tooltip=_(u"Displays the cost per "
                                                     u"failure of the "
                                                     u"selected Revision."))
        self.txtCostHour = rtk.RTKEntry(width=75, editable=False,
                                        tooltip=_(u"Displays the failure cost "
                                                  u"per operating hour for "
                                                  u"the selected Revision."))
        self.txtPartCount = rtk.RTKEntry(width=75, editable=False,
                                         tooltip=_(u"Displays the total part "
                                                   u"count for the selected "
                                                   u"Revision."))
        self.txtRemarks = rtk.RTKTextView(gtk.TextBuffer(), width=400,
                                          tooltip=_(u"Enter any remarks "
                                                    u"associated with the "
                                                    u"selected Revision."))

        # Assessment results tab widgets.
        self.txtActiveHt = rtk.RTKEntry(width=125, editable=False, bold=True,
                                        tooltip=_(u"Displays the active "
                                                  u"failure intensity for the "
                                                  u"selected Revision."))
        self.txtDormantHt = rtk.RTKEntry(width=125, editable=False, bold=True,
                                         tooltip=_(u"Displays the dormant "
                                                   u"failure intensity for "
                                                   u"the selected Revision."))
        self.txtSoftwareHt = rtk.RTKEntry(width=125, editable=False, bold=True,
                                          tooltip=_(u"Displays the software "
                                                    u"failure intensity for "
                                                    u"the selected Revision."))
        self.txtPredictedHt = rtk.RTKEntry(width=125, editable=False,
                                           bold=True,
                                           tooltip=_(u"Displays the predicted "
                                                     u"failure intensity for "
                                                     u"the selected "
                                                     u"Revision.  This is the "
                                                     u"sum of the active, "
                                                     u"dormant, and software "
                                                     u"hazard rates."))
        self.txtMissionHt = rtk.RTKEntry(width=125, editable=False, bold=True,
                                         tooltip=_(u"Displays the mission "
                                                   u"failure intensity for "
                                                   u"the selected Revision."))
        self.txtMTBF = rtk.RTKEntry(width=125, editable=False, bold=True,
                                    tooltip=_(u"Displays the limiting mean "
                                              u"time between failure (MTBF) "
                                              u"for the selected Revision."))
        self.txtMissionMTBF = rtk.RTKEntry(width=125, editable=False,
                                           bold=True,
                                           tooltip=_(u"Displays the mission "
                                                     u"mean time between "
                                                     u"failure (MTBF) for the "
                                                     u"selected Revision."))
        self.txtReliability = rtk.RTKEntry(width=125, editable=False,
                                           bold=True,
                                           tooltip=_(u"Displays the logistics "
                                                     u"reliability for the "
                                                     u"selected Revision."))
        self.txtMissionRt = rtk.RTKEntry(width=125, editable=False, bold=True,
                                         tooltip=_(u"Displays the mission "
                                                   u"reliability for the "
                                                   u"selected revision."))
        self.txtMPMT = rtk.RTKEntry(width=125, editable=False, bold=True,
                                    tooltip=_(u"Displays the mean preventive "
                                              u"maintenance time (MPMT) for "
                                              u"the selected Revision."))
        self.txtMCMT = rtk.RTKEntry(width=125, editable=False, bold=True,
                                    tooltip=_(u"Displays the mean corrective "
                                              u"maintenance time (MCMT) for "
                                              u"the selected Revision."))
        self.txtMTTR = rtk.RTKEntry(width=125, editable=False, bold=True,
                                    tooltip=_(u"Displays the mean time to "
                                              u"repair (MTTR) for the "
                                              u"selected Revision."))
        self.txtMMT = rtk.RTKEntry(width=125, editable=False, bold=True,
                                   tooltip=_(u"Displays the mean maintenance "
                                             u"time (MMT) for the selected "
                                             u"revision.  This includes "
                                             u"preventive and corrective "
                                             u"maintenance."))
        self.txtAvailability = rtk.RTKEntry(width=125, editable=False,
                                            bold=True,
                                            tooltip=_(u"Displays the "
                                                      u"logistics "
                                                      u"availability for the "
                                                      u"selected Revision."))
        self.txtMissionAt = rtk.RTKEntry(width=125, editable=False, bold=True,
                                         tooltip=_(u"Displays the mission "
                                                   u"availability for the "
                                                   u"selected Revision."))

<<<<<<< HEAD
        self._make_general_data_page()
        self._make_assessment_results_page()
=======
        self._create_general_data_page(self._notebook)
        self._create_assessment_results_page(self._notebook)
>>>>>>> 1e55bde1

        # Connect gtk.Widget() signals to callback methods.
        self._lst_handler_id.append(
            self.txtName.connect('focus-out-event',
                                 self._on_focus_out, 0))
        self._lst_handler_id.append(
            self.txtRemarks.do_get_buffer().connect('changed',
                                                    self._on_focus_out,
                                                    None, 1))
        self._lst_handler_id.append(
            self.txtCode.connect('focus-out-event',
                                 self._on_focus_out, 2))

        self.pack_start(self._make_toolbar(), expand=False)
        self.pack_start(self._notebook)
        self.show_all()

        pub.subscribe(self._on_select, 'selectedRevision')
        pub.subscribe(self._on_select, 'mvw_editedRevision')

    def _make_toolbar(self):
        """
        Method to create the gtk.ToolBar() for the Revision class work book.

        :return: _toolbar
        :rtype: gtk.ToolBar
        """

        _toolbar = gtk.Toolbar()

        _position = 0

        # Add revision button.
        _button = gtk.ToolButton()
        _button.set_tooltip_text(_(u"Adds a new Revision to the open RTK "
                                   u"Program database."))
        _image = gtk.Image()
        _image.set_from_file(self._dic_icons['add'])
        _button.set_icon_widget(_image)
        _button.connect('clicked', self._request_insert)
        _toolbar.insert(_button, _position)
        _position += 1

        # Delete revision button
        _button = gtk.ToolButton()
        _button.set_tooltip_text(_(u"Removes the currently selected Revision "
                                   u"from the open RTK Project database."))
        _image = gtk.Image()
        _image.set_from_file(self._dic_icons['remove'])
        _button.set_icon_widget(_image)
        _button.connect('clicked', self._request_delete)
        _toolbar.insert(_button, _position)
        _position += 1

        _toolbar.insert(gtk.SeparatorToolItem(), _position)
        _position += 1

        # Calculate revision _button_
        _button = gtk.ToolButton()
        _button.set_tooltip_text(_(u"Calculate the currently selected "
                                   u"Revision."))
        _image = gtk.Image()
        _image.set_from_file(self._dic_icons['calculate'])
        _button.set_icon_widget(_image)
        _button.connect('clicked', self._request_calculate)
        _toolbar.insert(_button, _position)
        _position += 1

        # Create report button.
        _button = gtk.MenuToolButton(None, label="")
        _button.set_tooltip_text(_(u"Create Revision reports."))
        _image = gtk.Image()
        _image.set_from_file(self._dic_icons['reports'])
        _button.set_icon_widget(_image)
        _menu = gtk.Menu()
        _menu_item = gtk.MenuItem(label=_(u"Mission and Environmental "
                                          u"Profile"))
        _menu_item.set_tooltip_text(_(u"Creates the mission and environmental "
                                      u"profile report for the currently "
                                      u"selected revision."))
        # _menu_item.connect('activate', self._create_report)
        _menu.add(_menu_item)
        _menu_item = gtk.MenuItem(label=_(u"Failure Definition"))
        _menu_item.set_tooltip_text(_(u"Creates the failure definition report "
                                      u"for the currently selected revision."))
        # _menu_item.connect('activate', self._create_report)
        _menu.add(_menu_item)
        _button.set_menu(_menu)
        _menu.show_all()
        _button.show()
        _toolbar.insert(_button, _position)
        _position += 1

        _toolbar.insert(gtk.SeparatorToolItem(), _position)
        _position += 1

        # Save revision button.
        _button = gtk.ToolButton()
        _button.set_tooltip_text(_(u"Saves the currently selected Revision "
                                   u"to the open RTK Project database."))
        _image = gtk.Image()
        _image.set_from_file(self._dic_icons['save'])
        _button.set_icon_widget(_image)
        _button.connect('clicked', self._request_save)
        _toolbar.insert(_button, _position)

        _toolbar.show()

        return _toolbar

    def _make_assessment_results_page(self):
        """
        Method to create the Revision Wrok Book page for displaying assessment
        results for the selected Revision.

        :return: False if successful or True if an error is encountered.
        :rtype: boolean
        """

        (_hbx_page,
         _fxd_left,
         _fxd_right) = RTKWorkView._make_assessment_results_page(self)

        _labels = [_(u"Active Failure Intensity [\u039B(t)]:"),
                   _(u"Dormant \u039B(t):"), _(u"Software \u039B(t):"),
                   _(u"Predicted \u039B(t):"), _(u"Mission \u039B(t):"),
                   _(u"Mean Time Between Failure [MTBF]:"),
                   _(u"Mission MTBF:"), _(u"Reliability [R(t)]:"),
                   _(u"Mission R(t):")]
        (_x_pos, _y_pos) = rtk.make_label_group(_labels, _fxd_left, 5, 5)
        _x_pos += 55

        _fxd_left.put(self.txtActiveHt, _x_pos, _y_pos[0])
        _fxd_left.put(self.txtDormantHt, _x_pos, _y_pos[1])
        _fxd_left.put(self.txtSoftwareHt, _x_pos, _y_pos[2])
        _fxd_left.put(self.txtPredictedHt, _x_pos, _y_pos[3])
        _fxd_left.put(self.txtMissionHt, _x_pos, _y_pos[4])
        _fxd_left.put(self.txtMTBF, _x_pos, _y_pos[5])
        _fxd_left.put(self.txtMissionMTBF, _x_pos, _y_pos[6])
        _fxd_left.put(self.txtReliability, _x_pos, _y_pos[7])
        _fxd_left.put(self.txtMissionRt, _x_pos, _y_pos[8])

        _fxd_left.show_all()

        _labels = [_(u"Mean Preventive Maintenance Time [MPMT]:"),
                   _(u"Mean Corrective Maintenance Time [MCMT]:"),
                   _(u"Mean Time to Repair [MTTR]:"),
                   _(u"Mean Maintenance Time [MMT]:"),
                   _(u"Availability [A(t)]:"), _(u"Mission A(t):")]
        (_x_pos, _y_pos) = rtk.make_label_group(_labels, _fxd_right, 5, 5)
        _x_pos += 55

        _fxd_right.put(self.txtMPMT, _x_pos, _y_pos[0])
        _fxd_right.put(self.txtMCMT, _x_pos, _y_pos[1])
        _fxd_right.put(self.txtMTTR, _x_pos, _y_pos[2])
        _fxd_right.put(self.txtMMT, _x_pos, _y_pos[3])
        _fxd_right.put(self.txtAvailability, _x_pos, _y_pos[4])
        _fxd_right.put(self.txtMissionAt, _x_pos, _y_pos[5])

        _fxd_right.show_all()

        _label = rtk.RTKLabel(_(u"Assessment\nResults"), width=-1, height=-1,
                              justify=gtk.JUSTIFY_CENTER,
                              tooltip=_(u"Displays reliability, "
                                        u"maintainability, and availability "
                                        u"assessment results for the selected "
                                        u"Revision."))
        self._notebook.insert_page(_hbx_page, tab_label=_label, position=-1)

        return False

    def _make_general_data_page(self):
        """
        Method to create the Revision Work Book page for displaying general
        data about the selected Revision.

        :return: False if successful or True if an error is encountered.
        :rtype: boolean
        """

        _frame, _fixed = RTKWorkView._make_general_data_page(self)

        _labels = [_(u"Revision Code:"), _(u"Revision Name:"),
                   _(u"Total Cost:"), _(u"Cost/Failure:"),
                   _(u"Cost/Hour:"), _(u"Total Part Count:"),
                   _(u"Remarks:")]
        (_x_pos, _y_pos) = rtk.make_label_group(_labels, _fixed, 5, 5)
        _x_pos += 50

        _fixed.put(self.txtCode, _x_pos, _y_pos[0])
        _fixed.put(self.txtName, _x_pos, _y_pos[1])
        _fixed.put(self.txtTotalCost, _x_pos, _y_pos[2])
        _fixed.put(self.txtCostFailure, _x_pos, _y_pos[3])
        _fixed.put(self.txtCostHour, _x_pos, _y_pos[4])
        _fixed.put(self.txtPartCount, _x_pos, _y_pos[5])
        _fixed.put(self.txtRemarks.scrollwindow, _x_pos, _y_pos[6])

        _fixed.show_all()

        _label = rtk.RTKLabel(_(u"General\nData"), width=-1,
                              justify=gtk.JUSTIFY_CENTER,
                              tooltip=_(u"Displays general information for "
                                        u"the selected Revision."))
        self._notebook.insert_page(_frame, tab_label=_label, position=-1)

        return False

    def _on_select(self, revision_id):
        """
        Method to load the Revision class gtk.Notebook() widgets.

        :param int revision_id: the Revision ID of the selected/edited
                                Revision.
        :return: False if successful or True if an error is encountered.
        :rtype: boolean
        """

        self._dtc_revision = self._mdcRTK.dic_controllers['revision']
        _revision = self._dtc_revision.request_select(revision_id)

        self.revision_id = _revision.revision_id

        # Load the General Data page.
        self.txtTotalCost.set_text(str(locale.currency(_revision.cost)))
        self.txtCostFailure.set_text(
            str(locale.currency(_revision.cost_failure)))
        self.txtCostHour.set_text(str(locale.currency(_revision.cost_hour)))
        self.txtName.set_text(_revision.name)
        _buffer = self.txtRemarks.do_get_buffer()
        _buffer.set_text(_revision.remarks)
        self.txtPartCount.set_text(
            str('{0:0.0f}'.format(_revision.total_part_count)))
        self.txtCode.set_text(str(_revision.revision_code))

        # Load the Assessment Results page.
        self.txtAvailability.set_text(
            str(self.fmt.format(_revision.availability_logistics)))
        self.txtMissionAt.set_text(
            str(self.fmt.format(_revision.availability_mission)))
        self.txtActiveHt.set_text(
            str(self.fmt.format(_revision.hazard_rate_active)))
        self.txtDormantHt.set_text(
            str(self.fmt.format(_revision.hazard_rate_dormant)))
        self.txtMissionHt.set_text(
            str(self.fmt.format(_revision.hazard_rate_mission)))
        self.txtPredictedHt.set_text(
            str(self.fmt.format(_revision.hazard_rate_logistics)))
        self.txtSoftwareHt.set_text(
            str(self.fmt.format(_revision.hazard_rate_software)))
        self.txtMMT.set_text(str(self.fmt.format(_revision.mmt)))
        self.txtMCMT.set_text(str(self.fmt.format(_revision.mcmt)))
        self.txtMPMT.set_text(str(self.fmt.format(_revision.mpmt)))
        self.txtMissionMTBF.set_text(
            str(self.fmt.format(_revision.mtbf_mission)))
        self.txtMTBF.set_text(str(self.fmt.format(_revision.mtbf_logistics)))
        self.txtMTTR.set_text(str(self.fmt.format(_revision.mttr)))
        self.txtMissionRt.set_text(
            str(self.fmt.format(_revision.reliability_mission)))
        self.txtReliability.set_text(
            str(self.fmt.format(_revision.reliability_logistics)))

        _title = _(u"RTK Work Book: Revision "
                   u"(Analyzing {0:s})").format(_revision.name)
        _workview = self.get_parent()
        _workview.set_title(_title)

        return False

    def _on_focus_out(self, entry, __event, index):
        """
        Method to retrieve gtk.Entry() changes and assign the new data to the
        appropriate Revision data model attribute.

        :param gtk.Entry entry: the gtk.Entry() that called the method.
        :param gtk.gdk.Event __event: the gtk.gdk.Event() that called this
                                      method.
        :param int index: the position in the Revision class gtk.TreeModel()
                          associated with the data from the calling
                          gtk.Entry().
        :return: False if successful or True if an error is encountered.
        :rtype: bool
        """

        _index = -1
        _text = ''

        entry.handler_block(self._lst_handler_id[index])

        self._dtc_revision = self._mdcRTK.dic_controllers['revision']
        if self._dtc_revision is not None:
            _revision = self._dtc_revision.request_select(self.revision_id)

            if index == 0:
                _index = 17
                _text = entry.get_text()
                _revision.name = _text
            elif index == 1:
                _index = 20
                _text = self.txtRemarks.do_get_text()
                _revision.remarks = _text
            elif index == 2:
                _index = 22
                _text = entry.get_text()
                _revision.revision_code = _text

            pub.sendMessage('wvw_editedRevision', position=_index,
                            new_text=_text)

        entry.handler_unblock(self._lst_handler_id[index])

        return False

    def _request_calculate(self, __button):
        """
        Method to send request to calculate the selected revision to the
        Revision data controller.

        :param gtk.ToolButton __button: the gtk.ToolButton() that called this
                                        method.
        :return: False if successful or True if an error is encountered.
        :rtype: bool
        """

        _return = False

        _error_code = 0
        _msg = ['', '', '']

        if self._dtc_revision.request_calculate_reliability(
                self.revision_id, self._mission_time):
            _error_code = 1
            _msg[0] = 'Error calculating reliability attributes.'

        if self._dtc_revision.request_calculate_availability(self.revision_id):
            _error_code = 1
            _msg[1] = 'Error calculating availability attributes.'

        if self._dtc_revision.request_calculate_costs(
                self.revision_id, self._mission_time):
            _error_code = 1
            _msg[2] = 'Error calculating cost attributes.'

        if _error_code != 0:
            _prompt = _(u"An error occurred when attempting to calculate "
                        u"Revision {0:d}. \n\n\t" +
                        _msg[0] + "\n\t" +
                        _msg[1] + "\n\t" +
                        _msg[2] + "\n\n").format(self.revision_id)
            rtk.RTKMessageDialog(_prompt, self._dic_icons['error'], 'error')

            _return = True

        return _return

    def _request_delete(self, __button):
        """
        Method to send request to delete the selected revision from the
        Revision data controller.

        :param gtk.ToolButton __button: the gtk.ToolButton() that called this
                                        method.
        :return: False if successful or True if an error is encountered.
        :rtype: bool
        """

        _return = False

        _prompt = _(u"You are about to delete Revision {0:d} and all data "
                    u"associated with it.  Is this really what you want "
                    u"to do?").format(self.revision_id)
        _dialog = rtk.RTKMessageDialog(_prompt, self._dic_icons['question'],
                                       'question')
        _response = _dialog.do_run()

        if _response == gtk.RESPONSE_YES:
            _dialog.do_destroy()
            if self._dtc_revision.request_delete(self.revision_id):
                _prompt = _(u"An error occurred when attempting to delete "
                            u"Revision {0:d}.").format(self.revision_id)
                _dialog = rtk.RTKMessageDialog(_prompt,
                                               self._dic_icons['error'],
                                               'error')
                _dialog.do_run()
                _dialog.do_destroy()
                _return = True
        else:
            _dialog.do_destroy()

        return _return

    def _request_insert(self, __button):
        """
        Method to send request to insert a new Revision into the RTK Program
        database.

        :param __button: the gtk.ToolButton() that called this method.
        :type __button: :py:class:`gtk.ToolButton`
        :return: False if successful or True if an error is encountered.
        :rtype: bool
        """

        _return = False
        # TODO: This method should launch a wizard to assist the user in adding a new Revision.
        if self._dtc_revision.request_insert():
            _prompt = _(u"An error occurred while attempting to add a new "
                        u"Revision.")
            rtk.RTKMessageDialog(_prompt, self._dic_icons['error'], 'error')

            _return = True

        return _return

    def _request_save(self, __button):
        """
        Method to send request to save the selected revision to the Revision
        data controller.

        :param __button: the gtk.ToolButton() that called this method.
        :type __button: :py:class:`gtk.ToolButton`
        :return: False if successful or True if an error is encountered.
        :rtype: bool
        """

        _return = False

        if self._dtc_revision.request_update(self.revision_id):
            _prompt = _(u"An error occurred while attempting to save "
                        u"Revision {0:d}.").format(self.revision_id)
            rtk.RTKMessageDialog(_prompt, self._dic_icons['error'], 'error')

            _return = True

        return _return<|MERGE_RESOLUTION|>--- conflicted
+++ resolved
@@ -197,13 +197,8 @@
                                                    u"availability for the "
                                                    u"selected Revision."))
 
-<<<<<<< HEAD
         self._make_general_data_page()
         self._make_assessment_results_page()
-=======
-        self._create_general_data_page(self._notebook)
-        self._create_assessment_results_page(self._notebook)
->>>>>>> 1e55bde1
 
         # Connect gtk.Widget() signals to callback methods.
         self._lst_handler_id.append(
@@ -325,7 +320,7 @@
 
         (_hbx_page,
          _fxd_left,
-         _fxd_right) = RTKWorkView._make_assessment_results_page(self)
+         _fxd_right) = RTKWorkView._make_assessment_results_page()
 
         _labels = [_(u"Active Failure Intensity [\u039B(t)]:"),
                    _(u"Dormant \u039B(t):"), _(u"Software \u039B(t):"),
@@ -384,7 +379,7 @@
         :rtype: boolean
         """
 
-        _frame, _fixed = RTKWorkView._make_general_data_page(self)
+        _frame, _fixed = RTKWorkView._make_general_data_page()
 
         _labels = [_(u"Revision Code:"), _(u"Revision Name:"),
                    _(u"Total Cost:"), _(u"Cost/Failure:"),
