--- conflicted
+++ resolved
@@ -1,1140 +1,1108 @@
-#!/usr/bin/env python
-# -*- coding: utf-8 -*-
-#
-#       rtk.RTK.py is part of the RTK Project
-#
-# All rights reserved.
-# Copyright 2007 - 2017 Andrew Rowland andrew.rowland <AT> reliaqual <DOT> com
-#
-# Redistribution and use in source and binary forms, with or without
-# modification, are permitted provided that the following conditions are met:
-#
-# 1. Redistributions of source code must retain the above copyright notice,
-#    this list of conditions and the following disclaimer.
-#
-# 2. Redistributions in binary form must reproduce the above copyright notice,
-#    this list of conditions and the following disclaimer in the documentation
-#    and/or other materials provided with the distribution.
-#
-# 3. Neither the name of the copyright holder nor the names of its contributors
-#    may be used to endorse or promote products derived from this software
-#    without specific prior written permission.
-#
-#    THIS SOFTWARE IS PROVIDED BY THE COPYRIGHT HOLDERS AND CONTRIBUTORS
-#    "AS IS" AND ANY EXPRESS OR IMPLIED WARRANTIES, INCLUDING, BUT NOT
-#    LIMITED TO, THE IMPLIED WARRANTIES OF MERCHANTABILITY AND FITNESS FOR A
-#    PARTICULAR PURPOSE ARE DISCLAIMED. IN NO EVENT SHALL THE COPYRIGHT HOLDER
-#    OR CONTRIBUTORS BE LIABLE FOR ANY DIRECT, INDIRECT, INCIDENTAL, SPECIAL,
-#    EXEMPLARY, OR CONSEQUENTIAL DAMAGES (INCLUDING, BUT NOT LIMITED TO,
-#    PROCUREMENT OF SUBSTITUTE GOODS OR SERVICES; LOSS OF USE, DATA, OR
-#    PROFITS; OR BUSINESS INTERRUPTION) HOWEVER CAUSED AND ON ANY THEORY OF
-#    LIABILITY, WHETHER IN CONTRACT, STRICT LIABILITY, OR TORT (INCLUDING
-#    NEGLIGENCE OR OTHERWISE) ARISING IN ANY WAY OUT OF THE USE OF THIS
-#    SOFTWARE, EVEN IF ADVISED OF THE POSSIBILITY OF SUCH DAMAGE.
-
-"""
-This is the main program for the RTK application.
-"""
-
-import gettext
-import logging
-import os
-import sys
-<<<<<<< HEAD
-from datetime import date
-=======
-from datetime import date, timedelta
->>>>>>> ae31ffae
-
-from sqlalchemy.orm import scoped_session
-from pubsub import pub
-
-from treelib import Tree
-
-try:
-    # noinspection PyUnresolvedReferences
-    import pygtk
-    pygtk.require('2.0')
-except ImportError:
-    sys.exit(1)
-try:
-    # noinspection PyUnresolvedReferences
-    import gtk
-except ImportError:
-    sys.exit(1)
-
-# Import other RTK modules.
-from Configuration import Configuration
-import Utilities
-from dao.DAO import DAO
-from dao.RTKCommonDB import RTK_SITE_SESSION, RTK_PROGRAM_SESSION
-from dao.RTKApplication import RTKApplication
-from dao.RTKCategory import RTKCategory
-from dao.RTKCriticality import RTKCriticality
-from dao.RTKDistribution import RTKDistribution
-from dao.RTKEnviron import RTKEnviron
-from dao.RTKFailureMode import RTKFailureMode
-from dao.RTKGroup import RTKGroup
-from dao.RTKHazards import RTKHazards
-from dao.RTKLevel import RTKLevel
-from dao.RTKManufacturer import RTKManufacturer
-from dao.RTKMethod import RTKMethod
-from dao.RTKModel import RTKModel
-from dao.RTKPhase import RTKPhase
-from dao.RTKRPN import RTKRPN
-from dao.RTKSiteInfo import RTKSiteInfo
-from dao.RTKStakeholders import RTKStakeholders
-from dao.RTKStatus import RTKStatus
-from dao.RTKSubCategory import RTKSubCategory
-from dao.RTKType import RTKType
-from dao.RTKUnit import RTKUnit
-from dao.RTKUser import RTKUser
-# from datamodels.matrix.Matrix import Matrix
-# from revision.Revision import Revision
-# from usage.UsageProfile import UsageProfile
-# from failure_definition.FailureDefinition import FailureDefinition
-# from function.Function import Function
-# from analyses.fmea.FMEA import FMEA
-# from requirement.Requirement import Requirement
-# from stakeholder.Stakeholder import Stakeholder
-# from hardware.BoM import BoM as HardwareBoM
-# from analyses.allocation.Allocation import Allocation
-# from analyses.hazard.Hazard import Hazard
-# from analyses.similar_item.SimilarItem import SimilarItem
-# from analyses.pof.PhysicsOfFailure import PoF
-# from software.BoM import BoM as SoftwareBoM
-# from testing.Testing import Testing
-# from testing.growth.Growth import Growth
-# from validation.Validation import Validation
-# from incident.Incident import Incident
-# from incident.action.Action import Action
-# from incident.component.Component import Component
-# from survival.Survival import Survival
-
-import gui.gtk.Widgets as Widgets
-from gui.gtk.mwi.ListBook import ListView
-from gui.gtk.mwi.ModuleBook import ModuleView
-from gui.gtk.mwi.WorkBook import WorkView
-
-# from revision.ModuleBook import ModuleView as mvwRevision
-# from function.ModuleBook import ModuleView as mvwFunction
-# from requirement.ModuleBook import ModuleView as mvwRequirement
-# from hardware.ModuleBook import ModuleView as mvwHardware
-# from software.ModuleBook import ModuleView as mvwSoftware
-# from testing.ModuleBook import ModuleView as mvwTesting
-# from incident.ModuleBook import ModuleView as mvwIncident
-# from validation.ModuleBook import ModuleView as mvwValidation
-# from survival.ModuleBook import ModuleView as mvwSurvival
-
-__author__ = 'Andrew Rowland'
-__email__ = 'andrew.rowland@reliaqual.com'
-__organization__ = 'ReliaQual Associates, LLC'
-__copyright__ = 'Copyright 2007 - 2016 Andrew "weibullguy" Rowland'
-
-# Add localization support.
-_ = gettext.gettext
-
-
-def main():
-    """
-    This is the main function for the RTK application.
-    """
-
-    # splScreen = SplashScreen()
-
-    # If you don't do this, the splash screen will show, but wont render it's
-    # contents
-    # while gtk.events_pending():
-    #     gtk.main_iteration()
-
-    # sleep(3)
-    RTK()
-
-    # splScreen.window.destroy()
-
-    gtk.main()
-
-    return 0
-
-
-def _initialize_loggers(configuration):
-    """
-    Function to create loggers for the RTK application.
-
-    :param configuration: the RTK Configuration() object instance holding all
-                          the configuration values for the current instance of
-                          RTK.
-    :type configuration: :py:class:`rtk.Configuration.Configuration()`
-    :return: (_debug_log, _user_log, _import_log)
-    :rtype: tuple
-    """
-
-    # Create loggers for the application.  The first is to store log
-    # information for RTK developers.  The second is to log errors for the
-    # user.  The user can use these errors to help find problems with their
-    # inputs and sich.
-    __user_log = configuration.RTK_LOG_DIR + '/RTK_user.log'
-    __error_log = configuration.RTK_LOG_DIR + '/RTK_debug.log'
-    __import_log = configuration.RTK_LOG_DIR + '/RTK_import.log'
-
-    if not Utilities.dir_exists(configuration.RTK_LOG_DIR):
-        os.makedirs(configuration.RTK_LOG_DIR)
-
-    if Utilities.file_exists(__user_log):
-        os.remove(__user_log)
-    if Utilities.file_exists(__error_log):
-        os.remove(__error_log)
-    if Utilities.file_exists(__import_log):
-        os.remove(__import_log)
-
-    _debug_log = Utilities.create_logger("RTK.debug", logging.DEBUG,
-                                         __error_log)
-    _user_log = Utilities.create_logger("RTK.user", logging.WARNING,
-                                        __user_log)
-    _import_log = Utilities.create_logger("RTK.import", logging.WARNING,
-                                          __import_log)
-
-    return _debug_log, _user_log, _import_log
-
-
-class NoOptionError(Exception):
-    """
-    Exception raised when no option is available in the configuration file.
-    """
-
-    pass
-
-
-class Model(object):
-    """
-    This is the RTK data model class.  The attributes of a RTK data model are:
-
-    :ivar site_dao: the data access object used to communicate with the RTK
-                    Common database.
-    :type site_dao: :py:class:`rtk.dao.DAO.DAO()`
-    :ivar program_dao: the data access object used to communicate with the RTK
-                       Program database
-    :type program_dao: :py:class:`rtk.dao.DAO.DAO()`
-    """
-
-    def __init__(self, sitedao, programdao):
-        """
-        Method to initialize an instance of the RTK data model.
-
-        :param sitedao: the `:py:class:rtk.dao.DAO.DAO` instance connected to
-                        the RTK Common database.
-        :param programdao: the `:py:class:rtk.dao.DAO.DAO` instance connected
-                           to the RTK Program database.
-        """
-
-        # Initialize private dictionary attributes.
-
-        # Initialize private list attributes.
-
-        # Initialize private scalar attributes.
-
-        # Initialize public dictionary attributes.
-
-        # Initialize public list attributes.
-
-        # Initialize public scalar attributes.
-        self.tree = Tree()
-
-        self.site_dao = sitedao
-        self.program_dao = programdao
-
-        # Create a session for communicating with the RTK Common database
-        site_session = RTK_SITE_SESSION
-        site_session.configure(bind=self.site_dao.engine, autoflush=False,
-                               expire_on_commit=False)
-        self.site_session = scoped_session(site_session)
-        self.program_session = None
-
-    def create_program(self, database):
-        """
-        Method to create a new RTK Program database.
-
-        :param str database: the RFC1738 URL path to the database to connect
-                             with.
-        :return: False if successful or True if an error is encountered.
-        :rtype: bool
-        """
-
-        _return = False
-
-        self.program_dao.db_connect(database)
-
-        _session = scoped_session(RTK_PROGRAM_SESSION)
-        _session.configure(bind=self.program_dao.engine,
-                           autoflush=False, expire_on_commit=False)
-
-        if not self.program_dao.db_create_program(database, _session):
-            pub.sendMessage('createdProgram')
-        else:
-            _return = True
-
-        _session.close()
-
-        return _return
-
-    def read_program_info(self):
-        """
-        Method to read the program info table from the RTK Program database.
-
-        :return:
-        :rtype: ()
-        """
-
-        # Find the prefix to use for each module.
-        _query = "SELECT fld_revision_prefix, fld_function_prefix, \
-                         fld_assembly_prefix, fld_part_prefix, \
-                         fld_fmeca_prefix, fld_mode_prefix, \
-                         fld_effect_prefix, fld_cause_prefix, \
-                         fld_software_prefix \
-                  FROM rtk_program_info"
-        _prefixes = self.program_dao.db_query(_query, self.program_session)
-
-        # Find which modules are active in this program.
-        _query = "SELECT fld_revision_active, fld_function_active, \
-                         fld_requirement_active, fld_hardware_active, \
-                         fld_software_active, fld_vandv_active, \
-                         fld_testing_active, fld_fraca_active, \
-                         fld_survival_active, fld_rcm_active, \
-                         fld_rbd_active, fld_fta_active\
-                  FROM rtk_program_info"
-        _actives = self.program_dao.db_query(_query, self.program_session)
-
-        return _prefixes, _actives
-
-    def open_program(self, database):
-        """
-        Method to open an RTK Program database for analyses.
-
-        :param str database: the RFC1738 URL path to the database to connect
-                             with.
-        :return: False if successful or True if an error is encountered.
-        :rtype: bool
-        """
-
-        _return = False
-
-        if not self.program_dao.db_connect(database):
-            program_session = RTK_PROGRAM_SESSION
-            program_session.configure(bind=self.program_dao.engine,
-                                      autoflush=False, expire_on_commit=False)
-            self.program_session = scoped_session(program_session)
-            pub.sendMessage('openedProgram')
-        else:
-            _return = True
-
-        return _return
-
-    def close_program(self):
-        """
-        Method to close the open RTK Program database.
-        """
-
-        self.program_dao.db_close()
-
-        pub.sendMessage('closedProgram')
-
-        return
-
-    def save_program(self):
-        """
-        Method to save the open RTK Program database.
-
-        :return: (_error_code, _msg); the error code and associated message.
-        :rtype: (int, str)
-        """
-
-        _error_code, _msg = self.program_dao.db_update(self.program_session)
-
-        if _error_code == 0:
-            pub.sendMessage('savedProgram')
-
-        return _error_code, _msg
-
-    def delete_program(self):
-        """
-        Method to delete an existing RTK Program database.
-
-        :return:
-        """
-
-        pass
-
-    def load_globals(self, configuration):
-        """
-        Method to load the RTK Program global constants managed by the RTK
-        Configuration class.
-
-        :param configuration: the currently active RTK Program Configuration()
-                              object.
-        :type configuration: :py:class:`rtk.Configuration.Configuration()`
-        :return: False if successful or True if an error is encountered.
-        :rtype: bool
-        """
-
-        _return = False
-
-        # ------------------------------------------------------------------- #
-        # Build the component category, component subcategory, failure modes  #
-        # tree.                                                               #
-        # ------------------------------------------------------------------- #
-        self.tree.create_node('Components', -1)
-        for _category in self.site_session.query(RTKCategory).\
-                filter(RTKCategory.type == 'hardware').all():
-            self.tree.create_node(_category.name, _category.category_id,
-                                  parent=-1,
-                                  data=_category.get_attributes()[1:])
-
-        for _subcategory in self.site_session.query(RTKSubCategory).all():
-            # We need to create a unique identifer for each subcategory because
-            # we can't have two nodes in the tree with the same ID, but we can
-            # have a category and subcategory with the same ID in the database.
-            # This simple method guarantees a unique ID for the subcategory for
-            # the tree.
-            _identifier = str(_subcategory.category_id) + \
-                          str(_subcategory.subcategory_id)
-            self.tree.create_node(_subcategory.description, _identifier,
-                                  parent=_subcategory.category_id,
-                                  data=_subcategory.get_attributes()[2:])
-
-        for _mode in self.site_session.query(RTKFailureMode).all():
-            # We need to create a unique identifer for each mode because
-            # we can't have two nodes in the tree with the same ID, but we can
-            # have a category, subcategory, and/or mode with the same ID in the
-            # database.  This simple method guarantees a unique ID for the mode
-            # for the tree.  For the same reason we have to create the parent
-            # ID.
-            _identifier = str(_mode.category_id) + \
-                          str(_mode.subcategory_id) + \
-                          str(_mode.mode_id)
-            _parent = str(_mode.category_id) + str(_mode.subcategory_id)
-            self.tree.create_node(_mode.description, _identifier,
-                                  parent=_parent,
-                                  data=_mode.get_attributes()[3:])
-
-        for _stakeholder in self.site_session.query(RTKStakeholders).all():
-            configuration.RTK_STAKEHOLDERS[_stakeholder.stakeholders_id] = \
-                _stakeholder.get_attributes()[1:]
-
-        # ------------------------------------------------------------------- #
-        # Load dictionaries from RTKCategory.                                 #
-        # ------------------------------------------------------------------- #
-        for _category in self.site_session.query(RTKCategory).\
-                filter(RTKCategory.category_id == 'action').all():
-            configuration.RTK_ACTION_CATEGORY[_category.category_id] = \
-                _category.get_attributes()[1:]
-
-        for _category in self.site_session.query(RTKCategory).\
-                filter(RTKCategory.type == 'incident').all():
-            configuration.RTK_INCIDENT_CATEGORY[_category.category_id] = \
-                _category.get_attributes()[1:]
-
-        for _severity in self.site_session.query(RTKCategory).\
-                filter(RTKCategory.type == 'risk').all():
-            configuration.RTK_SEVERITY[_severity.category_id] = \
-                _severity.get_attributes()[1:]
-
-        # ------------------------------------------------------------------- #
-        # Load dictionaries from RTKEnviron.                                  #
-        # ------------------------------------------------------------------- #
-        for _environ in self.site_session.query(RTKEnviron).\
-                filter(RTKEnviron.type == 'active').all():
-            configuration.RTK_ACTIVE_ENVIRONMENTS[_environ.environ_id] = \
-                _environ.get_attributes()[1:]
-
-        for _environ in self.site_session.query(RTKEnviron).\
-                filter(RTKEnviron.type == 'dormant').all():
-            configuration.RTK_DORMANT_ENVIRONMENTS[_environ.environ_id] = \
-                _environ.get_attributes()[1:]
-
-        for _environ in self.site_session.query(RTKEnviron).\
-                filter(RTKEnviron.type == 'development').all():
-            configuration.RTK_SW_DEV_ENVIRONMENTS[_environ.environ_id] = \
-                _environ.get_attributes()[1:]
-
-        # ------------------------------------------------------------------- #
-        # Load dictionaries from RTKGroup.                                    #
-        # ------------------------------------------------------------------- #
-        for _group in self.site_session.query(RTKGroup).\
-                filter(RTKGroup.type == 'affinity').all():
-            configuration.RTK_AFFINITY_GROUPS[_group.group_id] = \
-                _group.get_attributes()[1:]
-
-        for _group in self.site_session.query(RTKGroup).\
-                filter(RTKGroup.type == 'workgroup').all():
-            configuration.RTK_WORKGROUPS[_group.group_id] = \
-                _group.get_attributes()[1:]
-
-        # ------------------------------------------------------------------- #
-        # Load dictionaries from RTKLevel.                                    #
-        # ------------------------------------------------------------------- #
-        for _level in self.site_session.query(RTKLevel).\
-                filter(RTKLevel.type == 'probability').all():
-            configuration.RTK_FAILURE_PROBABILITY[_level.level_id] = \
-                _level.get_attributes()[1:]
-
-        for _level in self.site_session.query(RTKLevel).\
-                filter(RTKLevel.type == 'software').all():
-            configuration.RTK_SW_LEVELS[_level.level_id] = \
-                _level.get_attributes()[1:]
-
-        # ------------------------------------------------------------------- #
-        # Load the dictionaries from RTKMethod.                               #
-        # ------------------------------------------------------------------- #
-        for _method in self.site_session.query(RTKMethod).\
-                filter(RTKMethod.type == 'detection').all():
-            configuration.RTK_DETECTION_METHODS[_method.method_id] = \
-                _method.get_attributes[1:]
-
-        for _method in self.site_session.query(RTKMethod).\
-                filter(RTKMethod.type == 'test').all():
-            configuration.RTK_SW_TEST_METHODS[_method.method_id] = \
-                _method.get_attributes[1:]
-
-        # ------------------------------------------------------------------- #
-        # Load dictionaries from RTKModel.                                    #
-        # ------------------------------------------------------------------- #
-        for _model in self.site_session.query(RTKModel).\
-                filter(RTKModel.type == 'allocation').all():
-            configuration.RTK_ALLOCATION_MODELS[_model.model_id] = \
-                _model.get_attributes()[1:]
-        for _model in self.site_session.query(RTKModel).\
-                filter(RTKModel.type == 'rprediction').all():
-            configuration.RTK_HR_MODEL[_model.model_id] = \
-                _model.get_attributes()[1:]
-
-        # ------------------------------------------------------------------- #
-        # Load the dictionaries from RTKPhase.                                #
-        # ------------------------------------------------------------------- #
-        for _phase in self.site_session.query(RTKPhase).\
-                filter(RTKPhase.type == 'lifecycle').all():
-            configuration.RTK_LIFECYCLE[_phase.phase_id] = \
-                _phase.get_atrributes()[1:]
-
-        for _phase in self.site_session.query(RTKPhase).\
-                filter(RTKPhase.type == 'development').all():
-            configuration.RTK_SW_DEV_PHASES[_phase.phase_id] = \
-                _phase.get_attributes()[1:]
-
-        # ------------------------------------------------------------------- #
-        # Load dictionaries from RTKRPN.                                      #
-        # ------------------------------------------------------------------- #
-        for _rpn in self.site_session.query(RTKRPN).\
-                filter(RTKRPN.type == 'detection').all():
-            configuration.RTK_RPN_DETECTION[_rpn.rpn_id] = \
-                _rpn.get_attributes()[1:]
-
-        for _rpn in self.site_session.query(RTKRPN).\
-                filter(RTKRPN.type == 'occurrence').all():
-            configuration.RTK_RPN_OCCURRENCE[_rpn.rpn_id] = \
-                _rpn.get_attributes()[1:]
-
-        for _rpn in self.site_session.query(RTKRPN). \
-                filter(RTKRPN.type == 'severity').all():
-            configuration.RTK_RPN_SEVERITY[_rpn.rpn_id] = \
-                _rpn.get_attributes()[1:]
-
-        # ------------------------------------------------------------------- #
-        # Load dictionaries from RTKStatus.                                   #
-        # ------------------------------------------------------------------- #
-        for _status in self.site_session.query(RTKStatus).\
-                filter(RTKStatus.type == 'action').all():
-            configuration.RTK_ACTION_STATUS[_status.status_id] = \
-                _status.get_attributes()[1:]
-
-        for _status in self.site_session.query(RTKStatus).\
-                filter(RTKStatus.type == 'incident').all():
-            configuration.RTK_INCIDENT_STATUS[_status.status_id] = \
-                _status.get_attributes()[1:]
-
-        # ------------------------------------------------------------------- #
-        # Load dictionaries from RTKType.                                     #
-        # ------------------------------------------------------------------- #
-        configuration.RTK_CONTROL_TYPES = [_(u"Prevention"), _(u"Detection")]
-
-        for _type in self.site_session.query(RTKType). \
-                filter(RTKType.type == 'cost').all():
-            configuration.RTK_COST_TYPE[_type.type_id] = \
-                _type.get_attributes()[1:]
-
-        for _type in self.site_session.query(RTKType).\
-                filter(RTKType.type == 'mtbf').all():
-            configuration.RTK_HR_TYPE[_type.type_id] = \
-                _type.get_attributes()[1:]
-
-        for _type in self.site_session.query(RTKType).\
-                filter(RTKType.type == 'incident').all():
-            configuration.RTK_INCIDENT_TYPE[_type.type_id] = \
-                _type.get_attributes[1:]
-
-        for _type in self.site_session.query(RTKType).\
-                filter(RTKType.type == 'mttr').all():
-            configuration.RTK_MTTR_TYPE[_type.type_id] = \
-                _type.get_attributes()[1:]
-
-        for _type in self.site_session.query(RTKType).\
-                filter(RTKType.type == 'requirement').all():
-            configuration.RTK_REQUIREMENT_TYPE[_type.type_id] = \
-                _type.get_attributes()[1:]
-
-        for _type in self.site_session.query(RTKType).\
-                filter(RTKType.type == 'validation').all():
-            configuration.RTK_VALIDATION_TYPE[_type.type_id] = \
-                _type.get_attributes()[1:]
-
-        # ------------------------------------------------------------------- #
-        # Load dictionaries from tables not requiring a filter.               #
-        # ------------------------------------------------------------------- #
-        for _application in self.site_session.query(RTKApplication).all():
-            configuration.RTK_SW_APPLICATION[_application.application_id] = \
-                _application.get_attributes()[1:]
-
-        for _crit in self.site_session.query(RTKCriticality).all():
-            configuration.RTK_CRITICALITY[_crit.criticality_id] = \
-                _crit.get_attributes()[1:]
-
-        for _dist in self.site_session.query(RTKDistribution).all():
-            configuration.RTK_S_DIST[_dist.distribution_id] = \
-                _dist.get_attributes()[1:]
-
-        for _hazard in self.site_session.query(RTKHazards).all():
-            configuration.RTK_HAZARDS[_hazard.hazard_id] = \
-                _hazard.get_attributes()[1:]
-
-        for _manufacturer in self.site_session.query(RTKManufacturer).all():
-            configuration.RTK_MANUFACTURERS[_manufacturer.manufacturer_id] = \
-                _manufacturer.get_attributes()[1:]
-
-        for _unit in self.site_session.query(RTKUnit).\
-                filter(RTKUnit.type == 'measurement').all():
-            configuration.RTK_MEASUREMENT_UNITS[_unit.unit_id] = \
-                _unit.get_attributes()[1:]
-
-        for _user in self.site_session.query(RTKUser).all():
-            configuration.RTK_USERS[_user.user_id] = \
-                _user.get_attributes()[1:]
-
-        return _return
-
-    def validate_license(self, license_key):
-        """
-        Method to validate the license and the license expiration date.
-
-        :param str license_key: the license key for the current RTK
-                                installation.
-        :return: (_error_code, _msg)
-        :rtype: (int, str)
-        """
-
-        _error_code = 0
-        _msg = 'RTK SUCCESS: Validating RTK License.'
-
-        _site_info = self.site_session.query(RTKSiteInfo).first()
-
-        if license_key != _site_info.product_key:
-            _error_code = 1
-            _msg = 'RTK ERROR: Invalid license (Invalid key).  Your license ' \
-                   'key is incorrect.  Closing the RTK application.'
-
-        _today = date.today().strftime('%Y-%m-%d')
-        _expire_date = _site_info.expire_on.strftime('%Y-%m-%d')
-        if _today > _expire_date:
-            _error_code = 2
-            _msg = 'RTK ERROR: Invalid license (Expired).  Your license ' \
-                   'expired on {0:s}.  Closing the RTK application.'. \
-                format(_expire_date)
-
-        return _error_code, _msg
-
-
-class RTK(object):
-    """
-    Class representing the RTK data controller.  This is the master controller
-    for the entire RTK application.  Attributes of an RTK data controller are:
-
-    :ivar dict dic_controllers: dictionary of data controllers available in the
-                                running instance of RTK.
-
-                                Keys are:
-                                    'revision'
-                                    'function'
-                                    'requirement'
-                                    'hardware'
-                                    'software'
-                                    'test'
-                                    'validation'
-                                    'incident'
-                                    'survival'
-                                    'matrices'
-                                    'profile'
-                                    'definition'
-                                    'fmea'
-                                    'stakeholder'
-                                    'allocation'
-                                    'hazard'
-                                    'similaritem'
-                                    'pof'
-                                    'growth'
-                                    'action'
-                                    'component'
-                                Values are the instance of each RTK data
-                                controller.
-
-    :ivar dict dic_books: dictionary of GUI books used by the running instance
-                          of RTK.
-
-                          Keys are:
-                              'listbook'
-                              'modulebook'
-                              'workbook'
-                          Values are the instance of each RTK book.
-
-    :ivar rtk_model: the instance of `:py:class:rtk.RTK.Model` managed by this
-                     data controller.
-    """
-
-    RTK_CONFIGURATION = Configuration()
-
-    def __init__(self):  # pylint: disable=R0914
-        """
-        Method to initialize an instance of the RTK data controller.
-        """
-
-        # Read the site configuration file.
-        self.RTK_CONFIGURATION.set_site_variables()
-        self.RTK_CONFIGURATION.set_user_variables()
-        self.RTK_CONFIGURATION.read_configuration()
-
-        # Create loggers.
-        (self.RTK_CONFIGURATION.RTK_DEBUG_LOG,
-         self.RTK_CONFIGURATION.RTK_USER_LOG,
-         self.RTK_CONFIGURATION.RTK_IMPORT_LOG) = \
-            _initialize_loggers(self.RTK_CONFIGURATION)
-
-        # Validate the license.
-        # if self._validate_license():
-        #    sys.exit(2)
-
-        # Initialize private dictionary instance attributes.
-
-        # Initialize private list instance attributes.
-
-        # Initialize private scalar instance attributes.
-
-        # Initialize public dictionary instance attributes.
-        self.dic_controllers = {'revision': None,
-                                'function': None,
-                                'requirement': None,
-                                'hardware': None,
-                                'software': None,
-                                'testing': None,
-                                'validation': None,
-                                'incident': None,
-                                'survival': None,
-                                'matrices': None,
-                                'profile': None,
-                                'definition': None,
-                                'fmea': None,
-                                'stakeholder': None,
-                                'allocation': None,
-                                'hazard': None,
-                                'similaritem': None,
-                                'pof': None,
-                                'growth': None,
-                                'action': None,
-                                'component': None}
-        self.dic_books = {'listview': None,
-                          'moduleview': None,
-                          'workview': None}
-
-        # Define public list attributes.
-
-        # Define public scalar attributes.
-        self.icoStatus = gtk.StatusIcon()
-
-        # Connect to the RTK Common database.
-        _database = None
-        if self.RTK_CONFIGURATION.RTK_COM_BACKEND == 'sqlite':
-            _database = self.RTK_CONFIGURATION.RTK_COM_BACKEND + ':///' + \
-                        self.RTK_CONFIGURATION.RTK_COM_INFO['database']
-        _dao = DAO()
-        _dao.db_connect(_database)
-
-        # Create an instance of the RTK Data Model and load global constants.
-        self.rtk_model = Model(_dao, DAO())
-        self.request_load_globals()
-
-        # Create RTK Books.  These need to be initialized after reading the
-        # configuration.
-        if self.RTK_CONFIGURATION.RTK_GUI_LAYOUT == 'basic':  # Single window.
-            pass
-        else:  # Multiple windows.
-            self.dic_books['listview'] = ListView()
-            self.dic_books['moduleview'] = ModuleView(self)
-            self.dic_books['workview'] = WorkView()
-
-    def request_create_program(self):
-        """
-        Method to request a new RTK Program database be created.
-
-        :return: False if successful or True if an error is encountered.
-        :rtype: bool
-        """
-
-        _database = None
-
-        if self.RTK_CONFIGURATION.RTK_BACKEND == 'sqlite':
-            _database = self.RTK_CONFIGURATION.RTK_BACKEND + ':///' + \
-                        self.RTK_CONFIGURATION.RTK_PROG_INFO['database']
-
-        _return = self.rtk_model.create_program(_database)
-        if not _return:
-            self.request_open_program()
-            self.RTK_CONFIGURATION.RTK_USER_LOG.info('RTK SUCCESS: Creating '
-                                                     'RTK Program database '
-                                                     '{0:s}.'.
-                                                     format(_database))
-        else:
-            self.RTK_CONFIGURATION.RTK_DEBUG_LOG.error('RTK ERROR: Failed to '
-                                                       'create RTK Program '
-                                                       'database {0:s}.'.
-                                                       format(_database))
-
-        return _return
-
-    def request_load_globals(self):
-        """
-        Method to load all the global Configuration variables from the RTK
-        Site database.
-
-        :return: False if successful or True if an error is encountered.
-        :rtype: bool
-        """
-
-        return self.rtk_model.load_globals(self.RTK_CONFIGURATION)
-
-    def request_open_program(self):
-        """
-        Method to request an RTK Program database be opened for analyses.
-
-        :return: False if successful or True if an error is encountered.
-        :rtype: bool
-        """
-
-        _return = False
-
-        _database = None
-
-        if self.RTK_CONFIGURATION.RTK_BACKEND == 'sqlite':
-            _database = self.RTK_CONFIGURATION.RTK_BACKEND + ':///' + \
-                        self.RTK_CONFIGURATION.RTK_PROG_INFO['database']
-
-        # If the database was successfully opened, create an instance of each
-        # of the slave data controllers.
-        if not self.rtk_model.open_program(_database):
-            # self.dic_controllers['revision'] = Revision()
-            # self.dic_controllers['function'] = Function()
-            # self.dic_controllers['requirement'] = Requirement()
-            # self.dic_controllers['hardware'] = HardwareBoM()
-            # self.dic_controllers['software'] = SoftwareBoM()
-            # self.dic_controllers['test'] = Test()
-            # self.dic_controllers['validation'] = Validation()
-            # self.dic_controllers['incident'] = Incident()
-            # self.dic_controllers['survival'] = Survival()
-
-            # self.dic_controllers['matrices'] = Matrix()
-            # self.dic_controllers['profile'] = UsageProfile()
-            # self.dic_controllers['definition'] = FailureDefinition()
-            # self.dic_controllers['fmea'] = FMEA()
-            # self.dic_controllers['stakeholder'] = Stakeholder()
-            # self.dic_controllers['allocation'] = Allocation()
-            # self.dic_controllers['hazard'] = Hazard()
-            # self.dic_controllers['similaritem'] = SimilarItem()
-            # self.dic_controllers['pof'] = PoF()
-            # self.dic_controllers['growth'] = Growth()
-            # self.dic_controllers['action'] = Action()
-            # self.dic_controllers['component'] = Component()
-            _prefixes, _actives = self.rtk_model.read_program_info()
-            for _row in _prefixes:
-                self.RTK_CONFIGURATION.RTK_PREFIX = \
-                    [_prefix for _prefix in _row]
-
-            for _row in _actives:
-                self.RTK_CONFIGURATION.RTK_MODULES = \
-                    [_active for _active in _row]
-
-            # TODO: Move this code to the ModuleBook.
-            _message = _(u"Opening Program Database {0:s}"). \
-                format(self.RTK_CONFIGURATION.RTK_PROG_INFO['database'])
-            self.dic_books['moduleview'].statusbar.push(2, _message)
-            self.dic_books['moduleview'].set_title(
-                    _(u"RTK - Analyzing {0:s}").format(
-                            self.RTK_CONFIGURATION.RTK_PROG_INFO['database']))
-
-            # TODO: Where to put this code for the status icon?
-            _icon = self.RTK_CONFIGURATION.RTK_ICON_DIR + \
-<<<<<<< HEAD
-                '/32x32/db-connected.png'
-=======
-                    '/32x32/db-connected.png'
->>>>>>> ae31ffae
-            _icon = gtk.gdk.pixbuf_new_from_file_at_size(_icon, 22, 22)
-            self.icoStatus.set_from_pixbuf(_icon)
-            self.icoStatus.set_tooltip(
-                    _(u"RTK is connected to program database "
-                      u"{0:s}.".format(
-                            self.RTK_CONFIGURATION.RTK_PROG_INFO['database'])))
-
-            # TODO: Move this code to the ModuleBook.
-            self.dic_books['moduleview'].statusbar.pop(2)
-
-            self.RTK_CONFIGURATION.RTK_USER_LOG.info('RTK SUCCESS: Opening '
-                                                     'RTK Program database '
-                                                     '{0:s}.'.
-                                                     format(_database))
-        else:
-            self.RTK_CONFIGURATION.RTK_DEBUG_LOG.error('RTK ERROR: Failed to '
-                                                       'open RTK Program '
-                                                       'database {0:s}.'.
-                                                       format(_database))
-            _return = True
-
-        return _return
-
-    def request_close_program(self):
-        """
-        Method to request the open RTK Program database be closed.
-
-        :return: False if successful or True if an error is encountered.
-        :rtype: bool
-        """
-
-        _icon = self.RTK_CONFIGURATION.RTK_ICON_DIR + \
-<<<<<<< HEAD
-            '32x32/db-disconnected.png'
-=======
-                '32x32/db-disconnected.png'
->>>>>>> ae31ffae
-        _icon = gtk.gdk.pixbuf_new_from_file_at_size(_icon, 22, 22)
-        self.icoStatus.set_from_pixbuf(_icon)
-        self.icoStatus.set_tooltip(_(u"RTK is not currently connected to a "
-                                     u"project database."))
-
-        return self.rtk_model.close_program()
-
-    def request_save_program(self):
-        """
-        Method to request the open RTK Program database be saved.
-
-        :return: (_error_code, _msg); the error code and associated message.
-        :rtype: (int, str)
-        """
-
-        # TODO: Move this to the ModuleBook.
-        _message = _(u"Saving Program Database {0:s}"). \
-            format(self.RTK_CONFIGURATION.RTK_PROG_INFO['database'])
-        self.dic_books['moduleview'].statusbar.push(2, _message)
-
-        _return = self.rtk_model.save_program()
-<<<<<<< HEAD
-
-        # TODO: Move this to the ModuleBook.
-        self.dic_books['moduleview'].statusbar.pop(2)
-
-=======
-
-        # TODO: Move this to the ModuleBook.
-        self.dic_books['moduleview'].statusbar.pop(2)
-
->>>>>>> ae31ffae
-        return _return
-
-    def request_validate_license(self):
-        """
-        Method to request the RTK license be validated.
-
-        :return:
-        """
-
-        _return = False
-
-        # Read the license file and compare to the product key in the site
-        # database.  If they are not equal, quit the application.
-        _license_file = self.RTK_CONFIGURATION.RTK_DATA_DIR + '/license.key'
-        try:
-            _license_file = open(_license_file, 'r')
-        except IOError:
-            Widgets.rtk_warning(_(u"Cannot find license file {0:s}.  If your "
-                                  u"license file is elsewhere, please place "
-                                  u"it in {1:s}.").format(
-                    _license_file, self.RTK_CONFIGURATION.RTK_DATA_DIR))
-            _return = True
-
-        _license_key = _license_file.readline().rstrip('\n')
-        _expire_date = _license_file.readline().rstrip('\n')
-        _license_file.close()
-
-        _error_code, _msg = self.rtk_model.validate_license(_license_key)
-        if _error_code == 1:
-            Widgets.rtk_error(_(u"Invalid license (Invalid key).  Your "
-                                u"license key is incorrect.  Closing the RTK "
-                                u"application."))
-            _return = True
-        elif _error_code == 2:
-<<<<<<< HEAD
-            # noinspection PyUnresolvedReferences
-            Widgets.rtk_error(_(u"Invalid license (Expired).  Your license "
-                                u"expired on {0:s}.  Closing the RTK "
-                                u"application.").
-=======
-            Widgets.rtk_error(_(u"Invalid license (Expired).  Your license "
-                                u"expired on {0:s}.  Closing the RTK "
-                                u"application."). \
->>>>>>> ae31ffae
-                              format(_expire_date.strftime('%Y-%d-%m')))
-            _return = True
-
-        return _return
-
-    def __del__(self):
-        del self
-
-    @staticmethod
-    def open_project():
-        """
-        Method to open an RTK Project database and load it into the views.
-
-<<<<<<< HEAD
-
-=======
->>>>>>> ae31ffae
-        # Connect to the project database.
-        self.project_dao = DAO('')
-        self.project_dao.db_connect('sqlite:///' +
-                                    Configuration.RTK_PROG_INFO[2])
-        # self.project_dao.execute("PRAGMA foreign_keys=ON", commit=False)
-
-        # Set the data access object for each data controller.
-        self.mvwRevision.load_revision_tree(self.project_dao)
-
-        self.dtcMatrices.dao = self.project_dao
-        self.dtcRevision.dao = self.project_dao
-        self.dtcProfile.dao = self.project_dao
-        self.dtcDefinitions.dao = self.project_dao
-        self.dtcFunction.dao = self.project_dao
-        self.dtcFMEA.dao = self.project_dao
-        self.dtcRequirement.dao = self.project_dao
-        self.dtcStakeholder.dao = self.project_dao
-        self.dtcHardwareBoM.dao = self.project_dao
-        self.dtcAllocation.dao = self.project_dao
-        self.dtcHazard.dao = self.project_dao
-        self.dtcSimilarItem.dao = self.project_dao
-        # self.dtcPoF.dao = self.project_dao
-        # self.dtcSoftwareBoM.dao = self.project_dao
-        # self.dtcTesting.dao = self.project_dao
-        # self.dtcGrowth.dao = self.project_dao
-        # self.dtcValidation.dao = self.project_dao
-        # self.dtcIncident.dao = self.project_dao
-        # self.dtcAction.dao = self.project_dao
-        # self.dtcComponent.dao = self.project_dao
-        # self.dtcSurvival.dao = self.project_dao
-
-        # For the active RTK modules, load the data.  For the RTK modules
-        # that aren't active in the project, remove the page from the
-        # RTK Module view.
-        i = 0
-        for _module in _results[0]:
-            if _module == 1 and i < len(Configuration.RTK_MODULES):
-                self.module_book.load_module_page(Configuration.RTK_MODULES[i])
-                if i == 0:
-                    self.revision_id = min(
-                        self.dtcRevision.dicRevisions.keys())
-                Configuration.RTK_PAGE_NUMBER.append(i)
-            else:
-                self.module_book.notebook.remove_page(i)
-            i += 1
-
-        # Configuration.METHOD = results[0][36]
-
-        self.loaded = True
-        """
-
-        return False
-
-    @property
-    def save_project(self):
-        """
-        Method to save the entire RTK Project to the open RTK Project database.
-
-        :return: False if successful or True if an error is encountered.
-        :rtype: bool
-
-        if not self.loaded:
-            return True
-
-        self.dtcRevision.save_all_revisions()
-        self.dtcRequirement.save_all_requirements()
-        self.dtcStakeholder.save_all_inputs()
-        self.dtcFunction.save_all_functions()
-        self.dtcHardwareBoM.save_bom()
-        self.dtcSoftwareBoM.save_bom()
-        self.dtcSurvival.save_all_survivals()
-        self.dtcGrowth.save_all_tests()
-        self.dtcValidation.save_all_tasks()
-
-        # Save everything that is revision-specific for each revision.
-        for _revision_id in self.dtcRevision.dicRevisions.keys():
-            self.dtcDefinitions.save_definitions(_revision_id)
-            self.dtcProfile.save_profile(_revision_id)
-
-        # Update the next ID for each type of object.
-        _query = "UPDATE tbl_program_info \
-                  SET fld_revision_next_id={0:d}, fld_function_next_id={1:d}, \
-                      fld_assembly_next_id={2:d}, fld_part_next_id={3:d}, \
-                      fld_fmeca_next_id={4:d}, fld_mode_next_id={5:d}, \
-                      fld_effect_next_id={6:d}, fld_cause_next_id={7:d}, \
-                      fld_software_next_id={8:d} \
-                  WHERE fld_program_id={9:d}".format(
-                Configuration.RTK_PREFIX[1], Configuration.RTK_PREFIX[3],
-                Configuration.RTK_PREFIX[5], Configuration.RTK_PREFIX[7],
-                Configuration.RTK_PREFIX[9],
-                Configuration.RTK_PREFIX[11],
-                Configuration.RTK_PREFIX[13],
-                Configuration.RTK_PREFIX[15],
-                Configuration.RTK_PREFIX[17], 1)
-        self.project_dao.execute(_query, commit=True)
-
-        _query = "VACUUM"
-        self.project_dao.execute(_query, commit=False)
-<<<<<<< HEAD
-        """
-=======
->>>>>>> ae31ffae
-
-        return False
-
-    @staticmethod
-    def load_revision(revision_id):
-        """
-        Method to load the active RTK module data whenever a new Revision is
-        selected.
-
-        :param int revision_id: the ID of the Revision to load data for.
-        :return: False if successful or True if an error is encountered.
-        :rtype: bool
-
-        self.revision_id = revision_id
-
-        for _moduleview in Configuration.RTK_MODULES[1:]:
-            self.module_book.load_module_page(_moduleview)
-        """
-
-        return False
-
-
-if __name__ == '__main__':
-    main()
+#!/usr/bin/env python
+# -*- coding: utf-8 -*-
+#
+#       rtk.RTK.py is part of the RTK Project
+#
+# All rights reserved.
+# Copyright 2007 - 2017 Andrew Rowland andrew.rowland <AT> reliaqual <DOT> com
+#
+# Redistribution and use in source and binary forms, with or without
+# modification, are permitted provided that the following conditions are met:
+#
+# 1. Redistributions of source code must retain the above copyright notice,
+#    this list of conditions and the following disclaimer.
+#
+# 2. Redistributions in binary form must reproduce the above copyright notice,
+#    this list of conditions and the following disclaimer in the documentation
+#    and/or other materials provided with the distribution.
+#
+# 3. Neither the name of the copyright holder nor the names of its contributors
+#    may be used to endorse or promote products derived from this software
+#    without specific prior written permission.
+#
+#    THIS SOFTWARE IS PROVIDED BY THE COPYRIGHT HOLDERS AND CONTRIBUTORS
+#    "AS IS" AND ANY EXPRESS OR IMPLIED WARRANTIES, INCLUDING, BUT NOT
+#    LIMITED TO, THE IMPLIED WARRANTIES OF MERCHANTABILITY AND FITNESS FOR A
+#    PARTICULAR PURPOSE ARE DISCLAIMED. IN NO EVENT SHALL THE COPYRIGHT HOLDER
+#    OR CONTRIBUTORS BE LIABLE FOR ANY DIRECT, INDIRECT, INCIDENTAL, SPECIAL,
+#    EXEMPLARY, OR CONSEQUENTIAL DAMAGES (INCLUDING, BUT NOT LIMITED TO,
+#    PROCUREMENT OF SUBSTITUTE GOODS OR SERVICES; LOSS OF USE, DATA, OR
+#    PROFITS; OR BUSINESS INTERRUPTION) HOWEVER CAUSED AND ON ANY THEORY OF
+#    LIABILITY, WHETHER IN CONTRACT, STRICT LIABILITY, OR TORT (INCLUDING
+#    NEGLIGENCE OR OTHERWISE) ARISING IN ANY WAY OUT OF THE USE OF THIS
+#    SOFTWARE, EVEN IF ADVISED OF THE POSSIBILITY OF SUCH DAMAGE.
+
+"""
+This is the main program for the RTK application.
+"""
+
+import gettext
+import logging
+import os
+import sys
+from datetime import date
+
+from sqlalchemy.orm import scoped_session
+from pubsub import pub
+
+from treelib import Tree
+
+try:
+    # noinspection PyUnresolvedReferences
+    import pygtk
+    pygtk.require('2.0')
+except ImportError:
+    sys.exit(1)
+try:
+    # noinspection PyUnresolvedReferences
+    import gtk
+except ImportError:
+    sys.exit(1)
+
+# Import other RTK modules.
+from Configuration import Configuration
+import Utilities
+from dao.DAO import DAO
+from dao.RTKCommonDB import RTK_SITE_SESSION, RTK_PROGRAM_SESSION
+from dao.RTKApplication import RTKApplication
+from dao.RTKCategory import RTKCategory
+from dao.RTKCriticality import RTKCriticality
+from dao.RTKDistribution import RTKDistribution
+from dao.RTKEnviron import RTKEnviron
+from dao.RTKFailureMode import RTKFailureMode
+from dao.RTKGroup import RTKGroup
+from dao.RTKHazards import RTKHazards
+from dao.RTKLevel import RTKLevel
+from dao.RTKManufacturer import RTKManufacturer
+from dao.RTKMethod import RTKMethod
+from dao.RTKModel import RTKModel
+from dao.RTKPhase import RTKPhase
+from dao.RTKRPN import RTKRPN
+from dao.RTKSiteInfo import RTKSiteInfo
+from dao.RTKStakeholders import RTKStakeholders
+from dao.RTKStatus import RTKStatus
+from dao.RTKSubCategory import RTKSubCategory
+from dao.RTKType import RTKType
+from dao.RTKUnit import RTKUnit
+from dao.RTKUser import RTKUser
+# from datamodels.matrix.Matrix import Matrix
+# from revision.Revision import Revision
+# from usage.UsageProfile import UsageProfile
+# from failure_definition.FailureDefinition import FailureDefinition
+# from function.Function import Function
+# from analyses.fmea.FMEA import FMEA
+# from requirement.Requirement import Requirement
+# from stakeholder.Stakeholder import Stakeholder
+# from hardware.BoM import BoM as HardwareBoM
+# from analyses.allocation.Allocation import Allocation
+# from analyses.hazard.Hazard import Hazard
+# from analyses.similar_item.SimilarItem import SimilarItem
+# from analyses.pof.PhysicsOfFailure import PoF
+# from software.BoM import BoM as SoftwareBoM
+# from testing.Testing import Testing
+# from testing.growth.Growth import Growth
+# from validation.Validation import Validation
+# from incident.Incident import Incident
+# from incident.action.Action import Action
+# from incident.component.Component import Component
+# from survival.Survival import Survival
+
+import gui.gtk.Widgets as Widgets
+from gui.gtk.mwi.ListBook import ListView
+from gui.gtk.mwi.ModuleBook import ModuleView
+from gui.gtk.mwi.WorkBook import WorkView
+
+# from revision.ModuleBook import ModuleView as mvwRevision
+# from function.ModuleBook import ModuleView as mvwFunction
+# from requirement.ModuleBook import ModuleView as mvwRequirement
+# from hardware.ModuleBook import ModuleView as mvwHardware
+# from software.ModuleBook import ModuleView as mvwSoftware
+# from testing.ModuleBook import ModuleView as mvwTesting
+# from incident.ModuleBook import ModuleView as mvwIncident
+# from validation.ModuleBook import ModuleView as mvwValidation
+# from survival.ModuleBook import ModuleView as mvwSurvival
+
+__author__ = 'Andrew Rowland'
+__email__ = 'andrew.rowland@reliaqual.com'
+__organization__ = 'ReliaQual Associates, LLC'
+__copyright__ = 'Copyright 2007 - 2016 Andrew "weibullguy" Rowland'
+
+# Add localization support.
+_ = gettext.gettext
+
+
+def main():
+    """
+    This is the main function for the RTK application.
+    """
+
+    # splScreen = SplashScreen()
+
+    # If you don't do this, the splash screen will show, but wont render it's
+    # contents
+    # while gtk.events_pending():
+    #     gtk.main_iteration()
+
+    # sleep(3)
+    RTK()
+
+    # splScreen.window.destroy()
+
+    gtk.main()
+
+    return 0
+
+
+def _initialize_loggers(configuration):
+    """
+    Function to create loggers for the RTK application.
+
+    :param configuration: the RTK Configuration() object instance holding all
+                          the configuration values for the current instance of
+                          RTK.
+    :type configuration: :py:class:`rtk.Configuration.Configuration()`
+    :return: (_debug_log, _user_log, _import_log)
+    :rtype: tuple
+    """
+
+    # Create loggers for the application.  The first is to store log
+    # information for RTK developers.  The second is to log errors for the
+    # user.  The user can use these errors to help find problems with their
+    # inputs and sich.
+    __user_log = configuration.RTK_LOG_DIR + '/RTK_user.log'
+    __error_log = configuration.RTK_LOG_DIR + '/RTK_debug.log'
+    __import_log = configuration.RTK_LOG_DIR + '/RTK_import.log'
+
+    if not Utilities.dir_exists(configuration.RTK_LOG_DIR):
+        os.makedirs(configuration.RTK_LOG_DIR)
+
+    if Utilities.file_exists(__user_log):
+        os.remove(__user_log)
+    if Utilities.file_exists(__error_log):
+        os.remove(__error_log)
+    if Utilities.file_exists(__import_log):
+        os.remove(__import_log)
+
+    _debug_log = Utilities.create_logger("RTK.debug", logging.DEBUG,
+                                         __error_log)
+    _user_log = Utilities.create_logger("RTK.user", logging.WARNING,
+                                        __user_log)
+    _import_log = Utilities.create_logger("RTK.import", logging.WARNING,
+                                          __import_log)
+
+    return _debug_log, _user_log, _import_log
+
+
+class NoOptionError(Exception):
+    """
+    Exception raised when no option is available in the configuration file.
+    """
+
+    pass
+
+
+class Model(object):
+    """
+    This is the RTK data model class.  The attributes of a RTK data model are:
+
+    :ivar site_dao: the data access object used to communicate with the RTK
+                    Common database.
+    :type site_dao: :py:class:`rtk.dao.DAO.DAO()`
+    :ivar program_dao: the data access object used to communicate with the RTK
+                       Program database
+    :type program_dao: :py:class:`rtk.dao.DAO.DAO()`
+    """
+
+    def __init__(self, sitedao, programdao):
+        """
+        Method to initialize an instance of the RTK data model.
+
+        :param sitedao: the `:py:class:rtk.dao.DAO.DAO` instance connected to
+                        the RTK Common database.
+        :param programdao: the `:py:class:rtk.dao.DAO.DAO` instance connected
+                           to the RTK Program database.
+        """
+
+        # Initialize private dictionary attributes.
+
+        # Initialize private list attributes.
+
+        # Initialize private scalar attributes.
+
+        # Initialize public dictionary attributes.
+
+        # Initialize public list attributes.
+
+        # Initialize public scalar attributes.
+        self.tree = Tree()
+
+        self.site_dao = sitedao
+        self.program_dao = programdao
+
+        # Create a session for communicating with the RTK Common database
+        site_session = RTK_SITE_SESSION
+        site_session.configure(bind=self.site_dao.engine, autoflush=False,
+                               expire_on_commit=False)
+        self.site_session = scoped_session(site_session)
+        self.program_session = None
+
+    def create_program(self, database):
+        """
+        Method to create a new RTK Program database.
+
+        :param str database: the RFC1738 URL path to the database to connect
+                             with.
+        :return: False if successful or True if an error is encountered.
+        :rtype: bool
+        """
+
+        _return = False
+
+        self.program_dao.db_connect(database)
+
+        _session = scoped_session(RTK_PROGRAM_SESSION)
+        _session.configure(bind=self.program_dao.engine,
+                           autoflush=False, expire_on_commit=False)
+
+        if not self.program_dao.db_create_program(database, _session):
+            pub.sendMessage('createdProgram')
+        else:
+            _return = True
+
+        _session.close()
+
+        return _return
+
+    def read_program_info(self):
+        """
+        Method to read the program info table from the RTK Program database.
+
+        :return:
+        :rtype: ()
+        """
+
+        # Find the prefix to use for each module.
+        _query = "SELECT fld_revision_prefix, fld_function_prefix, \
+                         fld_assembly_prefix, fld_part_prefix, \
+                         fld_fmeca_prefix, fld_mode_prefix, \
+                         fld_effect_prefix, fld_cause_prefix, \
+                         fld_software_prefix \
+                  FROM rtk_program_info"
+        _prefixes = self.program_dao.db_query(_query, self.program_session)
+
+        # Find which modules are active in this program.
+        _query = "SELECT fld_revision_active, fld_function_active, \
+                         fld_requirement_active, fld_hardware_active, \
+                         fld_software_active, fld_vandv_active, \
+                         fld_testing_active, fld_fraca_active, \
+                         fld_survival_active, fld_rcm_active, \
+                         fld_rbd_active, fld_fta_active\
+                  FROM rtk_program_info"
+        _actives = self.program_dao.db_query(_query, self.program_session)
+
+        return _prefixes, _actives
+
+    def open_program(self, database):
+        """
+        Method to open an RTK Program database for analyses.
+
+        :param str database: the RFC1738 URL path to the database to connect
+                             with.
+        :return: False if successful or True if an error is encountered.
+        :rtype: bool
+        """
+
+        _return = False
+
+        if not self.program_dao.db_connect(database):
+            program_session = RTK_PROGRAM_SESSION
+            program_session.configure(bind=self.program_dao.engine,
+                                      autoflush=False, expire_on_commit=False)
+            self.program_session = scoped_session(program_session)
+            pub.sendMessage('openedProgram')
+        else:
+            _return = True
+
+        return _return
+
+    def close_program(self):
+        """
+        Method to close the open RTK Program database.
+        """
+
+        self.program_dao.db_close()
+
+        pub.sendMessage('closedProgram')
+
+        return
+
+    def save_program(self):
+        """
+        Method to save the open RTK Program database.
+
+        :return: (_error_code, _msg); the error code and associated message.
+        :rtype: (int, str)
+        """
+
+        _error_code, _msg = self.program_dao.db_update(self.program_session)
+
+        if _error_code == 0:
+            pub.sendMessage('savedProgram')
+
+        return _error_code, _msg
+
+    def delete_program(self):
+        """
+        Method to delete an existing RTK Program database.
+
+        :return:
+        """
+
+        pass
+
+    def load_globals(self, configuration):
+        """
+        Method to load the RTK Program global constants managed by the RTK
+        Configuration class.
+
+        :param configuration: the currently active RTK Program Configuration()
+                              object.
+        :type configuration: :py:class:`rtk.Configuration.Configuration()`
+        :return: False if successful or True if an error is encountered.
+        :rtype: bool
+        """
+
+        _return = False
+
+        # ------------------------------------------------------------------- #
+        # Build the component category, component subcategory, failure modes  #
+        # tree.                                                               #
+        # ------------------------------------------------------------------- #
+        self.tree.create_node('Components', -1)
+        for _category in self.site_session.query(RTKCategory).\
+                filter(RTKCategory.type == 'hardware').all():
+            self.tree.create_node(_category.name, _category.category_id,
+                                  parent=-1,
+                                  data=_category.get_attributes()[1:])
+
+        for _subcategory in self.site_session.query(RTKSubCategory).all():
+            # We need to create a unique identifer for each subcategory because
+            # we can't have two nodes in the tree with the same ID, but we can
+            # have a category and subcategory with the same ID in the database.
+            # This simple method guarantees a unique ID for the subcategory for
+            # the tree.
+            _identifier = str(_subcategory.category_id) + \
+                          str(_subcategory.subcategory_id)
+            self.tree.create_node(_subcategory.description, _identifier,
+                                  parent=_subcategory.category_id,
+                                  data=_subcategory.get_attributes()[2:])
+
+        for _mode in self.site_session.query(RTKFailureMode).all():
+            # We need to create a unique identifer for each mode because
+            # we can't have two nodes in the tree with the same ID, but we can
+            # have a category, subcategory, and/or mode with the same ID in the
+            # database.  This simple method guarantees a unique ID for the mode
+            # for the tree.  For the same reason we have to create the parent
+            # ID.
+            _identifier = str(_mode.category_id) + \
+                          str(_mode.subcategory_id) + \
+                          str(_mode.mode_id)
+            _parent = str(_mode.category_id) + str(_mode.subcategory_id)
+            self.tree.create_node(_mode.description, _identifier,
+                                  parent=_parent,
+                                  data=_mode.get_attributes()[3:])
+
+        for _stakeholder in self.site_session.query(RTKStakeholders).all():
+            configuration.RTK_STAKEHOLDERS[_stakeholder.stakeholders_id] = \
+                _stakeholder.get_attributes()[1:]
+
+        # ------------------------------------------------------------------- #
+        # Load dictionaries from RTKCategory.                                 #
+        # ------------------------------------------------------------------- #
+        for _category in self.site_session.query(RTKCategory).\
+                filter(RTKCategory.category_id == 'action').all():
+            configuration.RTK_ACTION_CATEGORY[_category.category_id] = \
+                _category.get_attributes()[1:]
+
+        for _category in self.site_session.query(RTKCategory).\
+                filter(RTKCategory.type == 'incident').all():
+            configuration.RTK_INCIDENT_CATEGORY[_category.category_id] = \
+                _category.get_attributes()[1:]
+
+        for _severity in self.site_session.query(RTKCategory).\
+                filter(RTKCategory.type == 'risk').all():
+            configuration.RTK_SEVERITY[_severity.category_id] = \
+                _severity.get_attributes()[1:]
+
+        # ------------------------------------------------------------------- #
+        # Load dictionaries from RTKEnviron.                                  #
+        # ------------------------------------------------------------------- #
+        for _environ in self.site_session.query(RTKEnviron).\
+                filter(RTKEnviron.type == 'active').all():
+            configuration.RTK_ACTIVE_ENVIRONMENTS[_environ.environ_id] = \
+                _environ.get_attributes()[1:]
+
+        for _environ in self.site_session.query(RTKEnviron).\
+                filter(RTKEnviron.type == 'dormant').all():
+            configuration.RTK_DORMANT_ENVIRONMENTS[_environ.environ_id] = \
+                _environ.get_attributes()[1:]
+
+        for _environ in self.site_session.query(RTKEnviron).\
+                filter(RTKEnviron.type == 'development').all():
+            configuration.RTK_SW_DEV_ENVIRONMENTS[_environ.environ_id] = \
+                _environ.get_attributes()[1:]
+
+        # ------------------------------------------------------------------- #
+        # Load dictionaries from RTKGroup.                                    #
+        # ------------------------------------------------------------------- #
+        for _group in self.site_session.query(RTKGroup).\
+                filter(RTKGroup.type == 'affinity').all():
+            configuration.RTK_AFFINITY_GROUPS[_group.group_id] = \
+                _group.get_attributes()[1:]
+
+        for _group in self.site_session.query(RTKGroup).\
+                filter(RTKGroup.type == 'workgroup').all():
+            configuration.RTK_WORKGROUPS[_group.group_id] = \
+                _group.get_attributes()[1:]
+
+        # ------------------------------------------------------------------- #
+        # Load dictionaries from RTKLevel.                                    #
+        # ------------------------------------------------------------------- #
+        for _level in self.site_session.query(RTKLevel).\
+                filter(RTKLevel.type == 'probability').all():
+            configuration.RTK_FAILURE_PROBABILITY[_level.level_id] = \
+                _level.get_attributes()[1:]
+
+        for _level in self.site_session.query(RTKLevel).\
+                filter(RTKLevel.type == 'software').all():
+            configuration.RTK_SW_LEVELS[_level.level_id] = \
+                _level.get_attributes()[1:]
+
+        # ------------------------------------------------------------------- #
+        # Load the dictionaries from RTKMethod.                               #
+        # ------------------------------------------------------------------- #
+        for _method in self.site_session.query(RTKMethod).\
+                filter(RTKMethod.type == 'detection').all():
+            configuration.RTK_DETECTION_METHODS[_method.method_id] = \
+                _method.get_attributes[1:]
+
+        for _method in self.site_session.query(RTKMethod).\
+                filter(RTKMethod.type == 'test').all():
+            configuration.RTK_SW_TEST_METHODS[_method.method_id] = \
+                _method.get_attributes[1:]
+
+        # ------------------------------------------------------------------- #
+        # Load dictionaries from RTKModel.                                    #
+        # ------------------------------------------------------------------- #
+        for _model in self.site_session.query(RTKModel).\
+                filter(RTKModel.type == 'allocation').all():
+            configuration.RTK_ALLOCATION_MODELS[_model.model_id] = \
+                _model.get_attributes()[1:]
+        for _model in self.site_session.query(RTKModel).\
+                filter(RTKModel.type == 'rprediction').all():
+            configuration.RTK_HR_MODEL[_model.model_id] = \
+                _model.get_attributes()[1:]
+
+        # ------------------------------------------------------------------- #
+        # Load the dictionaries from RTKPhase.                                #
+        # ------------------------------------------------------------------- #
+        for _phase in self.site_session.query(RTKPhase).\
+                filter(RTKPhase.type == 'lifecycle').all():
+            configuration.RTK_LIFECYCLE[_phase.phase_id] = \
+                _phase.get_atrributes()[1:]
+
+        for _phase in self.site_session.query(RTKPhase).\
+                filter(RTKPhase.type == 'development').all():
+            configuration.RTK_SW_DEV_PHASES[_phase.phase_id] = \
+                _phase.get_attributes()[1:]
+
+        # ------------------------------------------------------------------- #
+        # Load dictionaries from RTKRPN.                                      #
+        # ------------------------------------------------------------------- #
+        for _rpn in self.site_session.query(RTKRPN).\
+                filter(RTKRPN.type == 'detection').all():
+            configuration.RTK_RPN_DETECTION[_rpn.rpn_id] = \
+                _rpn.get_attributes()[1:]
+
+        for _rpn in self.site_session.query(RTKRPN).\
+                filter(RTKRPN.type == 'occurrence').all():
+            configuration.RTK_RPN_OCCURRENCE[_rpn.rpn_id] = \
+                _rpn.get_attributes()[1:]
+
+        for _rpn in self.site_session.query(RTKRPN). \
+                filter(RTKRPN.type == 'severity').all():
+            configuration.RTK_RPN_SEVERITY[_rpn.rpn_id] = \
+                _rpn.get_attributes()[1:]
+
+        # ------------------------------------------------------------------- #
+        # Load dictionaries from RTKStatus.                                   #
+        # ------------------------------------------------------------------- #
+        for _status in self.site_session.query(RTKStatus).\
+                filter(RTKStatus.type == 'action').all():
+            configuration.RTK_ACTION_STATUS[_status.status_id] = \
+                _status.get_attributes()[1:]
+
+        for _status in self.site_session.query(RTKStatus).\
+                filter(RTKStatus.type == 'incident').all():
+            configuration.RTK_INCIDENT_STATUS[_status.status_id] = \
+                _status.get_attributes()[1:]
+
+        # ------------------------------------------------------------------- #
+        # Load dictionaries from RTKType.                                     #
+        # ------------------------------------------------------------------- #
+        configuration.RTK_CONTROL_TYPES = [_(u"Prevention"), _(u"Detection")]
+
+        for _type in self.site_session.query(RTKType). \
+                filter(RTKType.type == 'cost').all():
+            configuration.RTK_COST_TYPE[_type.type_id] = \
+                _type.get_attributes()[1:]
+
+        for _type in self.site_session.query(RTKType).\
+                filter(RTKType.type == 'mtbf').all():
+            configuration.RTK_HR_TYPE[_type.type_id] = \
+                _type.get_attributes()[1:]
+
+        for _type in self.site_session.query(RTKType).\
+                filter(RTKType.type == 'incident').all():
+            configuration.RTK_INCIDENT_TYPE[_type.type_id] = \
+                _type.get_attributes[1:]
+
+        for _type in self.site_session.query(RTKType).\
+                filter(RTKType.type == 'mttr').all():
+            configuration.RTK_MTTR_TYPE[_type.type_id] = \
+                _type.get_attributes()[1:]
+
+        for _type in self.site_session.query(RTKType).\
+                filter(RTKType.type == 'requirement').all():
+            configuration.RTK_REQUIREMENT_TYPE[_type.type_id] = \
+                _type.get_attributes()[1:]
+
+        for _type in self.site_session.query(RTKType).\
+                filter(RTKType.type == 'validation').all():
+            configuration.RTK_VALIDATION_TYPE[_type.type_id] = \
+                _type.get_attributes()[1:]
+
+        # ------------------------------------------------------------------- #
+        # Load dictionaries from tables not requiring a filter.               #
+        # ------------------------------------------------------------------- #
+        for _application in self.site_session.query(RTKApplication).all():
+            configuration.RTK_SW_APPLICATION[_application.application_id] = \
+                _application.get_attributes()[1:]
+
+        for _crit in self.site_session.query(RTKCriticality).all():
+            configuration.RTK_CRITICALITY[_crit.criticality_id] = \
+                _crit.get_attributes()[1:]
+
+        for _dist in self.site_session.query(RTKDistribution).all():
+            configuration.RTK_S_DIST[_dist.distribution_id] = \
+                _dist.get_attributes()[1:]
+
+        for _hazard in self.site_session.query(RTKHazards).all():
+            configuration.RTK_HAZARDS[_hazard.hazard_id] = \
+                _hazard.get_attributes()[1:]
+
+        for _manufacturer in self.site_session.query(RTKManufacturer).all():
+            configuration.RTK_MANUFACTURERS[_manufacturer.manufacturer_id] = \
+                _manufacturer.get_attributes()[1:]
+
+        for _unit in self.site_session.query(RTKUnit).\
+                filter(RTKUnit.type == 'measurement').all():
+            configuration.RTK_MEASUREMENT_UNITS[_unit.unit_id] = \
+                _unit.get_attributes()[1:]
+
+        for _user in self.site_session.query(RTKUser).all():
+            configuration.RTK_USERS[_user.user_id] = \
+                _user.get_attributes()[1:]
+
+        return _return
+
+    def validate_license(self, license_key):
+        """
+        Method to validate the license and the license expiration date.
+
+        :param str license_key: the license key for the current RTK
+                                installation.
+        :return: (_error_code, _msg)
+        :rtype: (int, str)
+        """
+
+        _error_code = 0
+        _msg = 'RTK SUCCESS: Validating RTK License.'
+
+        _site_info = self.site_session.query(RTKSiteInfo).first()
+
+        if license_key != _site_info.product_key:
+            _error_code = 1
+            _msg = 'RTK ERROR: Invalid license (Invalid key).  Your license ' \
+                   'key is incorrect.  Closing the RTK application.'
+
+        _today = date.today().strftime('%Y-%m-%d')
+        _expire_date = _site_info.expire_on.strftime('%Y-%m-%d')
+        if _today > _expire_date:
+            _error_code = 2
+            _msg = 'RTK ERROR: Invalid license (Expired).  Your license ' \
+                   'expired on {0:s}.  Closing the RTK application.'. \
+                format(_expire_date)
+
+        return _error_code, _msg
+
+
+class RTK(object):
+    """
+    Class representing the RTK data controller.  This is the master controller
+    for the entire RTK application.  Attributes of an RTK data controller are:
+
+    :ivar dict dic_controllers: dictionary of data controllers available in the
+                                running instance of RTK.
+
+                                Keys are:
+                                    'revision'
+                                    'function'
+                                    'requirement'
+                                    'hardware'
+                                    'software'
+                                    'test'
+                                    'validation'
+                                    'incident'
+                                    'survival'
+                                    'matrices'
+                                    'profile'
+                                    'definition'
+                                    'fmea'
+                                    'stakeholder'
+                                    'allocation'
+                                    'hazard'
+                                    'similaritem'
+                                    'pof'
+                                    'growth'
+                                    'action'
+                                    'component'
+                                Values are the instance of each RTK data
+                                controller.
+
+    :ivar dict dic_books: dictionary of GUI books used by the running instance
+                          of RTK.
+
+                          Keys are:
+                              'listbook'
+                              'modulebook'
+                              'workbook'
+                          Values are the instance of each RTK book.
+
+    :ivar rtk_model: the instance of `:py:class:rtk.RTK.Model` managed by this
+                     data controller.
+    """
+
+    RTK_CONFIGURATION = Configuration()
+
+    def __init__(self):  # pylint: disable=R0914
+        """
+        Method to initialize an instance of the RTK data controller.
+        """
+
+        # Read the site configuration file.
+        self.RTK_CONFIGURATION.set_site_variables()
+        self.RTK_CONFIGURATION.set_user_variables()
+        self.RTK_CONFIGURATION.read_configuration()
+
+        # Create loggers.
+        (self.RTK_CONFIGURATION.RTK_DEBUG_LOG,
+         self.RTK_CONFIGURATION.RTK_USER_LOG,
+         self.RTK_CONFIGURATION.RTK_IMPORT_LOG) = \
+            _initialize_loggers(self.RTK_CONFIGURATION)
+
+        # Validate the license.
+        # if self._validate_license():
+        #    sys.exit(2)
+
+        # Initialize private dictionary instance attributes.
+
+        # Initialize private list instance attributes.
+
+        # Initialize private scalar instance attributes.
+
+        # Initialize public dictionary instance attributes.
+        self.dic_controllers = {'revision': None,
+                                'function': None,
+                                'requirement': None,
+                                'hardware': None,
+                                'software': None,
+                                'testing': None,
+                                'validation': None,
+                                'incident': None,
+                                'survival': None,
+                                'matrices': None,
+                                'profile': None,
+                                'definition': None,
+                                'fmea': None,
+                                'stakeholder': None,
+                                'allocation': None,
+                                'hazard': None,
+                                'similaritem': None,
+                                'pof': None,
+                                'growth': None,
+                                'action': None,
+                                'component': None}
+        self.dic_books = {'listview': None,
+                          'moduleview': None,
+                          'workview': None}
+
+        # Define public list attributes.
+
+        # Define public scalar attributes.
+        self.icoStatus = gtk.StatusIcon()
+
+        # Connect to the RTK Common database.
+        _database = None
+        if self.RTK_CONFIGURATION.RTK_COM_BACKEND == 'sqlite':
+            _database = self.RTK_CONFIGURATION.RTK_COM_BACKEND + ':///' + \
+                        self.RTK_CONFIGURATION.RTK_COM_INFO['database']
+        _dao = DAO()
+        _dao.db_connect(_database)
+
+        # Create an instance of the RTK Data Model and load global constants.
+        self.rtk_model = Model(_dao, DAO())
+        self.request_load_globals()
+
+        # Create RTK Books.  These need to be initialized after reading the
+        # configuration.
+        if self.RTK_CONFIGURATION.RTK_GUI_LAYOUT == 'basic':  # Single window.
+            pass
+        else:  # Multiple windows.
+            self.dic_books['listview'] = ListView()
+            self.dic_books['moduleview'] = ModuleView(self)
+            self.dic_books['workview'] = WorkView()
+
+    def request_create_program(self):
+        """
+        Method to request a new RTK Program database be created.
+
+        :return: False if successful or True if an error is encountered.
+        :rtype: bool
+        """
+
+        _database = None
+
+        if self.RTK_CONFIGURATION.RTK_BACKEND == 'sqlite':
+            _database = self.RTK_CONFIGURATION.RTK_BACKEND + ':///' + \
+                        self.RTK_CONFIGURATION.RTK_PROG_INFO['database']
+
+        _return = self.rtk_model.create_program(_database)
+        if not _return:
+            self.request_open_program()
+            self.RTK_CONFIGURATION.RTK_USER_LOG.info('RTK SUCCESS: Creating '
+                                                     'RTK Program database '
+                                                     '{0:s}.'.
+                                                     format(_database))
+        else:
+            self.RTK_CONFIGURATION.RTK_DEBUG_LOG.error('RTK ERROR: Failed to '
+                                                       'create RTK Program '
+                                                       'database {0:s}.'.
+                                                       format(_database))
+
+        return _return
+
+    def request_load_globals(self):
+        """
+        Method to load all the global Configuration variables from the RTK
+        Site database.
+
+        :return: False if successful or True if an error is encountered.
+        :rtype: bool
+        """
+
+        return self.rtk_model.load_globals(self.RTK_CONFIGURATION)
+
+    def request_open_program(self):
+        """
+        Method to request an RTK Program database be opened for analyses.
+
+        :return: False if successful or True if an error is encountered.
+        :rtype: bool
+        """
+
+        _return = False
+
+        _database = None
+
+        if self.RTK_CONFIGURATION.RTK_BACKEND == 'sqlite':
+            _database = self.RTK_CONFIGURATION.RTK_BACKEND + ':///' + \
+                        self.RTK_CONFIGURATION.RTK_PROG_INFO['database']
+
+        # If the database was successfully opened, create an instance of each
+        # of the slave data controllers.
+        if not self.rtk_model.open_program(_database):
+            # self.dic_controllers['revision'] = Revision()
+            # self.dic_controllers['function'] = Function()
+            # self.dic_controllers['requirement'] = Requirement()
+            # self.dic_controllers['hardware'] = HardwareBoM()
+            # self.dic_controllers['software'] = SoftwareBoM()
+            # self.dic_controllers['test'] = Test()
+            # self.dic_controllers['validation'] = Validation()
+            # self.dic_controllers['incident'] = Incident()
+            # self.dic_controllers['survival'] = Survival()
+
+            # self.dic_controllers['matrices'] = Matrix()
+            # self.dic_controllers['profile'] = UsageProfile()
+            # self.dic_controllers['definition'] = FailureDefinition()
+            # self.dic_controllers['fmea'] = FMEA()
+            # self.dic_controllers['stakeholder'] = Stakeholder()
+            # self.dic_controllers['allocation'] = Allocation()
+            # self.dic_controllers['hazard'] = Hazard()
+            # self.dic_controllers['similaritem'] = SimilarItem()
+            # self.dic_controllers['pof'] = PoF()
+            # self.dic_controllers['growth'] = Growth()
+            # self.dic_controllers['action'] = Action()
+            # self.dic_controllers['component'] = Component()
+            _prefixes, _actives = self.rtk_model.read_program_info()
+            for _row in _prefixes:
+                self.RTK_CONFIGURATION.RTK_PREFIX = \
+                    [_prefix for _prefix in _row]
+
+            for _row in _actives:
+                self.RTK_CONFIGURATION.RTK_MODULES = \
+                    [_active for _active in _row]
+
+            # TODO: Move this code to the ModuleBook.
+            _message = _(u"Opening Program Database {0:s}"). \
+                format(self.RTK_CONFIGURATION.RTK_PROG_INFO['database'])
+            self.dic_books['moduleview'].statusbar.push(2, _message)
+            self.dic_books['moduleview'].set_title(
+                    _(u"RTK - Analyzing {0:s}").format(
+                            self.RTK_CONFIGURATION.RTK_PROG_INFO['database']))
+
+            # TODO: Where to put this code for the status icon?
+            _icon = self.RTK_CONFIGURATION.RTK_ICON_DIR + \
+                '/32x32/db-connected.png'
+            _icon = gtk.gdk.pixbuf_new_from_file_at_size(_icon, 22, 22)
+            self.icoStatus.set_from_pixbuf(_icon)
+            self.icoStatus.set_tooltip(
+                    _(u"RTK is connected to program database "
+                      u"{0:s}.".format(
+                            self.RTK_CONFIGURATION.RTK_PROG_INFO['database'])))
+
+            # TODO: Move this code to the ModuleBook.
+            self.dic_books['moduleview'].statusbar.pop(2)
+
+            self.RTK_CONFIGURATION.RTK_USER_LOG.info('RTK SUCCESS: Opening '
+                                                     'RTK Program database '
+                                                     '{0:s}.'.
+                                                     format(_database))
+        else:
+            self.RTK_CONFIGURATION.RTK_DEBUG_LOG.error('RTK ERROR: Failed to '
+                                                       'open RTK Program '
+                                                       'database {0:s}.'.
+                                                       format(_database))
+            _return = True
+
+        return _return
+
+    def request_close_program(self):
+        """
+        Method to request the open RTK Program database be closed.
+
+        :return: False if successful or True if an error is encountered.
+        :rtype: bool
+        """
+
+        _icon = self.RTK_CONFIGURATION.RTK_ICON_DIR + \
+            '32x32/db-disconnected.png'
+        _icon = gtk.gdk.pixbuf_new_from_file_at_size(_icon, 22, 22)
+        self.icoStatus.set_from_pixbuf(_icon)
+        self.icoStatus.set_tooltip(_(u"RTK is not currently connected to a "
+                                     u"project database."))
+
+        return self.rtk_model.close_program()
+
+    def request_save_program(self):
+        """
+        Method to request the open RTK Program database be saved.
+
+        :return: (_error_code, _msg); the error code and associated message.
+        :rtype: (int, str)
+        """
+
+        # TODO: Move this to the ModuleBook.
+        _message = _(u"Saving Program Database {0:s}"). \
+            format(self.RTK_CONFIGURATION.RTK_PROG_INFO['database'])
+        self.dic_books['moduleview'].statusbar.push(2, _message)
+
+        _return = self.rtk_model.save_program()
+
+        # TODO: Move this to the ModuleBook.
+        self.dic_books['moduleview'].statusbar.pop(2)
+
+        return _return
+
+    def request_validate_license(self):
+        """
+        Method to request the RTK license be validated.
+
+        :return:
+        """
+
+        _return = False
+
+        # Read the license file and compare to the product key in the site
+        # database.  If they are not equal, quit the application.
+        _license_file = self.RTK_CONFIGURATION.RTK_DATA_DIR + '/license.key'
+        try:
+            _license_file = open(_license_file, 'r')
+        except IOError:
+            Widgets.rtk_warning(_(u"Cannot find license file {0:s}.  If your "
+                                  u"license file is elsewhere, please place "
+                                  u"it in {1:s}.").format(
+                    _license_file, self.RTK_CONFIGURATION.RTK_DATA_DIR))
+            _return = True
+
+        _license_key = _license_file.readline().rstrip('\n')
+        _expire_date = _license_file.readline().rstrip('\n')
+        _license_file.close()
+
+        _error_code, _msg = self.rtk_model.validate_license(_license_key)
+        if _error_code == 1:
+            Widgets.rtk_error(_(u"Invalid license (Invalid key).  Your "
+                                u"license key is incorrect.  Closing the RTK "
+                                u"application."))
+            _return = True
+        elif _error_code == 2:
+            # noinspection PyUnresolvedReferences
+            Widgets.rtk_error(_(u"Invalid license (Expired).  Your license "
+                                u"expired on {0:s}.  Closing the RTK "
+                                u"application.").
+                              format(_expire_date.strftime('%Y-%d-%m')))
+            _return = True
+
+        return _return
+
+    def __del__(self):
+        del self
+
+    @staticmethod
+    def open_project():
+        """
+        Method to open an RTK Project database and load it into the views.
+
+        # Connect to the project database.
+        self.project_dao = DAO('')
+        self.project_dao.db_connect('sqlite:///' +
+                                    Configuration.RTK_PROG_INFO[2])
+        # self.project_dao.execute("PRAGMA foreign_keys=ON", commit=False)
+
+        # Set the data access object for each data controller.
+        self.mvwRevision.load_revision_tree(self.project_dao)
+
+        self.dtcMatrices.dao = self.project_dao
+        self.dtcRevision.dao = self.project_dao
+        self.dtcProfile.dao = self.project_dao
+        self.dtcDefinitions.dao = self.project_dao
+        self.dtcFunction.dao = self.project_dao
+        self.dtcFMEA.dao = self.project_dao
+        self.dtcRequirement.dao = self.project_dao
+        self.dtcStakeholder.dao = self.project_dao
+        self.dtcHardwareBoM.dao = self.project_dao
+        self.dtcAllocation.dao = self.project_dao
+        self.dtcHazard.dao = self.project_dao
+        self.dtcSimilarItem.dao = self.project_dao
+        # self.dtcPoF.dao = self.project_dao
+        # self.dtcSoftwareBoM.dao = self.project_dao
+        # self.dtcTesting.dao = self.project_dao
+        # self.dtcGrowth.dao = self.project_dao
+        # self.dtcValidation.dao = self.project_dao
+        # self.dtcIncident.dao = self.project_dao
+        # self.dtcAction.dao = self.project_dao
+        # self.dtcComponent.dao = self.project_dao
+        # self.dtcSurvival.dao = self.project_dao
+
+        # For the active RTK modules, load the data.  For the RTK modules
+        # that aren't active in the project, remove the page from the
+        # RTK Module view.
+        i = 0
+        for _module in _results[0]:
+            if _module == 1 and i < len(Configuration.RTK_MODULES):
+                self.module_book.load_module_page(Configuration.RTK_MODULES[i])
+                if i == 0:
+                    self.revision_id = min(
+                        self.dtcRevision.dicRevisions.keys())
+                Configuration.RTK_PAGE_NUMBER.append(i)
+            else:
+                self.module_book.notebook.remove_page(i)
+            i += 1
+
+        # Configuration.METHOD = results[0][36]
+
+        self.loaded = True
+        """
+
+        return False
+
+    @property
+    def save_project(self):
+        """
+        Method to save the entire RTK Project to the open RTK Project database.
+
+        :return: False if successful or True if an error is encountered.
+        :rtype: bool
+
+        if not self.loaded:
+            return True
+
+        self.dtcRevision.save_all_revisions()
+        self.dtcRequirement.save_all_requirements()
+        self.dtcStakeholder.save_all_inputs()
+        self.dtcFunction.save_all_functions()
+        self.dtcHardwareBoM.save_bom()
+        self.dtcSoftwareBoM.save_bom()
+        self.dtcSurvival.save_all_survivals()
+        self.dtcGrowth.save_all_tests()
+        self.dtcValidation.save_all_tasks()
+
+        # Save everything that is revision-specific for each revision.
+        for _revision_id in self.dtcRevision.dicRevisions.keys():
+            self.dtcDefinitions.save_definitions(_revision_id)
+            self.dtcProfile.save_profile(_revision_id)
+
+        # Update the next ID for each type of object.
+        _query = "UPDATE tbl_program_info \
+                  SET fld_revision_next_id={0:d}, fld_function_next_id={1:d}, \
+                      fld_assembly_next_id={2:d}, fld_part_next_id={3:d}, \
+                      fld_fmeca_next_id={4:d}, fld_mode_next_id={5:d}, \
+                      fld_effect_next_id={6:d}, fld_cause_next_id={7:d}, \
+                      fld_software_next_id={8:d} \
+                  WHERE fld_program_id={9:d}".format(
+                Configuration.RTK_PREFIX[1], Configuration.RTK_PREFIX[3],
+                Configuration.RTK_PREFIX[5], Configuration.RTK_PREFIX[7],
+                Configuration.RTK_PREFIX[9],
+                Configuration.RTK_PREFIX[11],
+                Configuration.RTK_PREFIX[13],
+                Configuration.RTK_PREFIX[15],
+                Configuration.RTK_PREFIX[17], 1)
+        self.project_dao.execute(_query, commit=True)
+
+        _query = "VACUUM"
+        self.project_dao.execute(_query, commit=False)
+        """
+
+        return False
+
+    @staticmethod
+    def load_revision(revision_id):
+        """
+        Method to load the active RTK module data whenever a new Revision is
+        selected.
+
+        :param int revision_id: the ID of the Revision to load data for.
+        :return: False if successful or True if an error is encountered.
+        :rtype: bool
+
+        self.revision_id = revision_id
+
+        for _moduleview in Configuration.RTK_MODULES[1:]:
+            self.module_book.load_module_page(_moduleview)
+        """
+
+        return False
+
+
+if __name__ == '__main__':
+    main()