#!/usr/bin/env python
# -*- coding: utf-8 -*-
#
#       rtk.analyses.fmea.FMEA.py is part of The RTK Project
#
# All rights reserved.
# Copyright 2007 - 2017 Andrew Rowland andrew.rowland <AT> reliaqual <DOT> com
#
# Redistribution and use in source and binary forms, with or without
# modification, are permitted provided that the following conditions are met:
#
# 1. Redistributions of source code must retain the above copyright notice,
#    this list of conditions and the following disclaimer.
#
# 2. Redistributions in binary form must reproduce the above copyright notice,
#    this list of conditions and the following disclaimer in the documentation
#    and/or other materials provided with the distribution.
#
# 3. Neither the name of the copyright holder nor the names of its contributors
#    may be used to endorse or promote products derived from this software
#    without specific prior written permission.
#
#    THIS SOFTWARE IS PROVIDED BY THE COPYRIGHT HOLDERS AND CONTRIBUTORS
#    "AS IS" AND ANY EXPRESS OR IMPLIED WARRANTIES, INCLUDING, BUT NOT
#    LIMITED TO, THE IMPLIED WARRANTIES OF MERCHANTABILITY AND FITNESS FOR A
#    PARTICULAR PURPOSE ARE DISCLAIMED. IN NO EVENT SHALL THE COPYRIGHT HOLDER
#    OR CONTRIBUTORS BE LIABLE FOR ANY DIRECT, INDIRECT, INCIDENTAL, SPECIAL,
#    EXEMPLARY, OR CONSEQUENTIAL DAMAGES (INCLUDING, BUT NOT LIMITED TO,
#    PROCUREMENT OF SUBSTITUTE GOODS OR SERVICES; LOSS OF USE, DATA, OR
#    PROFITS; OR BUSINESS INTERRUPTION) HOWEVER CAUSED AND ON ANY THEORY OF
#    LIABILITY, WHETHER IN CONTRACT, STRICT LIABILITY, OR TORT (INCLUDING
#    NEGLIGENCE OR OTHERWISE) ARISING IN ANY WAY OUT OF THE USE OF THIS
#    SOFTWARE, EVEN IF ADVISED OF THE POSSIBILITY OF SUCH DAMAGE.
<<<<<<< HEAD
=======

>>>>>>> 8bf7c1f9
"""
###############################################################################
FMEA Module
###############################################################################
"""

# Import modules for localization support.
import gettext

<<<<<<< HEAD
from pubsub import pub

# Import other RTK modules.
from Utilities import ParentError           # pylint: disable=E0401
from datamodels import RTKDataModel         # pylint: disable=E0401
from datamodels import RTKDataController    # pylint: disable=E0401
=======
# Import other RTK modules.
import dao
from Utilities import OutOfRangeError, ParentError
from datamodels import RTKDataModel
from datamodels import RTKDataController
>>>>>>> 8bf7c1f9
from .Mode import Model as Mode
from .Mechanism import Model as Mechanism
from .Cause import Model as Cause
from .Control import Model as Control
from .Action import Model as Action

__author__ = 'Andrew Rowland'
__email__ = 'andrew.rowland@reliaqual.com'
__organization__ = 'ReliaQual Associates, LLC'
__copyright__ = 'Copyright 2007 - 2015 Andrew "Weibullguy" Rowland'

_ = gettext.gettext


class Model(RTKDataModel):
    """
    The FMEA data model aggregates the Mode, Mechanism, Cause, Control and
    Action data models to produce an overall FMEA/FMECA.  A Function or
    Hardware item will consist of one FMEA.  This is a hierarchical
    relationship, such as:

          Mode 1
          |
          |_Mechanism 11
          |   |
          |   |_Cause 111
          |   |   |
          |   |   |_Control 1111
          |   |   |_Control 1112
          |   |   |_Action 1111
          |   |_Cause 112
          |       |
          |       |_Control 1121
          |
          |_Mechanism 12
              |
              |_Cause 121
              |_Cause 122
    """

    _tag = 'FMEA'

    def __init__(self, dao):
        """
        Method to initialize a Usage Profile data model instance.

        :param dao: the data access object for communicating with the RTK
                    Program database.
        :type dao: :py:class:`rtk.dao.DAO.DAO`
        """

        RTKDataModel.__init__(self, dao)

        # Initialize private dictionary attributes.

        # Initialize private list attributes.

        # Initialize private scalar attributes.
        self._dtm_mode = Mode(dao)
        self._dtm_mechanism = Mechanism(dao)
        self._dtm_cause = Cause(dao)
        self._dtm_control = Control(dao)
        self._dtm_action = Action(dao)
        self._functional = None

        # Initialize public dictionary attributes.

        # Initialize public list attributes.

        # Initialize public scalar attributes.

    def select(self, entity_id, level='mode'):
        """
        Method to retieve the failure mode, failure mechanism, failure cause,
        control, or action from the FMEA tree for the ID passed.

        :param int entity_id: the ID of the entity to select.
        :param str level: the level of the entity in the FMEA structure.
                          Levels are:

                          * mode (default)
                          * mechanism
                          * cause
                          * control
                          * action

        :return: None if the ID and level produce no results or the instance of
                 the entity level requested for the ID pased.
        :rtype: Object
        """

        _entity = None

        if level == 'mode':
            _entity = self._dtm_mode.select(entity_id)
        elif level == 'mechanism':
            _entity = self._dtm_mechanism.select(entity_id)
        elif level == 'cause':
            _entity = self._dtm_cause.select(entity_id)
        elif level == 'control':
            _entity = self._dtm_control.select(entity_id)
        elif level == 'action':
            _entity = self._dtm_action.select(entity_id)

        return _entity

    def select_all(self, parent_id, functional=False):
        """
        Method to retrieve and build the FMEA tree for Parent ID.  The Parent
        ID is one of Function ID (functional FMEA) or Hardware ID (hardware
        FMEA).

        :param int parent_id: the Function ID (functional FMEA) or Hardware ID
                              (hardware FMEA) to retrieve the FMEA and build
                              trees for.
<<<<<<< HEAD
        :keyword bool functional: indicates whether the FMEA is functional or
                                  hardware.
=======
        :param bool functional: indicates whether the FMEA is functional or
                                hardware.
>>>>>>> 8bf7c1f9
        :return: tree; the FMEA treelib Tree().
        :rtype: :py:class:`treelib.Tree`
        """

        self._functional = functional

        RTKDataModel.select_all(self)

        # Build the tree.  We concatenate the Mode ID and the Mechanism ID to
        # create the Node() identifier for Mechanisms.  This prevents the
        # likely case when the first Mode and Mechanism have the same ID (1) in
        # the database from causing problems when building the tree.  Do the
        # same for the causes by concatenating the Cause ID with the
        # Mode ID and Mechanism ID.
        _modes = self._dtm_mode.select_all(parent_id, functional).nodes

        for _key in _modes:
            _mode = _modes[_key].data
            if _mode is not None:
                _node_id = 'Mode_' + str(_mode.mode_id)
                self.tree.create_node(tag=_mode.description,
                                      identifier=_node_id,
                                      parent=0, data=_mode)
                if functional:
                    self._do_add_controls(_mode.mode_id, _node_id,
                                          functional)
                    self._do_add_actions(_mode.mode_id, _node_id,
                                         functional)
                else:
                    self._do_add_mechanisms(_mode.mode_id, _node_id)

        return self.tree

    def _do_add_mechanisms(self, mode_id, parent_id):
        """
        Method to add the failure mechanisms to the FMEA tree for the Mode ID
        that is passed.

        :param int mode_id: the Mode ID to add the failure mechanisms to.
        :param int parent_id: the Node ID to add the failure mechanisms to.
        :return: False if successful or True if an error is encountered.
        :rtype: bool
        """

        _return = False

        _mechanisms = self._dtm_mechanism.select_all(mode_id).nodes
        for _key in _mechanisms:
            _mechanism = _mechanisms[_key].data
            if _mechanism is not None:
                _node_id = 'Mechanism_' + str(_mechanism.mechanism_id)
                self.tree.create_node(tag=_mechanism.description,
                                      identifier=_node_id,
                                      parent=parent_id,
                                      data=_mechanism)

                self._do_add_causes(_mechanism.mechanism_id, _node_id)
<<<<<<< HEAD

=======
        print mode_id
        self._dtm_mechanism.tree.show()
>>>>>>> 8bf7c1f9
        return _return

    def _do_add_causes(self, mechanism_id, parent_id):
        """
        Method to add the failure causes to the FMEA tree for the Mechanism ID
        that is passed.

        :param int mechanism_id: the Mechanism ID to add the failure causes to.
        :param int parent_id: the Node ID to add the failure causes to.
        :return: False if successful or True if an error is encountered.
        :rtype: bool
        """

        _return = False

        _causes = self._dtm_cause.select_all(mechanism_id).nodes
        for _key in _causes:
            _cause = _causes[_key].data
            if _cause is not None:
                _node_id = 'Cause_' + str(_cause.cause_id)
                self.tree.create_node(tag=_cause.description,
                                      identifier=_node_id,
                                      parent=parent_id,
                                      data=_cause)

                self._do_add_controls(_cause.cause_id, _node_id, False)
                self._do_add_actions(_cause.cause_id, _node_id, False)

        return _return

    def _do_add_controls(self, cause_id, parent_id, functional):
        """
        Method to add the control methods to the FMEA tree for the Mode ID
        (funtional FMEA) or Cause ID (hardware FMEA) that is passed.

        :param int cause_id: the Mode ID (functional FMEA) or Cause ID
                             (hardware FMEA) to add the control methods to.
        :param int parent_id: the Node ID to add the control methods to.
        :return: False if successful or True if an error is encountered.
        :rtype: bool
        """

        _return = False

        _controls = self._dtm_control.select_all(cause_id, functional).nodes
        for _key in _controls:
            _control = _controls[_key].data
            if _control is not None:
                _node_id = 'Control_' + str(_control.control_id)
                self.tree.create_node(tag=_control.description,
                                      identifier=_node_id,
                                      parent=parent_id,
                                      data=_control)

        return _return

    def _do_add_actions(self, cause_id, parent_id, functional):
        """
        Method to add the control methods to the FMEA tree for the Mode ID
        (funtional FMEA) or Cause ID (hardware FMEA) that is passed.

        :param int cause_id: the Mode ID (functional FMEA) or Cause ID
                             (hardware FMEA) to add the control methods to.
        :param int parent_id: the Node ID to add the control methods to.
        :return: False if successful or True if an error is encountered.
        :rtype: bool
        """

        _return = False

        _actions = self._dtm_action.select_all(cause_id, functional).nodes
        for _key in _actions:
            _action = _actions[_key].data
            if _action is not None:
                _node_id = 'Action_' + str(_action.action_id)
                self.tree.create_node(tag=_action.action_category,
                                      identifier=_node_id,
                                      parent=parent_id,
                                      data=_action)

        return _return

    def insert(self, entity_id, parent_id, level):
        """
        Method to add an entity to the FMEA and RTK Program database..

        :param int entity_id: the RTK Program database Function ID, Hardware
                              ID, Mode ID, Mechanism ID, or Cause ID to add the
                              entity to.
        :param int parent_id: the Node ID of the parent node in the treelib
                              Tree().
        :param str level: the type of entity to add to the FMEA.  Levels are:

                          * mode
                          * mechanim
                          * cause
                          * control
                          * action

        :return: (_error_code, _msg); the error code and associated message.
        :rtype: (int, str)
        """

        _error_code = 0
        _msg = 'RTK SUCCESS: Adding an item to the FMEA.'
        _entity = None
        _tag = 'Tag'
        _node_id = -1

        if level == 'mode':
            if self._functional:
                _error_code, \
                _msg = self._dtm_mode.insert(function_id=entity_id,
                                             hardware_id=-1)
            else:
                _error_code, \
                _msg = self._dtm_mode.insert(function_id=-1,
                                             hardware_id=entity_id)
            _entity = self._dtm_mode.select(self._dtm_mode.last_id)
            _tag = 'Mode'
            _node_id = 'Mode_' + str(self._dtm_mode.last_id)
        elif level == 'mechanism':
            _error_code, _msg = self._dtm_mechanism.insert(mode_id=entity_id)
            _entity = self._dtm_mechanism.select(self._dtm_mechanism.last_id)
            _tag = 'Mechanism'
            _node_id = 'Mechanism_' + str(self._dtm_mechanism.last_id)
        elif level == 'cause':
            _error_code, _msg = self._dtm_cause.insert(mechanism_id=entity_id)
            _entity = self._dtm_cause.select(self._dtm_cause.last_id)
            _tag = 'Cause'
            _node_id = 'Cause_' + str(self._dtm_cause.last_id)
        elif level == 'control':
            if self._functional:
                _error_code, _msg = self._dtm_control.insert(mode_id=entity_id,
                                                             cause_id=-1)
            else:
                _error_code, \
                _msg = self._dtm_control.insert(mode_id=-1, cause_id=entity_id)
            _entity = self._dtm_control.select(self._dtm_control.last_id)
            _tag = 'Control'
            _node_id = 'Control_' + str(self._dtm_control.last_id)
        elif level == 'action':
            if self._functional:
                _error_code, _msg = self._dtm_action.insert(mode_id=entity_id,
                                                            cause_id=-1)
            else:
                _error_code, \
                _msg = self._dtm_action.insert(mode_id=-1, cause_id=entity_id)
            _entity = self._dtm_action.select(self._dtm_action.last_id)
            _tag = 'Action'
            _node_id = 'Action_' + str(self._dtm_action.last_id)
        else:
            _error_code = 2005
            _msg = 'RTK ERROR: Attempted to add an item to the FMEA with ' \
                   'an undefined indenture level.  Level {0:s} was ' \
                   'requested.  Must be one of mode, mechanism, cause, ' \
                   'control, or action.'.format(level)

        self.tree.create_node(_tag, _node_id, parent=parent_id, data=_entity)

        return _error_code, _msg

    def delete(self, node_id):
        """
        Method to remove an entity from the FMEA and RTK Program database.

        :param int node_id: the Node ID of the entity to be removed.
        :return: (_error_code, _msg); the error code and associated message.
        :rtype: (int, str)
        """

        try:
            _entity = self.tree.get_node(node_id).data
<<<<<<< HEAD
=======
            print node_id, _entity
>>>>>>> 8bf7c1f9
        except AttributeError:
            _error_code = 2005
            _msg = 'RTK ERROR: Attempted to delete a non-existent entity ' \
                   'with Node ID {0:s} from the FMEA.'.format(node_id)
        else:
            _error_code, _msg = RTKDataModel.delete(self, _entity)

            if _error_code == 0:
                self.tree.remove_node(node_id)

        return _error_code, _msg

    def update(self, node_id):
        """
        Method to update the FMEA treelib Node data package to the RTK
        Program database.

        :param int node_id: the Node ID of the entity to save to the RTK
                            Program database.
        :return: (_error_code, _msg); the error code and associated message.
        :rtype: (int, str)
        """

        try:
            _entity = self.tree.get_node(node_id).data
            _error_code, _msg = RTKDataModel.update(self, _entity)
        except AttributeError:
            _error_code = 2006
            _msg = 'RTK ERROR: Attempted to save non-existent FMEA entity ' \
                   'with Node ID {0:s}.'.format(node_id)

        return _error_code, _msg

    def update_all(self):
        """
        Method to save all FMEA data packages to the RTK Program database.

        :return: (_error_code, _msg); the error code and associated message.
        :rtype: (int, str)
        """

        _error_code = 0
        _msg = ''

        for _key in self.tree.nodes:
            if _key != 0:
                _error_code, _msg = self.update(_key)

                # Break if something goes wrong and return.
                if _error_code != 0:
                    print _error_code

        return _error_code, _msg

    def calculate_criticality(self, item_hr):
        """
        Method to calculate the FMEA MIL-STD-1629b, Task 102 criticality for
        all the failure Modes in the FMEA.
        """

        for _node in self.tree.children(0):
            _error_code, _msg = _node.data.calculate_criticality(item_hr)

        return _error_code, _msg

    def calculate_mechanism_rpn(self, mode_id, severity, severity_new):
        """
        Method to calculate the Mechanisms' RPN for the failure Mode ID that is
        passed.

        :param int mode_id: the ID of the failure Mode to calculate the
                            Mechanims' RPN.
        :param int severity: the severity of the failure Mode the Mechanism is
                             associated with.
        :param int severity_new: the severity of the failure Mode after
                                 corrective action.
        :return: (_error_code, _msg); the error code and associated message.
        :rtype: (int, str)
        """

        for _node in self.tree.children(mode_id):
            _error_code, _msg = _node.data.calculate_rpn(severity,
                                                         severity_new)

        return _error_code, _msg

    def calculate_cause_rpn(self, mechanism_id, severity, severity_new):
        """
        Method to calculate the FMEA RPN for the failure Cause ID that is
        passed.

        :param int mechanism_id: the ID of the failure Mechanism to calculate
                                 the Causes' RPN.
        :param int severity: the severity of the failure Mode the Mechanism is
                             associated with.
        :param int severity_new: the severity of the failure Mode after
                                 corrective action.
        :return: (_error_code, _msg); the error code and associated message.
        :rtype: (int, str)
        """

        for _node in self.tree.children(mechanism_id):
            _error_code, _msg = _node.data.calculate_rpn(severity,
                                                         severity_new)

        return _error_code, _msg


<<<<<<< HEAD
class FMEA(RTKDataController):
=======
class FMEA(object):
>>>>>>> 8bf7c1f9
    """
    The FMEA data controller provides an interface between the FMEA data model
    and an RTK view model.  A single FMEA data controller can manage one or
    more FMEA data models.

<<<<<<< HEAD
    :ivar bool __test: indicates whether or not the data controller is being
                       created as part of a test.  Suppresses pypubsub
                       messages.
    :ivar _dtm_fmea: the instance of the FMEA data model associated with this
                     controller.
    """

    def __init__(self, dao, configuration, **kwargs):
=======
    :ivar _dao: default value: None
    :ivar dict dicDFMEA: Dictionary of the Hardware FMEA data models
                         controlled.  Key is the Hardware ID; value is a
                         pointer to the instance of the FMEA data model.
    :ivar dict dicFFMEA: Dictionary of the Function FMEA data models
                         controlled.  Key is the Function ID; value is a
                         pointer to the instance of the FMEA data model.
    """

    def __init__(self):
>>>>>>> 8bf7c1f9
        """
        Method to initialize a FMEA controller instance.
        """

<<<<<<< HEAD
        RTKDataController.__init__(self, configuration, **kwargs)

        # Initialize private dictionary attributes.

        # Initialize private list attributes.

        # Initialize private scalar attributes.
        self.__test = kwargs['test']
        self._dtm_fmea = Model(dao)

        # Initialize public dictionary attributes.

        # Initialize public list attributes.

        # Initialize public scalar attributes.

    def request_select(self, node_id):
        """
        Method to select the Node data package associated with node_id.

        :param int node_id: the Node ID of the data package to retrieve.
        :return: the instance of the RTKMode, RTKMechanism. RTKCause,
                 RTKControl, or RTKAction associated with node_id.
        """

        return self._dtm_fmea.select(node_id)

    def request_select_all(self, parent_id, functional=False):
        """
        Method to load the entire FMEA for a Function or Hardware item.
        Starting at the Mode level, the steps to create the FMEA are:

        :param int parent_id: the Function ID (functional FMEA) or Hardware ID
                              (hardware FMEA) to retrieve the FMEA and build
                              trees for.
        :keyword bool functional: indicates whether the FMEA is functional or
                                  hardware.
        :return: tree; the FMEA treelib Tree().
        :rtype: :py:class:`treelib.Tree`
        """

        return self._dtm_fmea.select_all(parent_id, functional)

    def request_insert(self, entity_id, parent_id, level):
=======
        # Define private dictionary attributes.

        # Define private list attributes.

        # Define private scalar attributes.

        # Define public dictionary attributes.
        self.dicDFMEA = {}
        self.dicFFMEA = {}
        self.dicMissions = {}
        self.dicPhases = {}

        # Define public list attributes.

        # Define public scalar attributes.
        self.dao = None

    def request_fmea(self, assembly_id=None, function_id=None,
                     revision_id=None):
        """
        Method to load the entire FMEA for a Function or Hardware item.
        Starting at the Mode level, the steps to create the FMEA are:

        #. Create an instance of the FMEA (Mode, Mechanism, Cause, Control,
           Action) data model.
        #. Add instance pointer to the FMEA dictionary for the passed
           Function or Hardware item.
        #. Retrieve the modes (mechanisms, causes, controls, actions) from the
           RTK Project database.
        #. Create an instance of the data model.
        #. Set the attributes of the data model instance from the returned
           results.
        #. Add instance pointer to the Mode (Mechanism, Cause, Control, Action)
           dictionary.

        :keyword int assembly_id: the Hardware item ID that the FMEA will be
                                  associated with.
        :keyword int assembly_id: the Function ID that the FMEA will be
                                  associated with.
        :keyword int revision_id: the Revision ID that the FMEA will be
                                  associated with.
        :return: False if successful or True if an error is encountered.
        :rtype: bool
        """

        # Controller must be associated with either a Function or Hardware
        # item.
        if assembly_id is None and function_id is None:
            raise ParentError

        # Controller cannot be associated with both a Function and a Hardware
        # item.
        if isinstance(assembly_id, int) and isinstance(function_id, int):
            raise ParentError

        _fmea = Model(assembly_id, function_id)
        if assembly_id is not None:
            self.dicDFMEA[assembly_id] = _fmea

            _query = "SELECT * FROM rtk_modes \
                      WHERE fld_hardware_id={0:d} \
                      AND fld_type=1 \
                      ORDER BY fld_mode_id ASC".format(assembly_id)
        elif function_id is not None:
            self.dicFFMEA[function_id] = _fmea

            _query = "SELECT * FROM rtk_modes \
                      WHERE fld_function_id={0:d} \
                      AND fld_type=0 \
                      ORDER BY fld_mode_id ASC".format(function_id)

        (_results, _error_code, __) = self.dao.execute(_query)
        try:
            _n_modes = len(_results)
        except TypeError:
            _n_modes = 0

        for i in range(_n_modes):
            _mode = Mode()
            _mode.set_attributes(_results[i])
            _fmea.dicModes[_mode.mode_id] = _mode

            self._request_mechanisms(_mode)

        if revision_id is not None:
            _query = "SELECT * FROM tbl_missions \
                      WHERE fld_revision_id={0:d} \
                      ORDER BY fld_mission_id".format(revision_id)
            (_results, _error_code, __) = self.dao.execute(_query)
            try:
                _n_missions = len(_results)
            except TypeError:
                _n_missions = 0

            for i in range(_n_missions):
                self.dicMissions[_results[i][0]] = _results[i][1:]

                _query = "SELECT * FROM tbl_mission_phase \
                          WHERE fld_revision_id={0:d} \
                          AND fld_mission_id={1:d} \
                          ORDER BY fld_phase_id".format(revision_id,
                                                        _results[i][1])
                (_phases, _error_code, __) = self.dao.execute(_query)
                try:
                    _n_phases = len(_phases)
                except TypeError:
                    _n_phases = 0
                for j in range(_n_phases):
                    self.dicPhases[_results[i][0]] = _phases

        return False

    def _request_mechanisms(self, mode):
        """
        Method to request the failure Mechanisms for a failure Mode.

        :param mode: the :py:class:`rtk.analyses.fmea.Mode.Mode` to retrieve the
                     failure Mechanisms for.
        """

        _query = "SELECT * FROM rtk_mechanisms \
                  WHERE fld_mode_id={0:d}".format(mode.mode_id)
        (_mechanisms,
         _error_code,
         __) = self.dao.execute(_query, commit=False)
        try:
            _n_mechanisms = len(_mechanisms)
        except TypeError:
            _n_mechanisms = 0
        for i in range(_n_mechanisms):
            _mechanism = Mechanism()
            _mechanism.set_attributes(_mechanisms[i][2:])
            mode.dicMechanisms[_mechanism.mechanism_id] = _mechanism

            self._request_causes(_mechanism)

        return False

    def _request_causes(self, mechanism):
        """
        Method to request the failure Causes for a failure Mechanism.

        :param mechanism: the :py:class:`rtk.analyses.fmea.Mechanism.Mechanism`
                          to retrieve the failure Causes for.
        """

        _query = "SELECT * FROM rtk_causes \
                  WHERE fld_mechanism_id={0:d}".format(mechanism.mechanism_id)
        (_causes, _error_code, __) = self.dao.execute(_query)
        try:
            _n_causes = len(_causes)
        except TypeError:
            _n_causes = 0

        for j in range(_n_causes):
            _cause = Cause()
            _cause.set_attributes(_causes[j])
            mechanism.dicCauses[_cause.cause_id] = _cause

            self._request_controls(_cause)
            self._request_actions(_cause)

        return False

    def _request_controls(self, cause):
        """
        Method to request the Controls for a failure Cause.

        :param cause: the :py:class:`rtk.analyses.fmea.Cause.Cause` to retrieve
                      the Controls for.
        """

        _query = "SELECT * FROM rtk_controls \
                   WHERE fld_cause_id={0:d}".format(cause.cause_id)
        (_controls, _error_code, __) = self.dao.execute(_query)
        try:
            _n_controls = len(_controls)
        except TypeError:
            _n_controls = 0

        for k in range(_n_controls):
            _control = Control()
            _control.set_attributes(_controls[k])
            cause.dicControls[_control.control_id] = _control

        return False

    def _request_actions(self, cause):
        """
        Method to request the Actions for a failure Cause.

        :param cause: the :py:class:`rtk.analyses.fmea.Cause.Cause` to retrieve
                      the Actions for.
        """

        _query = "SELECT * FROM rtk_actions \
                  WHERE fld_cause_id={0:d}".format(cause.cause_id)
        (_actions, _error_code, __) = self.dao.execute(_query)
        try:
            _n_actions = len(_actions)
        except TypeError:
            _n_actions = 0

        for k in range(_n_actions):
            _action = Action()
            _action.set_attributes(_actions[k])
            cause.dicActions[_action.action_id] = _action

        return False

    def add_fmea(self, assembly_id=None, function_id=None):
>>>>>>> 8bf7c1f9
        """
        Method to add a new FMEA to the dictionary of profiles managed by this
        controller.

        :keyword int assembly_id: the Hardware item ID to add the FMEA.
        :keyword int function_id: the Function ID to add the FMEA.
        :return: False if successful or True if an error is encountered.
        :rtype: bool
        """

<<<<<<< HEAD
        _return = False

        _error_code, _msg = self._dtm_fmea.insert(entity_id, parent_id, level)

        if _error_code == 0:
            self._configuration.RTK_USER_LOG.info(_msg)

            if not self.__test:
                if level == 0:
                    pub.sendMessage('addedMode')
                elif level == 1:
                    pub.sendMessage('addedMechanism')
                elif level == 2:
                    pub.sendMessage('addedCause')
                elif level == 3:
                    pub.sendMessage('addedControl')
                elif level == 4:
                    pub.sendMessage('addedAction')

        else:
            _msg = _msg + '  Failed to add a new FMEA entity to the RTK ' \
                    'Program '
            self._configuration.RTK_DEBUG_LOG.error(_msg)
=======
        self.request_fmea(assembly_id, function_id)

        return False

    def add_mode(self, assembly_id=None, function_id=None):
        """
        Method to add a new Mode to the FMEA.

        :keyword int assembly_id: the Hardware item ID to add the FMEA.
        :keyword int function_id: the Function ID to add the FMEA.
        :return: (_results, _error_code, _last_id)
        :rtype: tuple
        """

        if assembly_id is not None:
            _query = "INSERT INTO rtk_modes \
                      (fld_hardware_id, fld_function_id, fld_type) \
                      VALUES ({0:d}, 0, 1)".format(assembly_id)
            _fmea = self.dicDFMEA[assembly_id]
            _a_id = assembly_id
            _f_id = 0

        elif function_id is not None:
            _query = "INSERT INTO rtk_modes \
                      (fld_hardware_id, fld_function_id, fld_type) \
                      VALUES (0, {0:d}, 0)".format(function_id)
            _fmea = self.dicFFMEA[function_id]
            _a_id = 0
            _f_id = function_id

        (_results,
         _error_code,
         _last_id) = self.dao.execute(_query, commit=True)

        _mode = Mode()
        _mode.set_attributes((_a_id, _f_id, _last_id, '', '', '', '', '', '',
                              '', '', '', '', '', '', 1.0, 0.0, 0.0, 0.0, 0.0,
                              10, 10, 0, 0, ''))
        _fmea.dicModes[_last_id] = _mode

        return(_results, _error_code, _last_id)

    def delete_mode(self, mode_id, assembly_id=None, function_id=None):
        """
        Method to delete a Mode from the FMEA.

        :param int mode_id: the Mode ID to delete
        :keyword int assembly_id: the Hardware item ID to delete from.
        :keyword int function_id: the Function ID to delete from.
        :return: (_results, _error_code)
        :rtype: tuple
        """

        if assembly_id is not None:
            _query = "DELETE FROM rtk_modes \
                      WHERE fld_hardware_id={0:d} \
                      AND fld_mode_id={1:d}".format(assembly_id, mode_id)
            _fmea = self.dicDFMEA[assembly_id]

        elif function_id is not None:
            _query = "DELETE FROM rtk_modes \
                      WHERE fld_function_id={0:d} \
                      AND fld_mode_id={1:d}".format(function_id, mode_id)
            _fmea = self.dicFFMEA[function_id]

        (_results, _error_code, __) = self.dao.execute(_query, commit=True)
        try:
            _fmea.dicModes.pop(mode_id)
        except KeyError:
            _error_code = 60

        return(_results, _error_code)

    def add_mechanism(self, hardware_id, mode_id):
        """
        Method to add a new Mechanism to the selected Mode.

        :param int hardware_id: the Hardware ID to add the Mechanism.
        :param int mode_id: the Mode ID to add the Mechanism.
        :return: (_results, _error_code, _last_id)
        :rtype: tuple
        """

        _fmea = self.dicDFMEA[hardware_id]
        _mode = _fmea.dicModes[mode_id]

        _query = "INSERT INTO rtk_mechanisms \
                  (fld_assembly_id, fld_mode_id) \
                  VALUES ({0:d}, {1:d})".format(hardware_id, mode_id)
        (_results, _error_code, _last_id) = self.dao.execute(_query,
                                                              commit=True)

        _mechanism = Mechanism()
        _mechanism.set_attributes((mode_id, _last_id, '', 9, 9, 1000, 9, 9,
                                   1000, 0))
        _mode.dicMechanisms[_last_id] = _mechanism

        return(_results, _error_code, _last_id)

    def delete_mechanism(self, hardware_id, mode_id, mechanism_id):
        """
        Method to delete the selected Mechanism.

        :param int hardware_id: the Hardware ID of the Mechanism to delete.
        :param int mode_id: the Mode ID of the Mechanism to delete.
        :param int mechanism_id: the Mechanism ID to delete.
        :return: (_results, _error_code)
        :rtype: tuple
        """

        _fmea = self.dicDFMEA[hardware_id]
        _mode = _fmea.dicModes[mode_id]

        _query = "DELETE FROM rtk_mechanisms \
                  WHERE fld_mechanism_id={0:d}".format(mechanism_id)
        (_results, _error_code, _last_id) = self.dao.execute(_query,
                                                              commit=True)

        try:
            _mode.dicMechanisms.pop(mechanism_id)
        except KeyError:
            _error_code = 60

        return(_results, _error_code)

    def add_cause(self, hardware_id, mode_id, mechanism_id):
        """
        Method to add a new Cause to the selected Mechanism.

        :param int hardware_id: the Hardware ID to add the Cause.
        :param int mode_id: the Mode ID to add the Cause.
        :param int mechanism_id: the Mechanism ID to add the Cause.
        :return: (_results, _error_code, _last_id)
        :rtype: tuple
        """

        _fmea = self.dicDFMEA[hardware_id]
        _mode = _fmea.dicModes[mode_id]
        _mechanism = _mode.dicMechanisms[mechanism_id]

        _query = "INSERT INTO rtk_causes \
                  (fld_mode_id, fld_mechanism_id) \
                  VALUES ({0:d}, {1:d})".format(mode_id, mechanism_id)
        (_results, _error_code, _last_id) = self.dao.execute(_query,
                                                              commit=True)

        _cause = Cause()
        _cause.set_attributes((mode_id, mechanism_id, _last_id, '', 9, 9,
                               1000, 9, 9, 1000))
        _mechanism.dicCauses[_last_id] = _cause

        return(_results, _error_code, _last_id)

    def delete_cause(self, hardware_id, mode_id, mechanism_id, cause_id):
        """
        Method to delete the selected Cause.

        :param int hardware_id: the Hardware ID of the Cause to delete.
        :param int mode_id: the Mode ID of the Cause to delete.
        :param int mechanism_id: the Mechanism ID of the Cause to delete.
        :param int cause_id: the Cause ID to delete.
        :return: (_results, _error_code)
        :rtype: tuple
        """

        _fmea = self.dicDFMEA[hardware_id]
        _mode = _fmea.dicModes[mode_id]
        _mechanism = _mode.dicMechanisms[mechanism_id]

        _query = "DELETE FROM rtk_causes \
                  WHERE fld_cause_id={0:d}".format(cause_id)
        (_results, _error_code, __) = self.dao.execute(_query, commit=True)

        try:
            _mechanism.dicCauses.pop(cause_id)
        except KeyError:
            _error_code = 60

        return(_results, _error_code)

    def add_control(self, hardware_id, mode_id, mechanism_id, cause_id):
        """
        Method to add a new Control to the selected Mechanism or Cause.

        :param int hardware_id: the Hardware ID to add the Control.
        :param int mode_id: the Mode ID to add the Control.
        :param int mechanism_id: the Mechanism ID to add the Control.
        :param int cause_id: the Cause ID to add the Control.
        :return: (_results, _error_code, _last_id)
        :rtype: tuple
        """

        _fmea = self.dicDFMEA[hardware_id]
        _mode = _fmea.dicModes[mode_id]
        _mechanism = _mode.dicMechanisms[mechanism_id]
        _cause = _mechanism.dicCauses[cause_id]

        _query = "INSERT INTO rtk_controls \
                  (fld_mode_id, fld_mechanism_id, fld_cause_id) \
                  VALUES ({0:d}, {1:d}, {2:d})".format(mode_id, mechanism_id,
                                                       cause_id)
        (_results, _error_code, _last_id) = self.dao.execute(_query,
                                                              commit=True)

        _control = Control()
        _control.set_attributes((mode_id, mechanism_id, cause_id, _last_id, '',
                                 0))
        _cause.dicControls[_last_id] = _control

        return(_results, _error_code, _last_id)

    def delete_control(self, hardware_id, mode_id, mechanism_id, cause_id,
                       control_id):
        """
        Method to delete the selected Control.

        :param int hardware_id: the Hardware ID of the Cause to delete.
        :param int mode_id: the Mode ID of the Cause to delete.
        :param int mechanism_id: the Mechanism ID of the Cause to delete.
        :param int cause_id: the Cause ID to delete.
        :param int control_id: the Control ID to delete.
        :return: (_results, _error_code)
        :rtype: tuple
        """

        _fmea = self.dicDFMEA[hardware_id]
        _mode = _fmea.dicModes[mode_id]
        _mechanism = _mode.dicMechanisms[mechanism_id]
        _cause = _mechanism.dicCauses[cause_id]

        _query = "DELETE FROM rtk_controls \
                  WHERE fld_control_id={0:d}".format(control_id)
        (_results, _error_code, __) = self.dao.execute(_query, commit=True)

        try:
            _mechanism.dicControls.pop(control_id)
            _cause.dicControls.pop(control_id)
        except KeyError:
            _error_code = 60

        return(_results, _error_code)

    def add_action(self, hardware_id, mode_id, mechanism_id, cause_id):
        """
        Method to add a new Action to the selected Mechanism or Cause.

        :param int hardware_id: the Hardware ID to add the Control.
        :param int mode_id: the Mode ID to add the Control.
        :param int mechanism_id: the Mechanism ID to add the Control.
        :param int cause_id: the Cause ID to add the Control.
        :return: (_results, _error_code, _last_id)
        :rtype: tuple
        """

        _fmea = self.dicDFMEA[hardware_id]
        _mode = _fmea.dicModes[mode_id]
        _mechanism = _mode.dicMechanisms[mechanism_id]
        _cause = _mechanism.dicCauses[cause_id]

        _query = "INSERT INTO rtk_actions \
                  (fld_mode_id, fld_mechanism_id, fld_cause_id) \
                  VALUES ({0:d}, {1:d}, {2:d})".format(mode_id, mechanism_id,
                                                       cause_id)
        (_results, _error_code, _last_id) = self.dao.execute(_query,
                                                              commit=True)

        _action = Action()
        _action.set_attributes((mode_id, mechanism_id, cause_id, _last_id, '',
                                0, 0, 0, 0, '', 0, 0, 0, 0))
        _cause.dicActions[_last_id] = _action

        return(_results, _error_code, _last_id)

    def delete_action(self, hardware_id, mode_id, mechanism_id, cause_id,
                      action_id):
        """
        Method to delete the selected Action.

        :param int hardware_id: the Hardware ID of the Cause to delete.
        :param int mode_id: the Mode ID of the Cause to delete.
        :param int mechanism_id: the Mechanism ID of the Cause to delete.
        :param int cause_id: the Cause ID to delete.
        :param int action_id: the Action ID to delete.
        :return: (_results, _error_code)
        :rtype: tuple
        """

        _fmea = self.dicDFMEA[hardware_id]
        _mode = _fmea.dicModes[mode_id]
        _mechanism = _mode.dicMechanisms[mechanism_id]
        _cause = _mechanism.dicCauses[cause_id]

        _query = "DELETE FROM rtk_actions \
                  WHERE fld_action_id={0:d}".format(action_id)
        (_results, _error_code, __) = self.dao.execute(_query, commit=True)

        try:
            _mechanism.dicActions.pop(action_id)
            _cause.dicActions.pop(action_id)
        except KeyError:
            _error_code = 60

        return(_results, _error_code)

    def copy_fmea(self, new_id, assembly_id=None, function_id=None):
        """
        Method to copy a FMEA from the currently selected Revision to a newly
        created Revision.

        :param int new_id: the ID of the new Hardware item or Function to copy
                           the FMEA information to.
        :keyword int assembly_id: the ID of Hardware item to copy the FMEA
                                  information from.
        :keyword int function_id: the ID of the Function to copy the FMEA
                                  information from.
        :return: False if successful or True if an error is encountered.
        :rtype: bool
        """

        _return = False

        _new_fmea = Model(assembly_id, function_id)

        if assembly_id is not None:
            _fmea = self.dicDFMEA[assembly_id]
            self.dicDFMEA[new_id] = _new_fmea
            for _mode in _fmea.dicModes.values():
                self._copy_mode(_mode, new_id)
        elif function_id is not None:
            _fmea = self.dicFFMEA[function_id]
            self.dicFFMEA[new_id] = _new_fmea
            for _mode in _fmea.dicModes.values():
                self._copy_mode(_mode, new_id, function=True)

        return _return

    def _copy_mode(self, mode, new_id, function=False):
        """
        Method to copy a failure Mode from the currently selected Revision to a
        newly created Revsion.

        :param mode: the :py:class:`rtk.analyses.fmea.Mode.Model` to copy.
        :param int new_id: the ID of the new Hardware item or Function to copy
                           the Mode information to.
        :keyword bool function: indicates whether or not the mode is associated
                                with a Functional FMEA.
        :return: False if successful or True if an error is encountered.
        :rtype: bool
        """

        _return = False

        if not function:
            _fmea = self.dicDFMEA[new_id]
            _assembly_id = new_id
            _function_id = 0
        else:
            _fmea = self.dicFFMEA[new_id]
            _assembly_id = 0
            _function_id = new_id

        _query = "INSERT INTO rtk_modes \
                  (fld_hardware_id, fld_function_id, fld_description, \
                   fld_mission, fld_mission_phase, fld_local_effect, \
                   fld_next_effect, fld_end_effect, fld_detection_method, \
                   fld_other_indications, fld_isolation_method, \
                   fld_design_provisions, fld_operator_actions, \
                   fld_severity_class, fld_hazard_rate_source, \
                   fld_mode_probability, fld_effect_probability, \
                   fld_mode_ratio, fld_mode_hazard_rate, fld_mode_op_time, \
                   fld_mode_criticality, fld_rpn_severity, \
                   fld_rpn_severity_new, fld_critical_item, fld_single_point, \
                   fld_remarks) \
                  VALUES ({0:d}, {1:d}, '{2:s}', '{3:s}', '{4:s}', '{5:s}', \
                          '{6:s}', '{7:s}', '{8:s}', '{9:s}', '{10:s}', \
                          '{11:s}', '{12:s}', '{13:s}', '{14:s}', '{15:s}', \
                          {16:f}, {17:f}, {18:g}, {19:f}, {20:g}, {21:d}, \
                          {22:d}, {23:d}, {24:d}, \
                          '{25:s}')".format(_assembly_id, _function_id,
                                            mode.description, mode.mission,
                                            mode.mission_phase,
                                            mode.local_effect, mode.next_effect,
                                            mode.end_effect,
                                            mode.detection_method,
                                            mode.other_indications,
                                            mode.isolation_method,
                                            mode.design_provisions,
                                            mode.operator_actions,
                                            mode.severity_class,
                                            mode.hazard_rate_source,
                                            mode.mode_probability,
                                            mode.effect_probability,
                                            mode.mode_ratio,
                                            mode.mode_hazard_rate,
                                            mode.mode_op_time,
                                            mode.mode_criticality,
                                            mode.rpn_severity,
                                            mode.rpn_severity_new,
                                            mode.critical_item,
                                            mode.single_point, mode.remarks)
        (_results, _error_code, _last_id) = self.dao.execute(_query,
                                                             commit=True)

        if _error_code == 0:
            _mode = Mode()
            _mode.set_attributes((_assembly_id, _function_id, _last_id, '', '',
                                  '', '', '', '', '', '', '', '', '', '', 1.0,
                                  0.0, 0.0, 0.0, 0.0, 10, 10, 0, 0, ''))
            _fmea.dicModes[_last_id] = _mode
            if not function:
                for _mechanism in mode.dicMechanisms.values():
                    self._copy_mechanism(_mode, _mechanism)
        else:
>>>>>>> 8bf7c1f9
            _return = True

        return _return

<<<<<<< HEAD
    def request_delete(self, node_id):
        """
        Method to request Mode, Mechanism, Cause, Control or Action and it's
        children be deleted from the FMEA.

        :param int node_id: the Mode, Mechanism, Cause, Controle, or Action ID
                            to add the entity.
=======
    def _copy_mechanism(self, mode, mechanism):
        """
        Method to copy a failure Mechanism from the currently selected Revision
        to a newly created Revision.

        :param mode: the newly added :py:class:`rtk.analyses.fmea.Mode.Model`.
        :param mechanism: the :py:class:`rtk.analyses.fmea.Mechanism.Model` to
                          copy.
>>>>>>> 8bf7c1f9
        :return: False if successful or True if an error is encountered.
        :rtype: bool
        """

        _return = False

<<<<<<< HEAD
        _error_code, _msg = self._dtm_fmea.delete(node_id)

        # If the delete was successful log the success message to the user log.
        # Otherwise, update the error message and log it to the debug log.
        if _error_code == 0:
            self._configuration.RTK_USER_LOG.info(_msg)
        else:
            self._configuration.RTK_DEBUG_LOG.error(_msg)
=======
        _query = "INSERT INTO rtk_mechanisms \
                  (fld_mode_id, fld_description, fld_rpn_occurrence, \
                   fld_rpn_detection, fld_rpn, fld_rpn_occurrence_new, \
                   fld_rpn_detection_new, fld_rpn_new, fld_include_pof) \
                  VALUES({0:d}, '{1:s}', {2:d}, {3:d}, {4:d}, {5:d}, {6:d}, \
                         {7:d}, {8:d})".format(mode.mode_id,
                                               mechanism.description,
                                               mechanism.rpn_occurrence,
                                               mechanism.rpn_detection,
                                               mechanism.rpn,
                                               mechanism.rpn_occurrence_new,
                                               mechanism.rpn_detection_new,
                                               mechanism.rpn_new,
                                               mechanism.include_pof)
        (_results, _error_code, _last_id) = self.dao.execute(_query,
                                                             commit=True)

        if _error_code == 0:
            _mechanism = Mechanism()
            _mechanism.set_attributes((mode.mode_id, _last_id, '', 9, 9, 1000,
                                       9, 9, 1000, 0))
            mode.dicMechanisms[_last_id] = _mechanism
            for _cause in mechanism.dicCauses.values():
                self._copy_cause(_mechanism, _cause, mode.mode_id)
        else:
>>>>>>> 8bf7c1f9
            _return = True

        return _return

<<<<<<< HEAD
    def request_update_all(self):
        """
        Method to request the Usage Profile be saved to the RTK Program
        database.

=======
    def _copy_cause(self, mechanism, cause, mode_id):
        """
        Method to copy a failure Cause from the currently selected Revision to
        a newly created Revision.

        :param mechanism: the new :py:class:`rtk.analyses.fmea.Mechanism.Model`.
        :param cause: the :py:class:`rtk.analyses.fmea.Cause.Model` to copy.
        :param int mode_id: the failure Mode ID of the newly copied failure
                            Mode.
        :return: False if successful or True if an error is encountered.
        :rtype: bool
        """

        _return = False

        _query = "INSERT INTO rtk_causes \
                  (fld_mode_id, fld_mechanism_id, fld_description, \
                   fld_rpn_occurrence, fld_rpn_detection, fld_rpn, \
                   fld_rpn_occurrence_new, fld_rpn_detection_new, fld_rpn_new) \
                  VALUES({0:d}, {1:d}, '{2:s}', {3:d}, {4:d}, {5:d}, \
                         {6:d}, {7:d}, {8:d})".format(mode_id,
                                                      mechanism.mechanism_id,
                                                      cause.description,
                                                      cause.rpn_occurrence,
                                                      cause.rpn_detection,
                                                      cause.rpn,
                                                      cause.rpn_occurrence_new,
                                                      cause.rpn_detection_new,
                                                      cause.rpn_new)
        (_results, _error_code, _last_id) = self.dao.execute(_query,
                                                             commit=True)

        if _error_code == 0:
            _cause = Cause()
            _cause.set_attributes((mode_id, mechanism.mechanism_id, _last_id,
                                   '', 9, 9, 1000, 9, 9, 1000))
            mechanism.dicCauses[_last_id] = _cause
            for _control in cause.dicControls.values():
                self._copy_control(_cause, _control, mode_id,
                                   mechanism.mechanism_id)
        else:
            _return = True

        return _return

    def _copy_control(self, cause, control, mode_id, mechanism_id):
        """
        Method to copy a failure cause Control from the currently selected
        Revision to a newly created Revision.

        :param cause: the newly added :py:class:`rtk.analyses.fmea.Cause.Model`.
        :param control: the :py:class:`rtk.analyses.fmea.Control.Model` to
                        copy.
        :param int mode_id: the failure Mode ID of the newly copied failure
                            Mode.
        :param int mechanism_id: the failure Mechanism ID of the newly copied
                                 failure Mechanism.
>>>>>>> 8bf7c1f9
        :return: False if successful or True if an error is encountered.
        :rtype: bool
        """

        _return = False

<<<<<<< HEAD
        _error_code, _msg = self._dtm_fmea.update_all()

        # If the update was successful log the success message to the user log.
        # Otherwise, update the error message and log it to the debug log.
        if _error_code == 0:
            self._configuration.RTK_USER_LOG.info(_msg)
        else:
            self._configuration.RTK_DEBUG_LOG.error(_msg)
            _return = True

        return _return
=======
        _query = "INSERT INTO rtk_controls \
                  (fld_mode_id, fld_mechanism_id, fld_cause_id, \
                   fld_control_description, fld_control_type) \
                  VALUES({0:d}, {1:d}, {2:d}, '{3:s}', \
                         {4:d})".format(mode_id, mechanism_id, cause.cause_id,
                                        control.description,
                                        control.control_type)
        (_results, _error_code, _last_id) = self.dao.execute(_query,
                                                             commit=True)

        if _error_code == 0:
            _control = Control()
            _control.set_attributes((mode_id, mechanism_id, cause.cause_id,
                                     _last_id, '', 0))
            cause.dicControls[_last_id] = _control
        else:
            _return = True

        return _return

    def save_fmea(self, assembly_id=None, function_id=None):
        """
        Method to save the FMEA.  Wrapper for the _save_mode, _save_mechanism,
        _save_cause, _save_control, and _save_action methods.

        :keyword int assembly_id: the Hardware item ID of the FMEA to save.
        :keyword int function_id: the Function ID of the FMEA to save.
        :return: False if successful or True if an error is encountered.
        :rtype: bool
        """

        # Controller must be associated with either a Function or Hardware
        # item.
        if assembly_id is None and function_id is None:
            raise ParentError

        # Controller cannot be associated with both a Function and a Hardware
        # item.
        if isinstance(assembly_id, int) and isinstance(function_id, int):
            raise ParentError

        if assembly_id is not None:
            _fmea = self.dicDFMEA[assembly_id]
        elif function_id is not None:
            _fmea = self.dicFFMEA[function_id]

        for _mode in _fmea.dicModes.values():
            self._save_mode(_mode)
            for _mechanism in _mode.dicMechanisms.values():
                self._save_mechanism(_mechanism)
                for _cause in _mechanism.dicCauses.values():
                    self._save_cause(_cause)
                    for _control in _cause.dicControls.values():
                        self._save_control(_control)
                    for _action in _cause.dicActions.values():
                        self._save_action(_action)

        return False

    def _save_mode(self, mode):
        """
        Method to save the Mode attributes to the RTK Project database.

        :param mode: the :py:class:`rtk.analyses.fmea.Mode.Model` to save.
        :return: _error_code
        :rtype: int
        """

        _query = "UPDATE rtk_modes \
                  SET fld_description='{0:s}', fld_mission='{1:s}', \
                      fld_mission_phase='{2:s}', fld_local_effect='{3:s}', \
                      fld_next_effect='{4:s}', fld_end_effect='{5:s}', \
                      fld_detection_method='{6:s}', \
                      fld_other_indications='{7:s}', \
                      fld_isolation_method='{8:s}', \
                      fld_design_provisions='{9:s}', \
                      fld_operator_actions='{10:s}', \
                      fld_severity_class='{11:s}', \
                      fld_hazard_rate_source='{12:s}', \
                      fld_mode_probability='{13:s}', \
                      fld_effect_probability={14:f}, fld_mode_ratio={15:f}, \
                      fld_mode_hazard_rate={16:g}, fld_mode_op_time={17:f}, \
                      fld_mode_criticality={18:g}, fld_rpn_severity={19:d}, \
                      fld_rpn_severity_new={20:d}, fld_critical_item={21:d}, \
                      fld_single_point={22:d}, fld_remarks='{23:s}' \
                  WHERE fld_mode_id={26:d} \
                  AND fld_hardware_id={24:d} \
                  AND fld_function_id={25:d}".format(
                      mode.description, mode.mission, mode.mission_phase,
                      mode.local_effect, mode.next_effect, mode.end_effect,
                      mode.detection_method, mode.other_indications,
                      mode.isolation_method, mode.design_provisions,
                      mode.operator_actions, mode.severity_class,
                      mode.hazard_rate_source, mode.mode_probability,
                      mode.effect_probability, mode.mode_ratio,
                      mode.mode_hazard_rate, mode.mode_op_time,
                      mode.mode_criticality, mode.rpn_severity,
                      mode.rpn_severity_new, mode.critical_item,
                      mode.single_point, mode.remarks, mode.assembly_id,
                      mode.function_id, mode.mode_id)
        (_results, _error_code, __) = self.dao.execute(_query, commit=True)

        return _error_code

    def _save_mechanism(self, mechanism):
        """
        Method to save the Mechanism attributes to the RTK Project database.

        :param mechanism: the :py:class:`rtk.analyses.fmea.Mechanism.Model` to
                          save.
        :return: _error_code
        :rtype: int
        """

        _query = "UPDATE rtk_mechanisms \
                  SET fld_description='{0:s}', fld_rpn_occurrence={1:d}, \
                      fld_rpn_detection={2:d}, fld_rpn={3:d}, \
                      fld_rpn_occurrence_new={4:d}, \
                      fld_rpn_detection_new={5:d}, fld_rpn_new={6:d}, \
                      fld_include_pof={7:d} \
                  WHERE fld_mechanism_id={8:d}".format(
                      mechanism.description, mechanism.rpn_occurrence,
                      mechanism.rpn_detection, mechanism.rpn,
                      mechanism.rpn_occurrence_new,
                      mechanism.rpn_detection_new, mechanism.rpn_new,
                      mechanism.include_pof, mechanism.mechanism_id)
        (_results, _error_code, __) = self.dao.execute(_query, commit=True)

        return _error_code

    def _save_cause(self, cause):
        """
        Method to save the Cause attributes to the RTK Project database.

        :param cause: the :py:class:`rtk.analyses.fmea.Cause.Model` to save.
        :return: _error_code
        :rtype: int
        """

        _query = "UPDATE rtk_causes \
                  SET fld_description='{0:s}', \
                      fld_rpn_occurrence={1:d}, fld_rpn_detection={2:d}, \
                      fld_rpn={3:d}, fld_rpn_occurrence_new={4:d}, \
                      fld_rpn_detection_new={5:d}, fld_rpn_new={6:d} \
                  WHERE fld_cause_id={7:d}".format(
                      cause.description, cause.rpn_occurrence,
                      cause.rpn_detection, cause.rpn, cause.rpn_occurrence_new,
                      cause.rpn_detection_new, cause.rpn_new, cause.cause_id)
        (_results, _error_code, __) = self.dao.execute(_query, commit=True)

        return _error_code

    def _save_control(self, control):
        """
        Method to save the Control attributes to the RTK Project database.

        :param control: the :py:class:`rtk.analyses.fmea.Control.Model` to
                        save.
        :return: _error_code
        :rtype: int
        """

        _query = "UPDATE rtk_controls \
                  SET fld_control_description='{0:s}', fld_control_type={1:d} \
                  WHERE fld_control_id={2:d}".format(control.description,
                                                     control.control_type,
                                                     control.control_id)
        (_results, _error_code, __) = self.dao.execute(_query, commit=True)

        return _error_code

    def _save_action(self, action):
        """
        Method to save the Action attributes to the RTK Project database.

        :param action: the :py:class:`rtk.analyses.fmea.Action.Model` to save.
        :return: _error_code
        :rtype: int
        """

        _query = "UPDATE rtk_actions \
                  SET fld_action_recommended='{0:s}', \
                      fld_action_category={1:d}, \
                      fld_action_owner={2:d}, \
                      fld_action_due_date={3:d}, \
                      fld_action_status={4:d}, \
                      fld_action_taken='{5:s}', \
                      fld_action_approved={6:d}, \
                      fld_action_approve_date={7:d}, \
                      fld_action_closed={8:d}, \
                      fld_action_close_date={9:d} \
                  WHERE fld_action_id={10:d}".format(
                      action.action_recommended, action.action_category,
                      action.action_owner, action.action_due_date,
                      action.action_status, action.action_taken,
                      action.action_approved, action.action_approved_date,
                      action.action_closed, action.action_closed_date,
                      action.action_id)
        (_results, _error_code, __) = self.dao.execute(_query, commit=True)

        return _error_code
>>>>>>> 8bf7c1f9
<|MERGE_RESOLUTION|>--- conflicted
+++ resolved
@@ -31,10 +31,6 @@
 #    LIABILITY, WHETHER IN CONTRACT, STRICT LIABILITY, OR TORT (INCLUDING
 #    NEGLIGENCE OR OTHERWISE) ARISING IN ANY WAY OUT OF THE USE OF THIS
 #    SOFTWARE, EVEN IF ADVISED OF THE POSSIBILITY OF SUCH DAMAGE.
-<<<<<<< HEAD
-=======
-
->>>>>>> 8bf7c1f9
 """
 ###############################################################################
 FMEA Module
@@ -44,20 +40,12 @@
 # Import modules for localization support.
 import gettext
 
-<<<<<<< HEAD
 from pubsub import pub
 
 # Import other RTK modules.
 from Utilities import ParentError           # pylint: disable=E0401
 from datamodels import RTKDataModel         # pylint: disable=E0401
 from datamodels import RTKDataController    # pylint: disable=E0401
-=======
-# Import other RTK modules.
-import dao
-from Utilities import OutOfRangeError, ParentError
-from datamodels import RTKDataModel
-from datamodels import RTKDataController
->>>>>>> 8bf7c1f9
 from .Mode import Model as Mode
 from .Mechanism import Model as Mechanism
 from .Cause import Model as Cause
@@ -173,13 +161,8 @@
         :param int parent_id: the Function ID (functional FMEA) or Hardware ID
                               (hardware FMEA) to retrieve the FMEA and build
                               trees for.
-<<<<<<< HEAD
-        :keyword bool functional: indicates whether the FMEA is functional or
-                                  hardware.
-=======
         :param bool functional: indicates whether the FMEA is functional or
                                 hardware.
->>>>>>> 8bf7c1f9
         :return: tree; the FMEA treelib Tree().
         :rtype: :py:class:`treelib.Tree`
         """
@@ -237,12 +220,7 @@
                                       data=_mechanism)
 
                 self._do_add_causes(_mechanism.mechanism_id, _node_id)
-<<<<<<< HEAD
-
-=======
-        print mode_id
-        self._dtm_mechanism.tree.show()
->>>>>>> 8bf7c1f9
+
         return _return
 
     def _do_add_causes(self, mechanism_id, parent_id):
@@ -416,10 +394,6 @@
 
         try:
             _entity = self.tree.get_node(node_id).data
-<<<<<<< HEAD
-=======
-            print node_id, _entity
->>>>>>> 8bf7c1f9
         except AttributeError:
             _error_code = 2005
             _msg = 'RTK ERROR: Attempted to delete a non-existent entity ' \
@@ -528,26 +502,12 @@
         return _error_code, _msg
 
 
-<<<<<<< HEAD
 class FMEA(RTKDataController):
-=======
-class FMEA(object):
->>>>>>> 8bf7c1f9
     """
     The FMEA data controller provides an interface between the FMEA data model
     and an RTK view model.  A single FMEA data controller can manage one or
     more FMEA data models.
 
-<<<<<<< HEAD
-    :ivar bool __test: indicates whether or not the data controller is being
-                       created as part of a test.  Suppresses pypubsub
-                       messages.
-    :ivar _dtm_fmea: the instance of the FMEA data model associated with this
-                     controller.
-    """
-
-    def __init__(self, dao, configuration, **kwargs):
-=======
     :ivar _dao: default value: None
     :ivar dict dicDFMEA: Dictionary of the Hardware FMEA data models
                          controlled.  Key is the Hardware ID; value is a
@@ -557,13 +517,11 @@
                          pointer to the instance of the FMEA data model.
     """
 
-    def __init__(self):
->>>>>>> 8bf7c1f9
+    def __init__(self, dao, configuration, **kwargs):
         """
         Method to initialize a FMEA controller instance.
         """
 
-<<<<<<< HEAD
         RTKDataController.__init__(self, configuration, **kwargs)
 
         # Initialize private dictionary attributes.
@@ -608,230 +566,16 @@
         return self._dtm_fmea.select_all(parent_id, functional)
 
     def request_insert(self, entity_id, parent_id, level):
-=======
-        # Define private dictionary attributes.
-
-        # Define private list attributes.
-
-        # Define private scalar attributes.
-
-        # Define public dictionary attributes.
-        self.dicDFMEA = {}
-        self.dicFFMEA = {}
-        self.dicMissions = {}
-        self.dicPhases = {}
-
-        # Define public list attributes.
-
-        # Define public scalar attributes.
-        self.dao = None
-
-    def request_fmea(self, assembly_id=None, function_id=None,
-                     revision_id=None):
-        """
-        Method to load the entire FMEA for a Function or Hardware item.
-        Starting at the Mode level, the steps to create the FMEA are:
-
-        #. Create an instance of the FMEA (Mode, Mechanism, Cause, Control,
-           Action) data model.
-        #. Add instance pointer to the FMEA dictionary for the passed
-           Function or Hardware item.
-        #. Retrieve the modes (mechanisms, causes, controls, actions) from the
-           RTK Project database.
-        #. Create an instance of the data model.
-        #. Set the attributes of the data model instance from the returned
-           results.
-        #. Add instance pointer to the Mode (Mechanism, Cause, Control, Action)
-           dictionary.
-
-        :keyword int assembly_id: the Hardware item ID that the FMEA will be
-                                  associated with.
-        :keyword int assembly_id: the Function ID that the FMEA will be
-                                  associated with.
-        :keyword int revision_id: the Revision ID that the FMEA will be
-                                  associated with.
+        """
+        Method to add a new entity to the FMEA managed by this controller.
+
+        :param int entity_id: the Hardware item ID to add the FMEA.
+        :param int parent_id: the Function ID to add the FMEA.
+        :param int level: the level in the FMEA to add the new entity.
         :return: False if successful or True if an error is encountered.
         :rtype: bool
         """
 
-        # Controller must be associated with either a Function or Hardware
-        # item.
-        if assembly_id is None and function_id is None:
-            raise ParentError
-
-        # Controller cannot be associated with both a Function and a Hardware
-        # item.
-        if isinstance(assembly_id, int) and isinstance(function_id, int):
-            raise ParentError
-
-        _fmea = Model(assembly_id, function_id)
-        if assembly_id is not None:
-            self.dicDFMEA[assembly_id] = _fmea
-
-            _query = "SELECT * FROM rtk_modes \
-                      WHERE fld_hardware_id={0:d} \
-                      AND fld_type=1 \
-                      ORDER BY fld_mode_id ASC".format(assembly_id)
-        elif function_id is not None:
-            self.dicFFMEA[function_id] = _fmea
-
-            _query = "SELECT * FROM rtk_modes \
-                      WHERE fld_function_id={0:d} \
-                      AND fld_type=0 \
-                      ORDER BY fld_mode_id ASC".format(function_id)
-
-        (_results, _error_code, __) = self.dao.execute(_query)
-        try:
-            _n_modes = len(_results)
-        except TypeError:
-            _n_modes = 0
-
-        for i in range(_n_modes):
-            _mode = Mode()
-            _mode.set_attributes(_results[i])
-            _fmea.dicModes[_mode.mode_id] = _mode
-
-            self._request_mechanisms(_mode)
-
-        if revision_id is not None:
-            _query = "SELECT * FROM tbl_missions \
-                      WHERE fld_revision_id={0:d} \
-                      ORDER BY fld_mission_id".format(revision_id)
-            (_results, _error_code, __) = self.dao.execute(_query)
-            try:
-                _n_missions = len(_results)
-            except TypeError:
-                _n_missions = 0
-
-            for i in range(_n_missions):
-                self.dicMissions[_results[i][0]] = _results[i][1:]
-
-                _query = "SELECT * FROM tbl_mission_phase \
-                          WHERE fld_revision_id={0:d} \
-                          AND fld_mission_id={1:d} \
-                          ORDER BY fld_phase_id".format(revision_id,
-                                                        _results[i][1])
-                (_phases, _error_code, __) = self.dao.execute(_query)
-                try:
-                    _n_phases = len(_phases)
-                except TypeError:
-                    _n_phases = 0
-                for j in range(_n_phases):
-                    self.dicPhases[_results[i][0]] = _phases
-
-        return False
-
-    def _request_mechanisms(self, mode):
-        """
-        Method to request the failure Mechanisms for a failure Mode.
-
-        :param mode: the :py:class:`rtk.analyses.fmea.Mode.Mode` to retrieve the
-                     failure Mechanisms for.
-        """
-
-        _query = "SELECT * FROM rtk_mechanisms \
-                  WHERE fld_mode_id={0:d}".format(mode.mode_id)
-        (_mechanisms,
-         _error_code,
-         __) = self.dao.execute(_query, commit=False)
-        try:
-            _n_mechanisms = len(_mechanisms)
-        except TypeError:
-            _n_mechanisms = 0
-        for i in range(_n_mechanisms):
-            _mechanism = Mechanism()
-            _mechanism.set_attributes(_mechanisms[i][2:])
-            mode.dicMechanisms[_mechanism.mechanism_id] = _mechanism
-
-            self._request_causes(_mechanism)
-
-        return False
-
-    def _request_causes(self, mechanism):
-        """
-        Method to request the failure Causes for a failure Mechanism.
-
-        :param mechanism: the :py:class:`rtk.analyses.fmea.Mechanism.Mechanism`
-                          to retrieve the failure Causes for.
-        """
-
-        _query = "SELECT * FROM rtk_causes \
-                  WHERE fld_mechanism_id={0:d}".format(mechanism.mechanism_id)
-        (_causes, _error_code, __) = self.dao.execute(_query)
-        try:
-            _n_causes = len(_causes)
-        except TypeError:
-            _n_causes = 0
-
-        for j in range(_n_causes):
-            _cause = Cause()
-            _cause.set_attributes(_causes[j])
-            mechanism.dicCauses[_cause.cause_id] = _cause
-
-            self._request_controls(_cause)
-            self._request_actions(_cause)
-
-        return False
-
-    def _request_controls(self, cause):
-        """
-        Method to request the Controls for a failure Cause.
-
-        :param cause: the :py:class:`rtk.analyses.fmea.Cause.Cause` to retrieve
-                      the Controls for.
-        """
-
-        _query = "SELECT * FROM rtk_controls \
-                   WHERE fld_cause_id={0:d}".format(cause.cause_id)
-        (_controls, _error_code, __) = self.dao.execute(_query)
-        try:
-            _n_controls = len(_controls)
-        except TypeError:
-            _n_controls = 0
-
-        for k in range(_n_controls):
-            _control = Control()
-            _control.set_attributes(_controls[k])
-            cause.dicControls[_control.control_id] = _control
-
-        return False
-
-    def _request_actions(self, cause):
-        """
-        Method to request the Actions for a failure Cause.
-
-        :param cause: the :py:class:`rtk.analyses.fmea.Cause.Cause` to retrieve
-                      the Actions for.
-        """
-
-        _query = "SELECT * FROM rtk_actions \
-                  WHERE fld_cause_id={0:d}".format(cause.cause_id)
-        (_actions, _error_code, __) = self.dao.execute(_query)
-        try:
-            _n_actions = len(_actions)
-        except TypeError:
-            _n_actions = 0
-
-        for k in range(_n_actions):
-            _action = Action()
-            _action.set_attributes(_actions[k])
-            cause.dicActions[_action.action_id] = _action
-
-        return False
-
-    def add_fmea(self, assembly_id=None, function_id=None):
->>>>>>> 8bf7c1f9
-        """
-        Method to add a new FMEA to the dictionary of profiles managed by this
-        controller.
-
-        :keyword int assembly_id: the Hardware item ID to add the FMEA.
-        :keyword int function_id: the Function ID to add the FMEA.
-        :return: False if successful or True if an error is encountered.
-        :rtype: bool
-        """
-
-<<<<<<< HEAD
         _return = False
 
         _error_code, _msg = self._dtm_fmea.insert(entity_id, parent_id, level)
@@ -855,450 +599,23 @@
             _msg = _msg + '  Failed to add a new FMEA entity to the RTK ' \
                     'Program '
             self._configuration.RTK_DEBUG_LOG.error(_msg)
-=======
-        self.request_fmea(assembly_id, function_id)
-
-        return False
-
-    def add_mode(self, assembly_id=None, function_id=None):
-        """
-        Method to add a new Mode to the FMEA.
-
-        :keyword int assembly_id: the Hardware item ID to add the FMEA.
-        :keyword int function_id: the Function ID to add the FMEA.
-        :return: (_results, _error_code, _last_id)
-        :rtype: tuple
-        """
-
-        if assembly_id is not None:
-            _query = "INSERT INTO rtk_modes \
-                      (fld_hardware_id, fld_function_id, fld_type) \
-                      VALUES ({0:d}, 0, 1)".format(assembly_id)
-            _fmea = self.dicDFMEA[assembly_id]
-            _a_id = assembly_id
-            _f_id = 0
-
-        elif function_id is not None:
-            _query = "INSERT INTO rtk_modes \
-                      (fld_hardware_id, fld_function_id, fld_type) \
-                      VALUES (0, {0:d}, 0)".format(function_id)
-            _fmea = self.dicFFMEA[function_id]
-            _a_id = 0
-            _f_id = function_id
-
-        (_results,
-         _error_code,
-         _last_id) = self.dao.execute(_query, commit=True)
-
-        _mode = Mode()
-        _mode.set_attributes((_a_id, _f_id, _last_id, '', '', '', '', '', '',
-                              '', '', '', '', '', '', 1.0, 0.0, 0.0, 0.0, 0.0,
-                              10, 10, 0, 0, ''))
-        _fmea.dicModes[_last_id] = _mode
-
-        return(_results, _error_code, _last_id)
-
-    def delete_mode(self, mode_id, assembly_id=None, function_id=None):
-        """
-        Method to delete a Mode from the FMEA.
-
-        :param int mode_id: the Mode ID to delete
-        :keyword int assembly_id: the Hardware item ID to delete from.
-        :keyword int function_id: the Function ID to delete from.
-        :return: (_results, _error_code)
-        :rtype: tuple
-        """
-
-        if assembly_id is not None:
-            _query = "DELETE FROM rtk_modes \
-                      WHERE fld_hardware_id={0:d} \
-                      AND fld_mode_id={1:d}".format(assembly_id, mode_id)
-            _fmea = self.dicDFMEA[assembly_id]
-
-        elif function_id is not None:
-            _query = "DELETE FROM rtk_modes \
-                      WHERE fld_function_id={0:d} \
-                      AND fld_mode_id={1:d}".format(function_id, mode_id)
-            _fmea = self.dicFFMEA[function_id]
-
-        (_results, _error_code, __) = self.dao.execute(_query, commit=True)
-        try:
-            _fmea.dicModes.pop(mode_id)
-        except KeyError:
-            _error_code = 60
-
-        return(_results, _error_code)
-
-    def add_mechanism(self, hardware_id, mode_id):
-        """
-        Method to add a new Mechanism to the selected Mode.
-
-        :param int hardware_id: the Hardware ID to add the Mechanism.
-        :param int mode_id: the Mode ID to add the Mechanism.
-        :return: (_results, _error_code, _last_id)
-        :rtype: tuple
-        """
-
-        _fmea = self.dicDFMEA[hardware_id]
-        _mode = _fmea.dicModes[mode_id]
-
-        _query = "INSERT INTO rtk_mechanisms \
-                  (fld_assembly_id, fld_mode_id) \
-                  VALUES ({0:d}, {1:d})".format(hardware_id, mode_id)
-        (_results, _error_code, _last_id) = self.dao.execute(_query,
-                                                              commit=True)
-
-        _mechanism = Mechanism()
-        _mechanism.set_attributes((mode_id, _last_id, '', 9, 9, 1000, 9, 9,
-                                   1000, 0))
-        _mode.dicMechanisms[_last_id] = _mechanism
-
-        return(_results, _error_code, _last_id)
-
-    def delete_mechanism(self, hardware_id, mode_id, mechanism_id):
-        """
-        Method to delete the selected Mechanism.
-
-        :param int hardware_id: the Hardware ID of the Mechanism to delete.
-        :param int mode_id: the Mode ID of the Mechanism to delete.
-        :param int mechanism_id: the Mechanism ID to delete.
-        :return: (_results, _error_code)
-        :rtype: tuple
-        """
-
-        _fmea = self.dicDFMEA[hardware_id]
-        _mode = _fmea.dicModes[mode_id]
-
-        _query = "DELETE FROM rtk_mechanisms \
-                  WHERE fld_mechanism_id={0:d}".format(mechanism_id)
-        (_results, _error_code, _last_id) = self.dao.execute(_query,
-                                                              commit=True)
-
-        try:
-            _mode.dicMechanisms.pop(mechanism_id)
-        except KeyError:
-            _error_code = 60
-
-        return(_results, _error_code)
-
-    def add_cause(self, hardware_id, mode_id, mechanism_id):
-        """
-        Method to add a new Cause to the selected Mechanism.
-
-        :param int hardware_id: the Hardware ID to add the Cause.
-        :param int mode_id: the Mode ID to add the Cause.
-        :param int mechanism_id: the Mechanism ID to add the Cause.
-        :return: (_results, _error_code, _last_id)
-        :rtype: tuple
-        """
-
-        _fmea = self.dicDFMEA[hardware_id]
-        _mode = _fmea.dicModes[mode_id]
-        _mechanism = _mode.dicMechanisms[mechanism_id]
-
-        _query = "INSERT INTO rtk_causes \
-                  (fld_mode_id, fld_mechanism_id) \
-                  VALUES ({0:d}, {1:d})".format(mode_id, mechanism_id)
-        (_results, _error_code, _last_id) = self.dao.execute(_query,
-                                                              commit=True)
-
-        _cause = Cause()
-        _cause.set_attributes((mode_id, mechanism_id, _last_id, '', 9, 9,
-                               1000, 9, 9, 1000))
-        _mechanism.dicCauses[_last_id] = _cause
-
-        return(_results, _error_code, _last_id)
-
-    def delete_cause(self, hardware_id, mode_id, mechanism_id, cause_id):
-        """
-        Method to delete the selected Cause.
-
-        :param int hardware_id: the Hardware ID of the Cause to delete.
-        :param int mode_id: the Mode ID of the Cause to delete.
-        :param int mechanism_id: the Mechanism ID of the Cause to delete.
-        :param int cause_id: the Cause ID to delete.
-        :return: (_results, _error_code)
-        :rtype: tuple
-        """
-
-        _fmea = self.dicDFMEA[hardware_id]
-        _mode = _fmea.dicModes[mode_id]
-        _mechanism = _mode.dicMechanisms[mechanism_id]
-
-        _query = "DELETE FROM rtk_causes \
-                  WHERE fld_cause_id={0:d}".format(cause_id)
-        (_results, _error_code, __) = self.dao.execute(_query, commit=True)
-
-        try:
-            _mechanism.dicCauses.pop(cause_id)
-        except KeyError:
-            _error_code = 60
-
-        return(_results, _error_code)
-
-    def add_control(self, hardware_id, mode_id, mechanism_id, cause_id):
-        """
-        Method to add a new Control to the selected Mechanism or Cause.
-
-        :param int hardware_id: the Hardware ID to add the Control.
-        :param int mode_id: the Mode ID to add the Control.
-        :param int mechanism_id: the Mechanism ID to add the Control.
-        :param int cause_id: the Cause ID to add the Control.
-        :return: (_results, _error_code, _last_id)
-        :rtype: tuple
-        """
-
-        _fmea = self.dicDFMEA[hardware_id]
-        _mode = _fmea.dicModes[mode_id]
-        _mechanism = _mode.dicMechanisms[mechanism_id]
-        _cause = _mechanism.dicCauses[cause_id]
-
-        _query = "INSERT INTO rtk_controls \
-                  (fld_mode_id, fld_mechanism_id, fld_cause_id) \
-                  VALUES ({0:d}, {1:d}, {2:d})".format(mode_id, mechanism_id,
-                                                       cause_id)
-        (_results, _error_code, _last_id) = self.dao.execute(_query,
-                                                              commit=True)
-
-        _control = Control()
-        _control.set_attributes((mode_id, mechanism_id, cause_id, _last_id, '',
-                                 0))
-        _cause.dicControls[_last_id] = _control
-
-        return(_results, _error_code, _last_id)
-
-    def delete_control(self, hardware_id, mode_id, mechanism_id, cause_id,
-                       control_id):
-        """
-        Method to delete the selected Control.
-
-        :param int hardware_id: the Hardware ID of the Cause to delete.
-        :param int mode_id: the Mode ID of the Cause to delete.
-        :param int mechanism_id: the Mechanism ID of the Cause to delete.
-        :param int cause_id: the Cause ID to delete.
-        :param int control_id: the Control ID to delete.
-        :return: (_results, _error_code)
-        :rtype: tuple
-        """
-
-        _fmea = self.dicDFMEA[hardware_id]
-        _mode = _fmea.dicModes[mode_id]
-        _mechanism = _mode.dicMechanisms[mechanism_id]
-        _cause = _mechanism.dicCauses[cause_id]
-
-        _query = "DELETE FROM rtk_controls \
-                  WHERE fld_control_id={0:d}".format(control_id)
-        (_results, _error_code, __) = self.dao.execute(_query, commit=True)
-
-        try:
-            _mechanism.dicControls.pop(control_id)
-            _cause.dicControls.pop(control_id)
-        except KeyError:
-            _error_code = 60
-
-        return(_results, _error_code)
-
-    def add_action(self, hardware_id, mode_id, mechanism_id, cause_id):
-        """
-        Method to add a new Action to the selected Mechanism or Cause.
-
-        :param int hardware_id: the Hardware ID to add the Control.
-        :param int mode_id: the Mode ID to add the Control.
-        :param int mechanism_id: the Mechanism ID to add the Control.
-        :param int cause_id: the Cause ID to add the Control.
-        :return: (_results, _error_code, _last_id)
-        :rtype: tuple
-        """
-
-        _fmea = self.dicDFMEA[hardware_id]
-        _mode = _fmea.dicModes[mode_id]
-        _mechanism = _mode.dicMechanisms[mechanism_id]
-        _cause = _mechanism.dicCauses[cause_id]
-
-        _query = "INSERT INTO rtk_actions \
-                  (fld_mode_id, fld_mechanism_id, fld_cause_id) \
-                  VALUES ({0:d}, {1:d}, {2:d})".format(mode_id, mechanism_id,
-                                                       cause_id)
-        (_results, _error_code, _last_id) = self.dao.execute(_query,
-                                                              commit=True)
-
-        _action = Action()
-        _action.set_attributes((mode_id, mechanism_id, cause_id, _last_id, '',
-                                0, 0, 0, 0, '', 0, 0, 0, 0))
-        _cause.dicActions[_last_id] = _action
-
-        return(_results, _error_code, _last_id)
-
-    def delete_action(self, hardware_id, mode_id, mechanism_id, cause_id,
-                      action_id):
-        """
-        Method to delete the selected Action.
-
-        :param int hardware_id: the Hardware ID of the Cause to delete.
-        :param int mode_id: the Mode ID of the Cause to delete.
-        :param int mechanism_id: the Mechanism ID of the Cause to delete.
-        :param int cause_id: the Cause ID to delete.
-        :param int action_id: the Action ID to delete.
-        :return: (_results, _error_code)
-        :rtype: tuple
-        """
-
-        _fmea = self.dicDFMEA[hardware_id]
-        _mode = _fmea.dicModes[mode_id]
-        _mechanism = _mode.dicMechanisms[mechanism_id]
-        _cause = _mechanism.dicCauses[cause_id]
-
-        _query = "DELETE FROM rtk_actions \
-                  WHERE fld_action_id={0:d}".format(action_id)
-        (_results, _error_code, __) = self.dao.execute(_query, commit=True)
-
-        try:
-            _mechanism.dicActions.pop(action_id)
-            _cause.dicActions.pop(action_id)
-        except KeyError:
-            _error_code = 60
-
-        return(_results, _error_code)
-
-    def copy_fmea(self, new_id, assembly_id=None, function_id=None):
-        """
-        Method to copy a FMEA from the currently selected Revision to a newly
-        created Revision.
-
-        :param int new_id: the ID of the new Hardware item or Function to copy
-                           the FMEA information to.
-        :keyword int assembly_id: the ID of Hardware item to copy the FMEA
-                                  information from.
-        :keyword int function_id: the ID of the Function to copy the FMEA
-                                  information from.
+            _return = True
+
+        return _return
+
+    def request_delete(self, node_id):
+        """
+        Method to request Mode, Mechanism, Cause, Control or Action and it's
+        children be deleted from the FMEA.
+
+        :param int node_id: the Mode, Mechanism, Cause, Controle, or Action ID
+                            to add the entity.
         :return: False if successful or True if an error is encountered.
         :rtype: bool
         """
 
         _return = False
 
-        _new_fmea = Model(assembly_id, function_id)
-
-        if assembly_id is not None:
-            _fmea = self.dicDFMEA[assembly_id]
-            self.dicDFMEA[new_id] = _new_fmea
-            for _mode in _fmea.dicModes.values():
-                self._copy_mode(_mode, new_id)
-        elif function_id is not None:
-            _fmea = self.dicFFMEA[function_id]
-            self.dicFFMEA[new_id] = _new_fmea
-            for _mode in _fmea.dicModes.values():
-                self._copy_mode(_mode, new_id, function=True)
-
-        return _return
-
-    def _copy_mode(self, mode, new_id, function=False):
-        """
-        Method to copy a failure Mode from the currently selected Revision to a
-        newly created Revsion.
-
-        :param mode: the :py:class:`rtk.analyses.fmea.Mode.Model` to copy.
-        :param int new_id: the ID of the new Hardware item or Function to copy
-                           the Mode information to.
-        :keyword bool function: indicates whether or not the mode is associated
-                                with a Functional FMEA.
-        :return: False if successful or True if an error is encountered.
-        :rtype: bool
-        """
-
-        _return = False
-
-        if not function:
-            _fmea = self.dicDFMEA[new_id]
-            _assembly_id = new_id
-            _function_id = 0
-        else:
-            _fmea = self.dicFFMEA[new_id]
-            _assembly_id = 0
-            _function_id = new_id
-
-        _query = "INSERT INTO rtk_modes \
-                  (fld_hardware_id, fld_function_id, fld_description, \
-                   fld_mission, fld_mission_phase, fld_local_effect, \
-                   fld_next_effect, fld_end_effect, fld_detection_method, \
-                   fld_other_indications, fld_isolation_method, \
-                   fld_design_provisions, fld_operator_actions, \
-                   fld_severity_class, fld_hazard_rate_source, \
-                   fld_mode_probability, fld_effect_probability, \
-                   fld_mode_ratio, fld_mode_hazard_rate, fld_mode_op_time, \
-                   fld_mode_criticality, fld_rpn_severity, \
-                   fld_rpn_severity_new, fld_critical_item, fld_single_point, \
-                   fld_remarks) \
-                  VALUES ({0:d}, {1:d}, '{2:s}', '{3:s}', '{4:s}', '{5:s}', \
-                          '{6:s}', '{7:s}', '{8:s}', '{9:s}', '{10:s}', \
-                          '{11:s}', '{12:s}', '{13:s}', '{14:s}', '{15:s}', \
-                          {16:f}, {17:f}, {18:g}, {19:f}, {20:g}, {21:d}, \
-                          {22:d}, {23:d}, {24:d}, \
-                          '{25:s}')".format(_assembly_id, _function_id,
-                                            mode.description, mode.mission,
-                                            mode.mission_phase,
-                                            mode.local_effect, mode.next_effect,
-                                            mode.end_effect,
-                                            mode.detection_method,
-                                            mode.other_indications,
-                                            mode.isolation_method,
-                                            mode.design_provisions,
-                                            mode.operator_actions,
-                                            mode.severity_class,
-                                            mode.hazard_rate_source,
-                                            mode.mode_probability,
-                                            mode.effect_probability,
-                                            mode.mode_ratio,
-                                            mode.mode_hazard_rate,
-                                            mode.mode_op_time,
-                                            mode.mode_criticality,
-                                            mode.rpn_severity,
-                                            mode.rpn_severity_new,
-                                            mode.critical_item,
-                                            mode.single_point, mode.remarks)
-        (_results, _error_code, _last_id) = self.dao.execute(_query,
-                                                             commit=True)
-
-        if _error_code == 0:
-            _mode = Mode()
-            _mode.set_attributes((_assembly_id, _function_id, _last_id, '', '',
-                                  '', '', '', '', '', '', '', '', '', '', 1.0,
-                                  0.0, 0.0, 0.0, 0.0, 10, 10, 0, 0, ''))
-            _fmea.dicModes[_last_id] = _mode
-            if not function:
-                for _mechanism in mode.dicMechanisms.values():
-                    self._copy_mechanism(_mode, _mechanism)
-        else:
->>>>>>> 8bf7c1f9
-            _return = True
-
-        return _return
-
-<<<<<<< HEAD
-    def request_delete(self, node_id):
-        """
-        Method to request Mode, Mechanism, Cause, Control or Action and it's
-        children be deleted from the FMEA.
-
-        :param int node_id: the Mode, Mechanism, Cause, Controle, or Action ID
-                            to add the entity.
-=======
-    def _copy_mechanism(self, mode, mechanism):
-        """
-        Method to copy a failure Mechanism from the currently selected Revision
-        to a newly created Revision.
-
-        :param mode: the newly added :py:class:`rtk.analyses.fmea.Mode.Model`.
-        :param mechanism: the :py:class:`rtk.analyses.fmea.Mechanism.Model` to
-                          copy.
->>>>>>> 8bf7c1f9
-        :return: False if successful or True if an error is encountered.
-        :rtype: bool
-        """
-
-        _return = False
-
-<<<<<<< HEAD
         _error_code, _msg = self._dtm_fmea.delete(node_id)
 
         # If the delete was successful log the success message to the user log.
@@ -1307,109 +624,21 @@
             self._configuration.RTK_USER_LOG.info(_msg)
         else:
             self._configuration.RTK_DEBUG_LOG.error(_msg)
-=======
-        _query = "INSERT INTO rtk_mechanisms \
-                  (fld_mode_id, fld_description, fld_rpn_occurrence, \
-                   fld_rpn_detection, fld_rpn, fld_rpn_occurrence_new, \
-                   fld_rpn_detection_new, fld_rpn_new, fld_include_pof) \
-                  VALUES({0:d}, '{1:s}', {2:d}, {3:d}, {4:d}, {5:d}, {6:d}, \
-                         {7:d}, {8:d})".format(mode.mode_id,
-                                               mechanism.description,
-                                               mechanism.rpn_occurrence,
-                                               mechanism.rpn_detection,
-                                               mechanism.rpn,
-                                               mechanism.rpn_occurrence_new,
-                                               mechanism.rpn_detection_new,
-                                               mechanism.rpn_new,
-                                               mechanism.include_pof)
-        (_results, _error_code, _last_id) = self.dao.execute(_query,
-                                                             commit=True)
-
-        if _error_code == 0:
-            _mechanism = Mechanism()
-            _mechanism.set_attributes((mode.mode_id, _last_id, '', 9, 9, 1000,
-                                       9, 9, 1000, 0))
-            mode.dicMechanisms[_last_id] = _mechanism
-            for _cause in mechanism.dicCauses.values():
-                self._copy_cause(_mechanism, _cause, mode.mode_id)
-        else:
->>>>>>> 8bf7c1f9
             _return = True
 
         return _return
 
-<<<<<<< HEAD
     def request_update_all(self):
         """
         Method to request the Usage Profile be saved to the RTK Program
         database.
 
-=======
-    def _copy_cause(self, mechanism, cause, mode_id):
-        """
-        Method to copy a failure Cause from the currently selected Revision to
-        a newly created Revision.
-
-        :param mechanism: the new :py:class:`rtk.analyses.fmea.Mechanism.Model`.
-        :param cause: the :py:class:`rtk.analyses.fmea.Cause.Model` to copy.
-        :param int mode_id: the failure Mode ID of the newly copied failure
-                            Mode.
         :return: False if successful or True if an error is encountered.
         :rtype: bool
         """
 
         _return = False
 
-        _query = "INSERT INTO rtk_causes \
-                  (fld_mode_id, fld_mechanism_id, fld_description, \
-                   fld_rpn_occurrence, fld_rpn_detection, fld_rpn, \
-                   fld_rpn_occurrence_new, fld_rpn_detection_new, fld_rpn_new) \
-                  VALUES({0:d}, {1:d}, '{2:s}', {3:d}, {4:d}, {5:d}, \
-                         {6:d}, {7:d}, {8:d})".format(mode_id,
-                                                      mechanism.mechanism_id,
-                                                      cause.description,
-                                                      cause.rpn_occurrence,
-                                                      cause.rpn_detection,
-                                                      cause.rpn,
-                                                      cause.rpn_occurrence_new,
-                                                      cause.rpn_detection_new,
-                                                      cause.rpn_new)
-        (_results, _error_code, _last_id) = self.dao.execute(_query,
-                                                             commit=True)
-
-        if _error_code == 0:
-            _cause = Cause()
-            _cause.set_attributes((mode_id, mechanism.mechanism_id, _last_id,
-                                   '', 9, 9, 1000, 9, 9, 1000))
-            mechanism.dicCauses[_last_id] = _cause
-            for _control in cause.dicControls.values():
-                self._copy_control(_cause, _control, mode_id,
-                                   mechanism.mechanism_id)
-        else:
-            _return = True
-
-        return _return
-
-    def _copy_control(self, cause, control, mode_id, mechanism_id):
-        """
-        Method to copy a failure cause Control from the currently selected
-        Revision to a newly created Revision.
-
-        :param cause: the newly added :py:class:`rtk.analyses.fmea.Cause.Model`.
-        :param control: the :py:class:`rtk.analyses.fmea.Control.Model` to
-                        copy.
-        :param int mode_id: the failure Mode ID of the newly copied failure
-                            Mode.
-        :param int mechanism_id: the failure Mechanism ID of the newly copied
-                                 failure Mechanism.
->>>>>>> 8bf7c1f9
-        :return: False if successful or True if an error is encountered.
-        :rtype: bool
-        """
-
-        _return = False
-
-<<<<<<< HEAD
         _error_code, _msg = self._dtm_fmea.update_all()
 
         # If the update was successful log the success message to the user log.
@@ -1421,206 +650,3 @@
             _return = True
 
         return _return
-=======
-        _query = "INSERT INTO rtk_controls \
-                  (fld_mode_id, fld_mechanism_id, fld_cause_id, \
-                   fld_control_description, fld_control_type) \
-                  VALUES({0:d}, {1:d}, {2:d}, '{3:s}', \
-                         {4:d})".format(mode_id, mechanism_id, cause.cause_id,
-                                        control.description,
-                                        control.control_type)
-        (_results, _error_code, _last_id) = self.dao.execute(_query,
-                                                             commit=True)
-
-        if _error_code == 0:
-            _control = Control()
-            _control.set_attributes((mode_id, mechanism_id, cause.cause_id,
-                                     _last_id, '', 0))
-            cause.dicControls[_last_id] = _control
-        else:
-            _return = True
-
-        return _return
-
-    def save_fmea(self, assembly_id=None, function_id=None):
-        """
-        Method to save the FMEA.  Wrapper for the _save_mode, _save_mechanism,
-        _save_cause, _save_control, and _save_action methods.
-
-        :keyword int assembly_id: the Hardware item ID of the FMEA to save.
-        :keyword int function_id: the Function ID of the FMEA to save.
-        :return: False if successful or True if an error is encountered.
-        :rtype: bool
-        """
-
-        # Controller must be associated with either a Function or Hardware
-        # item.
-        if assembly_id is None and function_id is None:
-            raise ParentError
-
-        # Controller cannot be associated with both a Function and a Hardware
-        # item.
-        if isinstance(assembly_id, int) and isinstance(function_id, int):
-            raise ParentError
-
-        if assembly_id is not None:
-            _fmea = self.dicDFMEA[assembly_id]
-        elif function_id is not None:
-            _fmea = self.dicFFMEA[function_id]
-
-        for _mode in _fmea.dicModes.values():
-            self._save_mode(_mode)
-            for _mechanism in _mode.dicMechanisms.values():
-                self._save_mechanism(_mechanism)
-                for _cause in _mechanism.dicCauses.values():
-                    self._save_cause(_cause)
-                    for _control in _cause.dicControls.values():
-                        self._save_control(_control)
-                    for _action in _cause.dicActions.values():
-                        self._save_action(_action)
-
-        return False
-
-    def _save_mode(self, mode):
-        """
-        Method to save the Mode attributes to the RTK Project database.
-
-        :param mode: the :py:class:`rtk.analyses.fmea.Mode.Model` to save.
-        :return: _error_code
-        :rtype: int
-        """
-
-        _query = "UPDATE rtk_modes \
-                  SET fld_description='{0:s}', fld_mission='{1:s}', \
-                      fld_mission_phase='{2:s}', fld_local_effect='{3:s}', \
-                      fld_next_effect='{4:s}', fld_end_effect='{5:s}', \
-                      fld_detection_method='{6:s}', \
-                      fld_other_indications='{7:s}', \
-                      fld_isolation_method='{8:s}', \
-                      fld_design_provisions='{9:s}', \
-                      fld_operator_actions='{10:s}', \
-                      fld_severity_class='{11:s}', \
-                      fld_hazard_rate_source='{12:s}', \
-                      fld_mode_probability='{13:s}', \
-                      fld_effect_probability={14:f}, fld_mode_ratio={15:f}, \
-                      fld_mode_hazard_rate={16:g}, fld_mode_op_time={17:f}, \
-                      fld_mode_criticality={18:g}, fld_rpn_severity={19:d}, \
-                      fld_rpn_severity_new={20:d}, fld_critical_item={21:d}, \
-                      fld_single_point={22:d}, fld_remarks='{23:s}' \
-                  WHERE fld_mode_id={26:d} \
-                  AND fld_hardware_id={24:d} \
-                  AND fld_function_id={25:d}".format(
-                      mode.description, mode.mission, mode.mission_phase,
-                      mode.local_effect, mode.next_effect, mode.end_effect,
-                      mode.detection_method, mode.other_indications,
-                      mode.isolation_method, mode.design_provisions,
-                      mode.operator_actions, mode.severity_class,
-                      mode.hazard_rate_source, mode.mode_probability,
-                      mode.effect_probability, mode.mode_ratio,
-                      mode.mode_hazard_rate, mode.mode_op_time,
-                      mode.mode_criticality, mode.rpn_severity,
-                      mode.rpn_severity_new, mode.critical_item,
-                      mode.single_point, mode.remarks, mode.assembly_id,
-                      mode.function_id, mode.mode_id)
-        (_results, _error_code, __) = self.dao.execute(_query, commit=True)
-
-        return _error_code
-
-    def _save_mechanism(self, mechanism):
-        """
-        Method to save the Mechanism attributes to the RTK Project database.
-
-        :param mechanism: the :py:class:`rtk.analyses.fmea.Mechanism.Model` to
-                          save.
-        :return: _error_code
-        :rtype: int
-        """
-
-        _query = "UPDATE rtk_mechanisms \
-                  SET fld_description='{0:s}', fld_rpn_occurrence={1:d}, \
-                      fld_rpn_detection={2:d}, fld_rpn={3:d}, \
-                      fld_rpn_occurrence_new={4:d}, \
-                      fld_rpn_detection_new={5:d}, fld_rpn_new={6:d}, \
-                      fld_include_pof={7:d} \
-                  WHERE fld_mechanism_id={8:d}".format(
-                      mechanism.description, mechanism.rpn_occurrence,
-                      mechanism.rpn_detection, mechanism.rpn,
-                      mechanism.rpn_occurrence_new,
-                      mechanism.rpn_detection_new, mechanism.rpn_new,
-                      mechanism.include_pof, mechanism.mechanism_id)
-        (_results, _error_code, __) = self.dao.execute(_query, commit=True)
-
-        return _error_code
-
-    def _save_cause(self, cause):
-        """
-        Method to save the Cause attributes to the RTK Project database.
-
-        :param cause: the :py:class:`rtk.analyses.fmea.Cause.Model` to save.
-        :return: _error_code
-        :rtype: int
-        """
-
-        _query = "UPDATE rtk_causes \
-                  SET fld_description='{0:s}', \
-                      fld_rpn_occurrence={1:d}, fld_rpn_detection={2:d}, \
-                      fld_rpn={3:d}, fld_rpn_occurrence_new={4:d}, \
-                      fld_rpn_detection_new={5:d}, fld_rpn_new={6:d} \
-                  WHERE fld_cause_id={7:d}".format(
-                      cause.description, cause.rpn_occurrence,
-                      cause.rpn_detection, cause.rpn, cause.rpn_occurrence_new,
-                      cause.rpn_detection_new, cause.rpn_new, cause.cause_id)
-        (_results, _error_code, __) = self.dao.execute(_query, commit=True)
-
-        return _error_code
-
-    def _save_control(self, control):
-        """
-        Method to save the Control attributes to the RTK Project database.
-
-        :param control: the :py:class:`rtk.analyses.fmea.Control.Model` to
-                        save.
-        :return: _error_code
-        :rtype: int
-        """
-
-        _query = "UPDATE rtk_controls \
-                  SET fld_control_description='{0:s}', fld_control_type={1:d} \
-                  WHERE fld_control_id={2:d}".format(control.description,
-                                                     control.control_type,
-                                                     control.control_id)
-        (_results, _error_code, __) = self.dao.execute(_query, commit=True)
-
-        return _error_code
-
-    def _save_action(self, action):
-        """
-        Method to save the Action attributes to the RTK Project database.
-
-        :param action: the :py:class:`rtk.analyses.fmea.Action.Model` to save.
-        :return: _error_code
-        :rtype: int
-        """
-
-        _query = "UPDATE rtk_actions \
-                  SET fld_action_recommended='{0:s}', \
-                      fld_action_category={1:d}, \
-                      fld_action_owner={2:d}, \
-                      fld_action_due_date={3:d}, \
-                      fld_action_status={4:d}, \
-                      fld_action_taken='{5:s}', \
-                      fld_action_approved={6:d}, \
-                      fld_action_approve_date={7:d}, \
-                      fld_action_closed={8:d}, \
-                      fld_action_close_date={9:d} \
-                  WHERE fld_action_id={10:d}".format(
-                      action.action_recommended, action.action_category,
-                      action.action_owner, action.action_due_date,
-                      action.action_status, action.action_taken,
-                      action.action_approved, action.action_approved_date,
-                      action.action_closed, action.action_closed_date,
-                      action.action_id)
-        (_results, _error_code, __) = self.dao.execute(_query, commit=True)
-
-        return _error_code
->>>>>>> 8bf7c1f9
