#!/usr/bin/env python
# -*- coding: utf-8 -*-
#
#       rtk.analyses.fmea.Cause.py is part of The RTK Project
#
# All rights reserved.
# Copyright 2007 - 2017 Andrew Rowland andrew.rowland <AT> reliaqual <DOT> com
#
# Redistribution and use in source and binary forms, with or without
# modification, are permitted provided that the following conditions are met:
#
# 1. Redistributions of source code must retain the above copyright notice,
#    this list of conditions and the following disclaimer.
#
# 2. Redistributions in binary form must reproduce the above copyright notice, 
#    this list of conditions and the following disclaimer in the documentation 
#    and/or other materials provided with the distribution.
#
# 3. Neither the name of the copyright holder nor the names of its contributors 
#    may be used to endorse or promote products derived from this software 
#    without specific prior written permission.
#
#    THIS SOFTWARE IS PROVIDED BY THE COPYRIGHT HOLDERS AND CONTRIBUTORS 
#    "AS IS" AND ANY EXPRESS OR IMPLIED WARRANTIES, INCLUDING, BUT NOT 
#    LIMITED TO, THE IMPLIED WARRANTIES OF MERCHANTABILITY AND FITNESS FOR A 
#    PARTICULAR PURPOSE ARE DISCLAIMED. IN NO EVENT SHALL THE COPYRIGHT HOLDER 
#    OR CONTRIBUTORS BE LIABLE FOR ANY DIRECT, INDIRECT, INCIDENTAL, SPECIAL, 
#    EXEMPLARY, OR CONSEQUENTIAL DAMAGES (INCLUDING, BUT NOT LIMITED TO, 
#    PROCUREMENT OF SUBSTITUTE GOODS OR SERVICES; LOSS OF USE, DATA, OR 
#    PROFITS; OR BUSINESS INTERRUPTION) HOWEVER CAUSED AND ON ANY THEORY OF 
#    LIABILITY, WHETHER IN CONTRACT, STRICT LIABILITY, OR TORT (INCLUDING 
#    NEGLIGENCE OR OTHERWISE) ARISING IN ANY WAY OUT OF THE USE OF THIS 
#    SOFTWARE, EVEN IF ADVISED OF THE POSSIBILITY OF SUCH DAMAGE.
"""
###############################################################################
FMEA Cause Module
###############################################################################
"""

# Import modules for localization support.
import gettext

from pubsub import pub

# Import other RTK modules.
from datamodels import RTKDataModel
from datamodels import RTKDataController
from dao.RTKCause import RTKCause

__author__ = 'Andrew Rowland'
__email__ = 'andrew.rowland@reliaqual.com'
__organization__ = 'ReliaQual Associates, LLC'
__copyright__ = 'Copyright 2007 - 2017 Andrew "weibullguy" Rowland'

_ = gettext.gettext


class OutOfRangeError(Exception):
    """
    Exception raised when an input value is outside legal limits.
    """

    def __init__(self, message):
        """
        Method to initialize OutOfRangeError instance.
        """

        Exception.__init__(self)

        self.message = message


class Model(RTKDataModel):
    """
    The Cause data model contains the attributes and methods of a FMEA cause.
    A :py:class:`rtk.analyses.fmea.Mechanism.Model` will have one or more
    Causes.
    """

    _tag = 'Causes'

    def __init__(self, dao):
        """
        Method to initialize a Cause data model instance.

        :param dao: the Data Access Object to Communicate with the RTK Program
                    database.
        :type dao: :py:class:`rtk.dao.DAO.DAO`
        """

        RTKDataModel.__init__(self, dao)

        # Initialize private dictionary attributes.

        # Initialize private list attributes.

        # Initialize private scalar attributes.

        # Initialize public dictionary attributes.

        # Initialize public list attributes.

        # Initialize public scalar attributes.
        self.last_id = None

    def select(self, cause_id):
        """
        Method to retrieve the instance of the RTKCause data model for the
        Cause ID passed.

        :param int cause_id: the ID Of the Cause to retrieve.
        :return: the instance of the RTKCause class that was requested or
                 None if the requested Cause ID does not exist.
        :rtype: :py:class:`rtk.dao.RTKCause.RTKCause`
        """

        return RTKDataModel.select(self, cause_id)

    def select_all(self, mechanism_id):
        """
        Method to retrieve all the Causes from the RTK Program database.
        Then add each to the Cause treelib Tree().

        :param int mechanism_id: the failure Mechanism ID to select the Causes
                                 for.
        :return: tree; the Tree() of RTKCause data models.
        :rtype: :py:class:`treelib.Tree`
        """

        _session = RTKDataModel.select_all(self)

        for _cause in _session.query(RTKCause).filter(
                            RTKCause.mechanism_id == mechanism_id).all():
                # We get and then set the attributes to replace any None values
                # (NULL fields in the database) with their default value.
                _attributes = _cause.get_attributes()
                _cause.set_attributes(_attributes[2:])
                self.tree.create_node(_cause.description, _cause.cause_id,
                                      parent=0, data=_cause)
                self.last_id = max(self.last_id, _cause.cause_id)

        _session.close()

        return self.tree

    def insert(self, **kwargs):
        """
        Method to add a Cause to the RTK Program database.

        :return: (_error_code, _msg); the error code and associated message.
        :rtype: (int, str)
        """

        _cause = RTKCause()
        _cause.mechanism_id = kwargs['mechanism_id']
        _error_code, _msg = RTKDataModel.insert(self, [_cause, ])

        if _error_code == 0:
            self.tree.create_node(_cause.description, _cause.cause_id,
                                  parent=0, data=_cause)
            self.last_id = _cause.cause_id

        return _error_code, _msg

    def delete(self, cause_id):
        """
        Method to remove the cause associated with Cause ID.

        :param int cause_id: the ID of the Cause to be removed.
        :return: (_error_code, _msg); the error code and associated message.
        :rtype: (int, str)
        """

        try:
            _cause = self.tree.get_node(cause_id).data
            _error_code, _msg = RTKDataModel.delete(self, _cause)

            if _error_code == 0:
                self.tree.remove_node(cause_id)

        except AttributeError:
            _error_code = 2025
            _msg = 'RTK ERROR: Attempted to delete non-existent Cause ' \
                   'ID {0:d}.'.format(cause_id)

        return _error_code, _msg

    def update(self, cause_id):
        """
        Method to update the cause associated with Cause ID to the RTK
        Program database.

        :param int cause_id: the Cause ID of the Cause to save.
        :return: (_error_code, _msg); the error code and associated message.
        :rtype: (int, str)
        """

        try:
            _cause = self.tree.get_node(cause_id).data
            _error_code, _msg = RTKDataModel.update(self, _cause)
        except AttributeError:
            _error_code = 2026
            _msg = 'RTK ERROR: Attempted to save non-existent Cause ID ' \
                   '{0:d}.'.format(cause_id)

        return _error_code, _msg

    def update_all(self):
        """
        Method to save all Causes to the RTK Program database.

        :return: (_error_code, _msg); the error code and associated message.
        :rtype: (int, str)
        """

        _error_code = 0
        _msg = ''

        for _node in self.tree.all_nodes():
            try:
                _error_code, _msg = self.update(_node.data.cause_id)
            except AttributeError:
                pass

            # Break if something goes wrong and return.
            if _error_code != 0:
                print _error_code

        return _error_code, _msg

    def calculate_rpn(self, cause_id, severity, severity_new):
        """
        Method to calculate the Risk Priority Number (RPN) for the Mechanism.

            RPN = S * O * D

        :param int cause_id: the ID of the Cause to calculate the RPN.
        :param int severity: the Severity (S) value of the FMEA end effect for
                             the failure mode this Cause is associated with.
        :return: False if successful or True if an error is encountered.
        :rtype: bool
        """

        _error_code = 0
        _msg = 'RTK SUCCESS: Calculating failure cause {0:d} RPN.'.\
                format(cause_id)

        _cause = self.tree.get_node(cause_id).data

        if not 0 < severity < 11:
            _error_code = 2020
            raise OutOfRangeError(_(u"RPN severity is outside the range "
                                    u"[1, 10]."))
        if not 0 < _cause.rpn_occurrence < 11:
            _error_code = 2020
            raise OutOfRangeError(_(u"RPN occurrence is outside the range "
                                    u"[1, 10]."))
        if not 0 < _cause.rpn_detection < 11:
            _error_code = 2020
            raise OutOfRangeError(_(u"RPN detection is outside the range "
                                    u"[1, 10]."))
        if not 0 < severity_new < 11:
            _error_code = 2020
            raise OutOfRangeError(_(u"RPN new severity is outside the range "
                                    u"[1, 10]."))
        if not 0 < _cause.rpn_occurrence_new < 11:
            _error_code = 2020
            raise OutOfRangeError(_(u"RPN new occurrence is outside the range "
                                    u"[1, 10]."))
        if not 0 < _cause.rpn_detection_new < 11:
            _error_code = 2020
            raise OutOfRangeError(_(u"RPN new detection is outside the range "
                                    u"[1, 10]."))

        _cause.rpn = int(severity) \
                * int(_cause.rpn_occurrence) \
                * int(_cause.rpn_detection)
        _cause.rpn_new = int(severity_new) \
                * int(_cause.rpn_occurrence_new) \
                * int(_cause.rpn_detection_new)

        if _cause.rpn < 1:
            _error_code = 2030
            _msg = 'Failure cause RPN has a value less than 1.'
            raise OutOfRangeError(_(u"Failure cause RPN has a value less "
                                    u"than 1."))
        if _cause.rpn_new > 1000:
            _error_code = 2030
            _msg = 'Failure cause RPN has a value greater than 1000.'
            raise OutOfRangeError(_(u"Failure cause RPN has a value "
                                    u"greater than 1000."))

        return _error_code, _msg


class Cause(RTKDataController):
    """
    The Cause data controller provides an interface between the Cause data
    model and an RTK view model.  A single Cause controller can control one or
<<<<<<< HEAD
    more Cause data models.
=======
    more Cause data models.  Currently the Cause controller is unused.
>>>>>>> 08715958
    """

    def __init__(self, dao, configuration, **kwargs):
        """
        Method to initialize a Cause controller instance.
<<<<<<< HEAD

=======
       
>>>>>>> 08715958
        :param dao: the RTK Program DAO instance to pass to the Mode Data
                    Model.
        :type dao: :py:class:`rtk.dao.DAO`
        :param configuration: the Configuration instance associated with the
                              current instance of the RTK application.
        :type configuration: :py:class:`rtk.Configuration.Configuration`
        """

        RTKDataController.__init__(self, configuration, **kwargs)

        # Initialize private dictionary attributes.

        # Initialize private list attributes.

        # Initialize private scalar attributes.
        self.__test = kwargs['test']
        self._dtm_cause = Model(dao)

        # Initialize public dictionary attributes.

        # Initialize public list attributes.

        # Initialize public scalar attributes.

    def request_select(self, cause_id):
        """
        Method to request the Cause Data Model to retrieve the RTKCause model
        associated with the Cause ID.

        :param int cause_id: the Cause ID to retrieve.
        :return: the RTKCause model requested.
        :rtype: `:py:class:rtk.dao.RTKCause.RTKCause` model
        """

        return self._dtm_cause.select(cause_id)

    def request_select_all(self, mechanism_id):
        """
        Method to retrieve the Cause tree from the Cause Data Model.

        :param int mechanism_id: the Mechanism ID to select the Causes for.
        :return: tree; the treelib Tree() of RTKCause models in the
                 Cause tree.
        :rtype: dict
        """

        return self._dtm_cause.select_all(mechanism_id)

    def request_insert(self, mechanism_id):
        """
        Method to request the Cause Data Model to add a new Cause to the RTK
        Program database.

        :param int mechanism_id: the ID of the Mechanism the new Cause is to be
                                 associated with.
        :return: False if successful or True if an error is encountered.
        :rtype: bool
        """

        _return = False

        _error_code, _msg = self._dtm_cause.insert(mechanism_id=mechanism_id)

        # If the add was successful log the success message to the user log.
        # Otherwise, update the error message and write it to the debug log.
        if _error_code == 0:
            self._configuration.RTK_USER_LOG.info(_msg)

            if not self.__test:
                pub.sendMessage('insertedCause',
                                cause_id=self._dtm_cause.last_id)
        else:
            _msg = _msg + '  Failed to add a new Cause to the RTK Program \
                           database.'
            self._configuration.RTK_DEBUG_LOG.error(_msg)
            _return = True

        return _return

    def request_delete(self, cause_id):
        """
        Method to request the Cause Data Model to delete a Cause from the RTK
        Program database.

        :param int cause_id: the Cause ID to delete.
        :return: False if successful or True if an error is encountered.
        :rtype: bool
        """

        _return = False

        _error_code, _msg = self._dtm_cause.delete(cause_id)

        # If the delete was successful log the success message to the user log.
        # Otherwise, update the error message and log it to the debug log.
        if _error_code == 0:
            self._configuration.RTK_USER_LOG.info(_msg)

            if not self.__test:
                pub.sendMessage('deletedCause')
        else:
            self._configuration.RTK_DEBUG_LOG.error(_msg)
            _return = True

        return _return

    def request_update(self, cause_id):
        """
        Method to request the Cause Data Model save the RTKCause attributes to the RTK Program database.

        :param int cause_id: the ID of the cause to save.
        :return: False if successful or True if an error is encountered.
        :rtype: bool
        """

        _return = False

        _error_code, _msg = self._dtm_cause.update(cause_id)

        if _error_code == 0:
            self._configuration.RTK_USER_LOG.info(_msg)

            if not self.__test:
                pub.sendMessage('savedCause')
        else:
            self._configuration.RTK_DEBUG_LOG.error(_msg)
            _return = True

        return _return

    def request_update_all(self):
        """
        Method to request the Cause Data Model to save all RTKCause model
        attributes to the RTK Program database.

        :return: (_error_code, _msg); the error code and associated message.
        :rtype: (int, str)
        """

        return self._dtm_cause.update_all()

    def request_calculate_rpn(self, cause_id, severity, severity_new):
        """
        Method to request RPN attributes be calculated for the Cause ID
        passed.

        :param int cause_id: the Cause ID to calculate.
        :return: False if successful or True if an error is encountered.
        :rtype: bool
        """

        _return = False

        _error_code, \
            _msg = self._dtm_cause.calculate_rpn(cause_id, severity, 
                                                 severity_new)

        if _error_code == 0:
            self._configuration.RTK_USER_LOG.info(_msg)

            if not self.__test:
                pub.sendMessage('calculatedCause')
        else:
            self._configuration.RTK_DEBUG_LOG.error(_msg)
            _return = True

        return _return
<|MERGE_RESOLUTION|>--- conflicted
+++ resolved
@@ -297,21 +297,12 @@
     """
     The Cause data controller provides an interface between the Cause data
     model and an RTK view model.  A single Cause controller can control one or
-<<<<<<< HEAD
-    more Cause data models.
-=======
-    more Cause data models.  Currently the Cause controller is unused.
->>>>>>> 08715958
     """
 
     def __init__(self, dao, configuration, **kwargs):
         """
         Method to initialize a Cause controller instance.
-<<<<<<< HEAD
-
-=======
-       
->>>>>>> 08715958
+        
         :param dao: the RTK Program DAO instance to pass to the Mode Data
                     Model.
         :type dao: :py:class:`rtk.dao.DAO`
