name: PR Close Workflow

on:
  pull_request:
    branches:
      - master
    types: [closed]

jobs:
  bump_version:
    name: Update Version Files
    runs-on: ubuntu-latest
    steps:
      - name: Checkout repository
        uses: actions/checkout@v2
        with:
          fetch-depth: 0

      - name: Get PR labels
        id: prlabels
        uses: joerick/pr-labels-action@v1.0.6

      - name: Get current version
        id: curversion
        run: |
          tag_version=$(git describe $(git rev-list --tags --max-count=1 --skip=1) | cut -d '-' -f1 | cut -d 'v' -f2)
          tag_version=$(echo $tag_version | cut -d 'v' -f2)

          tag_major=$(echo $tag_version | cut -d '.' -f1)
          tag_minor=$(echo $tag_version | cut -d '.' -f2)
          tag_patch=$(echo $tag_version | cut -d '.' -f3)

          echo "::set-output name=tag_version::$(echo $tag_version)"
          echo "::set-output name=tag_major::$(echo $tag_major)"
          echo "::set-output name=tag_minor::$(echo $tag_minor)"
          echo "::set-output name=tag_patch::$(echo $tag_patch)"

      - name: Determine next SemVer
        id: semver
        uses: WyriHaximus/github-action-next-semvers@v1
        with:
          version: ${{ steps.curversion.outputs.tag_version }}

      - name: Set next version
        id: nextversion
        run: |
          if [ -n "$GITHUB_PR_LABEL_BUMP_MAJOR" ]; then
            echo "::set-output name=next_version::$(echo ${{ steps.semver.outputs.major }})"
            echo "do_tag=1" >> $GITHUB_ENV
            echo "do_release=1" >> $GITHUB_ENV
          elif [ -n "$GITHUB_PR_LABEL_BUMP_MINOR" ]; then
            echo "::set-output name=next_version::$(echo ${{ steps.semver.outputs.minor }})"
            echo "do_tag=1" >> $GITHUB_ENV
            echo "do_release=1" >> $GITHUB_ENV
          elif [ -n "$GITHUB_PR_LABEL_BUMP_PATCH" ]; then
            echo "::set-output name=next_version::$(echo ${{ steps.semver.outputs.patch }})"
            echo "do_tag=1" >> $GITHUB_ENV
            echo "do_release=1" >> $GITHUB_ENV
          else
            echo "::set-output name=next_version::$(echo ${{ steps.curversion.outputs.tag_version }})"
            echo "do_tag=0" >> $GITHUB_ENV
            echo "do_release=0" >> $GITHUB_ENV
          fi

      - name: Update VERSION and pyproject.toml file
        if: ${{ env.do_tag == 1 }}
        run: |
          echo "${{ steps.nextversion.outputs.next_version }}" > VERSION
          sed -i 's/\(^version =.*$\)/version = "${{ steps.nextversion.outputs.next_version }}"/' pyproject.toml
          git config --local user.email "action@github.com"
          git config --local user.name "GitHub Action"
          git add .
          git commit -a -m "release: v${{ steps.nextversion.outputs.next_version }}" && echo "do_push=1" >> $GITHUB_ENV
<<<<<<< HEAD
=======

      - name: Update CHANGELOG.md
        if: ${{ env.do_release == 1 }}
        uses: vemel/nextchange@main
        id: changelog
        with:
          release: ${{ steps.nextversion.outputs.next_version }}
          sanitize: true
>>>>>>> fb00f3db

      - name: Set PR variables
        if: ${{ env.do_release == 1 }}
        id: prvars
        run: |
          echo ::set-output name=title::"release: v${{ steps.nextversion.outputs.next_version }}"
          echo ::set-output name=body::"${{ steps.changelog.outputs.result }}"
          echo ::set-output name=message::"release: v${{ steps.nextversion.outputs.next_version }}"
          echo ::set-output name=branch::"release/v${{ steps.nextversion.outputs.next_version }}"

      - name: Cut pull request to merge updated version files
        if: ${{ env.do_push == 1 }}
        uses: peter-evans/create-pull-request@v3
        with:
          commit-message: ${{ steps.prvars.outputs.message }}
          title: ${{ steps.prvars.outputs.title }}
          body: ${{ steps.prvars.outputs.body }}
          branch: ${{ steps.prvars.outputs.branch }}
          labels: Release

  label_pr_closed:
    runs-on: ubuntu-latest
    steps:
      - name: Add Closed Label
        uses: andymckay/labeler@master
        with:
          add-labels: "status: closed"
          remove-labels: "status: inprogress"<|MERGE_RESOLUTION|>--- conflicted
+++ resolved
@@ -71,8 +71,6 @@
           git config --local user.name "GitHub Action"
           git add .
           git commit -a -m "release: v${{ steps.nextversion.outputs.next_version }}" && echo "do_push=1" >> $GITHUB_ENV
-<<<<<<< HEAD
-=======
 
       - name: Update CHANGELOG.md
         if: ${{ env.do_release == 1 }}
@@ -81,7 +79,6 @@
         with:
           release: ${{ steps.nextversion.outputs.next_version }}
           sanitize: true
->>>>>>> fb00f3db
 
       - name: Set PR variables
         if: ${{ env.do_release == 1 }}
