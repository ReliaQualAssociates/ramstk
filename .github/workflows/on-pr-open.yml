# This workflow runs when a pull request is opened.
#
# - Job 1:
#     - Check the PR title follows conventional commit spec.
# - Job 2:
#     - Label the PR based on the rules in .github/pr-labler.yml
# - Job 3:
#     - Gets the tag that was just pushed.
#     - Creates unpublished release notes.
#     - Uses release notes to update CHANGELOG.md.

name: Open Pull Request Workflow

on:
  pull_request:
    types: [opened]

jobs:
  good-pr-title:
    name: Ensure Conventional PR Title
    runs-on: ubuntu-latest
    steps:
      - name: Ensure PR title follows conventional commits specification
        uses: aslafy-z/conventional-pr-title-action@master
        with:
          success-state: Conventional commits compliant title detected.
          failure-state: Pull request title is not conventional commits compliant!
        env:
          GITHUB_TOKEN: ${{ secrets.GITHUB_TOKEN }}

  pr-labeler:
    name: Label Pull Request from Branch Name
    runs-on: ubuntu-latest
    steps:
      - name: Apply Labels to PR
        uses: TimonVS/pr-labeler-action@v3
        env:
          GITHUB_TOKEN: ${{ secrets.GITHUB_TOKEN }}

  update-changelog:
    name: Update CHANGELOG.md
    runs-on: ubuntu-latest
    steps:
      - name: Checkout repository
        uses: actions/checkout@v2
        with:
          fetch-depth: 0

      - name: Import GPG key
        id: import_gpg
        uses: crazy-max/ghaction-import-gpg@v4
        with:
          gpg_private_key: ${{ secrets.GPG_PRIVATE_KEY }}
          passphrase: ${{ secrets.GPG_PASSPHRASE }}
          git_user_signingkey: true
          git_commit_gpgsign: true

<<<<<<< HEAD
      - name: GPG user IDs
        run: |
          echo "fingerprint: ${{ steps.import_gpg.outputs.fingerprint }}"
          echo "keyid:       ${{ steps.import_gpg.outputs.keyid }}"
          echo "name:        ${{ steps.import_gpg.outputs.name }}"
          echo "email:       ${{ steps.import_gpg.outputs.email }}"

=======
>>>>>>> 10b2091f
      - name: Get current version
        id: curversion
        run: |
          tag_version=$(git describe $(git rev-list --tags --max-count=1 --skip=1) | cut -d '-' -f1 | cut -d 'v' -f2)
          tag_version=$(echo $tag_version | cut -d 'v' -f2)
          echo "::set-output name=tag_version::$(echo $tag_version)"

      - name: Generate release changelog
        uses: heinrichreimer/github-changelog-generator-action@master
        with:
          token: ${{ secrets.GITHUB_TOKEN }}
          sinceTag: "v0.10.0"
<<<<<<< HEAD
=======
          excludeTags: "latest"
>>>>>>> 10b2091f
          breakingLabel: "Breaking Changes"
          breakingLabels: "bump: major"
          enhancementLabel: "New Features"
          enhancementLabels: "bump: minor"
          bugsLabel: "Bug Fixes"
          bugLabels: "bump: patch"
          issues: false
          issuesWoLabels: false
          pullRequests: true
          prWoLabels: false
          author: true
          unreleased: true
          compareLink: true
          stripGeneratorNotice: true
          verbose: true

      - name: Get branch name
        id: branch-name
        uses: tj-actions/branch-names@v5.1

      - name: Commit and push changes
        run: |
          git config --global user.email "${{ steps.import_gpg.outputs.email }}"
          git config --global user.name "${{ steps.import_gpg.outputs.name }}"
          git add ./CHANGELOG.md
          git commit -S -m "docs: update CHANGELOG.md"
<<<<<<< HEAD
          git push origin HEAD:${{ github.ref }}
=======
          git push origin HEAD:${{ steps.branch-name.outputs.head_ref_branch }}
>>>>>>> 10b2091f
<|MERGE_RESOLUTION|>--- conflicted
+++ resolved
@@ -55,16 +55,6 @@
           git_user_signingkey: true
           git_commit_gpgsign: true
 
-<<<<<<< HEAD
-      - name: GPG user IDs
-        run: |
-          echo "fingerprint: ${{ steps.import_gpg.outputs.fingerprint }}"
-          echo "keyid:       ${{ steps.import_gpg.outputs.keyid }}"
-          echo "name:        ${{ steps.import_gpg.outputs.name }}"
-          echo "email:       ${{ steps.import_gpg.outputs.email }}"
-
-=======
->>>>>>> 10b2091f
       - name: Get current version
         id: curversion
         run: |
@@ -77,10 +67,7 @@
         with:
           token: ${{ secrets.GITHUB_TOKEN }}
           sinceTag: "v0.10.0"
-<<<<<<< HEAD
-=======
           excludeTags: "latest"
->>>>>>> 10b2091f
           breakingLabel: "Breaking Changes"
           breakingLabels: "bump: major"
           enhancementLabel: "New Features"
@@ -107,8 +94,4 @@
           git config --global user.name "${{ steps.import_gpg.outputs.name }}"
           git add ./CHANGELOG.md
           git commit -S -m "docs: update CHANGELOG.md"
-<<<<<<< HEAD
-          git push origin HEAD:${{ github.ref }}
-=======
-          git push origin HEAD:${{ steps.branch-name.outputs.head_ref_branch }}
->>>>>>> 10b2091f
+          git push origin HEAD:${{ steps.branch-name.outputs.head_ref_branch }}