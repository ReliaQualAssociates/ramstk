--- conflicted
+++ resolved
@@ -145,9 +145,5 @@
         run: |
           export SETUPTOOLS_USE_DISTUTILS=stdlib
           python3 -m pip install -U urllib3 poetry importlib_metadata
-<<<<<<< HEAD
-          make install
-=======
           make PREFIX="/mingw64" install
->>>>>>> a3a3ac74
           make coverage