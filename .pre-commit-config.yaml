--- conflicted
+++ resolved
@@ -22,11 +22,7 @@
         - id: isort
           args: [--settings-file, ./pyproject.toml]
     - repo: https://github.com/PyCQA/docformatter
-<<<<<<< HEAD
-      rev: v1.6.0
-=======
       rev: v1.6.5
->>>>>>> 70ccb60e
       hooks:
         - id: docformatter
           additional_dependencies: [tomli]
