.PHONY: clean clean-test clean-pyc clean-build docs help
.DEFAULT: help

# These variables can be passed from the command line when invoking make.
PREFIX		= /usr/local

CHANGELOG	= CHANGELOG.md
REPO		= ReliaQualAssociates/ramstk
REQFILE		= requirements.txt
DEVREQFILE	= requirements-dev.txt
TSTREQFILE	= requirements-test.txt
SRCFILE		= src/ramstk/
TESTOPTS	= -x
TESTFILE	= tests/
VIRTENV		= ramstk-venv
COVDIR		= .reports/coverage/html
ROOT 		= $(shell git rev-parse --show-toplevel)

# Shell commands:
PY			= $(shell $(VIRTUALENVWRAPPER_PYTHON) -V | cut -d ' ' -f2)
MKDIR 		= mkdir -pv
SED			= sed
COPY 		= cp -v
RMDIR		= rm -fvr

# Data files.
LAYOUTS		= $(shell ls ./data/layouts)
ICONS16		= $(shell ls ./data/icons/16x16)
ICONS32		= $(shell ls ./data/icons/32x32)

help:
	@echo "You can use \`make <target>' where <target> is one of:"
	@echo ""
	@echo "Targets related to use of pyenv:"
	@echo "	pyvailable				list all the Python versions provided by pyenv."
	@echo "	pystall PY=<version>			install the requested version of Python using pyenv."
	@echo "	pyversions				list all the locally installed Python versions managed by pyenv."
	@echo "	mkvenv PY=<version> VIRTENV=<name>	to create a virtual environment. VIRTENV defaults to $(VIRTENV) and PY defaults to the global Python version $(PY)."
	@echo "	lsvenv					list all the available virtual environments."
	@echo "	usevenv VIRTENV=<name>			use the VIRTENV requested."
	@echo "Targets related to use of pip-tools:"
	@echo "	requirements				create/update the requirements_run.txt, requirements_dev.txt, and requirements_doc.txt files."
	@echo "	upgrade					update the requirements (txt) files with the latest package versions available."
	@echo "	depends					install the packages found in the requirements files into the current (virtual) environment."
	@echo "Targets related to use of py.test/pytest/tox:"
	@echo "	test.unit				run all tests decorated with the 'unit' marker."
	@echo "	test.calc				run all tests decorated with the 'calculation' marker."
	@echo "	test.integration			run all tests decorated with the 'integration' marker."
	@echo "	test					run the complete RAMSTK test suite without coverage."
	@echo "	test-all				run the complete RAMSTK test suite on every Python version using tox. <FUTURE>"
	@echo "	coverage				run the complete RAMSTK test suite with coverage."
	@echo "	reports					generate an html coverage report in $(COVDIR)."
	@echo "Targets related to static code checking tools (good for IDE integration):"
	@echo "	format SRCFILE=<file>			format using isort and yapf.  Helpful to keymap in IDE or editor."
	@echo "	stylecheck SRCFILE=<file>		check using pycodestyle and pydocstyle.  Helpful to keymap in IDE or editor."
	@echo "	typecheck SRCFILE=<file>		check using mypy.  Helpful to keymap in IDE or editor."
	@echo "	lint SRCFILE=<file>			lint using pylint and flake8.  Helpful to keymap in IDE or editor."
	@echo "						If passing a directory, all files will be recusively checked."
	@echo "	maintain SRCFILE=<file>			check maintainability using mccabe and radon.  Helpful to keymap in IDE or editor."
	@echo "						Pass wildcard (*) at end of FILE=<file> path to analyze all files in directory."
	@echo "Targets related to documentation:"
	@echo "	docs					generate API documentation and build it. <FUTURE>"
	@echo "	servdocs				update documentation on gh-pages branch; serves it to the public. <FUTURE>"
	@echo "Other targets:"
	@echo "	clean					removes all build, test, coverage, and Python artifacts."
	@echo "	changelog				create/update the $(CHANGELOG) file.  Uses github-changelog-generator."
	@echo "	bumpver					bump the minor or patch version of RAMSTK."
	@echo "	tag					tag the current branch."
	@echo "	install 				install RAMSTK in the current (virtualenv) environment using pip install"
	@echo "	dist					build source and wheel packages."
	@echo "	release					package and upload a release to PyPi. <FUTURE>"
	@echo ""
	@echo "The following variables are recognized by this Makefile.  They can be changed in this file or passed on the command line."
	@echo ""
	@echo "	CHANGELOG				set the name of the file for the change log.  Defaults to $(CHANGELOG)"
	@echo "	REPO					set the name of the GitHub repository to generate the change log from.  Defaults to $(REPO)"
	@echo "	REQFILE					set the name of the requirements file to write required runtime packages.  Defaults to $(REQFILE)"
	@echo "	DEVREQFILE				set the name of the requirements file to write required development packages.  Defaults to $(DEVREQFILE)"
	@echo "	DOCREQFILE				set the name of the requirements file to write required documentation packages.  Defaults to $(DOCREQFILE)"
	@echo "	SRCFILE					set the file or directory to static code check.  Defaults to $(SRCFILE)"
	@echo "	TESTOPTS				set additional options to pass to py.test/pytest.  Defaults to $(TESTOPTS)"
	@echo "	TESTFILE				set the file or directory to test.  Defaults to $(TESTFILE)"
	@echo "	VIRTENV					set the name of the virtual environment to create/use.  Defaults to $(VIRTENV)."
	@echo "	COVDIR					set the output directory for the html coverage report.  Defaults to $(COVDIR)."

.PHONY: all test clean

clean: clean-build clean-pyc clean-test		## removes all build, test, coverage, and Python artifacts

clean-build:	## remove build artifacts
	rm -fr build/
	rm -fr dist/
	rm -fr .eggs/
	$(shell find . -name '*.egg-info' -exec rm -fr '{}' +)
	$(shell find . -name '*.egg' -exec rm -f '{}' +)

clean-pyc:		## remove Python file artifacts
	$(shell find . -name '*.pyc' -exec rm -f {} +)
	$(shell find . -name '*.pyo' -exec rm -f {} +)
	$(shell find . -name '*~' -exec rm -f {} +)
	$(shell find . -name '__pycache__' -exec rm -fr {} +)

clean-test:		## remove test and coverage artifacts
	rm -fr .tox/
	rm -f .coverage
	rm -fr .reports/coverage
	rm -fr .pytest_cache

coverage: clean-test
	py.test $(TESTOPTS) --cov=ramstk --cov-branch --cov-append --cov-report=xml --cov-report=term $(TESTFILE)

depends:
	pip install -U pip-tools
	pip-sync $(REQFILE) $(TSTREQFILE) $(DEVREQFILE)

mkvenv:
	pyenv virtualenv $(PY) $(VIRTENV)

lsvenv:
	pyenv virtualenvs

usevenv:
	pyenv activate $(VIRTENV)

pyvailable:
	pyenv install --list

pystall:
	pyenv install $(PY)
	pyenv rehash

pyversions:
	pyenv versions

requirements:
	pip-compile --generate-hashes --output-file $(REQFILE) requirements.in
	pip-compile --generate-hashes --output-file $(TSTREQFILE) requirements-test.in
	pip-compile --generate-hashes --output-file $(DEVREQFILE) requirements-dev.in

upgrade:
	pip-compile --upgrade --generate-hashes --output-file $(REQFILE) requirements.in
	pip-compile --upgrade --generate-hashes --output-file $(TSTREQFILE) requirements-test.in
	pip-compile --upgrade --generate-hashes --output-file $(DEVREQFILE) requirements-dev.in

# Targets to install and uninstall.
install: clean-build clean-pyc
	pip install . --prefix=$(PREFIX)
	${MKDIR} "$(PREFIX)/share/RAMSTK"
	${MKDIR} "$(PREFIX)/share/RAMSTK/layouts"
	${MKDIR} "$(PREFIX)/share/RAMSTK/icons/16x16"
	${MKDIR} "$(PREFIX)/share/RAMSTK/icons/32x32"
	${MKDIR} "$(PREFIX)/share/RAMSTK/logs"
	${MKDIR} "$(PREFIX)/share/doc/ramstk"
	${MKDIR} "$(PREFIX)/share/applications"
	${MKDIR} "$(PREFIX)/share/pixmaps"
	${SED} -e 's@<PREFIX>@$(PREFIX)@' "./data/Site.toml" > "$(PREFIX)/share/RAMSTK/Site.toml"
	${COPY} "./data/RAMSTK.desktop" "$(PREFIX)/share/applications"
	${COPY} "./data/icons/RAMSTK.png" "$(PREFIX)/share/pixmaps"
	${COPY} "./README.md" "$(PREFIX)/share/doc/ramstk"
	for file in ${LAYOUTS} ; do \
		${COPY} "./data/layouts/$$file" "$(PREFIX)/share/RAMSTK/layouts/" ; \
	done
	for icon in ${ICONS16} ; do \
		${COPY} "./data/icons/16x16/$$icon" "$(PREFIX)/share/RAMSTK/icons/16x16/" ; \
	done
	for icon in ${ICONS32} ; do \
		${COPY} "./data/icons/32x32/$$icon" "$(PREFIX)/share/RAMSTK/icons/32x32/" ; \
	done
	${COPY} "./data/sqlite_program_db.sql" "$(PREFIX)/share/RAMSTK/"
	${COPY} "./data/postgres_program_db.sql" "$(PREFIX)/share/RAMSTK/"
	${COPY} "./data/ramstk_common.ramstk" "$(PREFIX)/share/RAMSTK/"

uninstall:
	pip uninstall -y ramstk

test.unit:
	py.test $(TESTOPTS) -m unit $(TESTFILE)

test.calc:
	py.test $(TESTOPTS) -m calculation $(TESTFILE)

test.integration:
	py.test $(TESTOPTS) -m integration $(TESTFILE)

test.gui:
	py.test $(TESTOPTS) -m gui $(TESTFILE)

test:
	py.test $(TESTOPTS) $(TESTFILE)

test-all:
	$(info "TODO: Need to add tox support for this target to work.")

reports: coverage
	coverage html -d $(COVDIR)
	python-codacy-coverage -r coverage.xml

<<<<<<< HEAD
=======
# This target is for use with IDE integration.
format:
	$(info Autoformatting $(SRCFILE)...)
	isort --atomic --apply --use-parentheses -m5 $(SRCFILE)
	yapf -i $(SRCFILE)

# This target is for use with IDE integration.
stylecheck:
	$(info Style checking $(SRCFILE)...)
	pycodestyle --statistics --count $(SRCFILE)
	pydocstyle --count $(SRCFILE)

# This target is for use with IDE integration.
typecheck:
	mypy $(SRCFILE)

# This target is for use with IDE integration.
maintain:
	$(info Checking maintainability of $(SRCFILE)...)
	python -m mccabe -m 10 $(SRCFILE)*
	radon cc -s $(SRCFILE)*
	radon mi -s $(SRCFILE)*
	radon hal $(SRCFILE)*

# This target is for use with IDE integration.
security:
	$(info Security linting $(SRCFILE)...)
	bandit --ini .bandit -c .bandit.conf -b .bandit.baseline $(SRCFILE)

# This target is for use with IDE integration.
lint:
	$(info Linting $(SRCFILE)...)
	pylint -j0 --rcfile=./.pylintrc $(SRCFILE)
	flake8 $(SRCFILE)

>>>>>>> 8fc1375f
changelog:
	github_changelog_generator $(REPO)

bumpver:
	$(shell sh ./devtools/bump_version.sh -b)

tag:
	$(shell sh ./devtools/bump_version.sh -t)

docs:
	$(info TODO: update documentation layout so we can use sphinx-apidoc here)

servdocs:
	WORKBRANCH=$(shell git rev-parse --abbrev-ref HEAD)
	#git checkout gh-pages
	#mkdir docs
	#cd docs
	#git checkout $(WORKBRANCH) .
	#make html
	#mv -fv _build/html/* ../
	#mv -fv _build/html/_modules/* ../_modules/
	#mv -fv _build/html/_sources/* ../_sources/
	#mv -fv _build/html/_static/* ../_static/
	#mv -fv _build/html/api/* ../api/
	#mv -fv _build/html/api/gui/* ../api/gui/
	#cd ../
	#rm -fr docs/
	#git add -Af _modules/ _sources/ _static/ api/ requirements/ *.inv *.js *.md *.html *.xml
	#git commit --no-verify
	#git push --no-verify origin gh-pages
	#git checkout $WORKBRANCH

dist: clean
	python setup.py sdist
	python setup.py bdist_wheel
	ls -l dist

release: dist
	#twine upload dist/*
	$(info Future target...)<|MERGE_RESOLUTION|>--- conflicted
+++ resolved
@@ -195,8 +195,6 @@
 	coverage html -d $(COVDIR)
 	python-codacy-coverage -r coverage.xml
 
-<<<<<<< HEAD
-=======
 # This target is for use with IDE integration.
 format:
 	$(info Autoformatting $(SRCFILE)...)
@@ -232,7 +230,6 @@
 	pylint -j0 --rcfile=./.pylintrc $(SRCFILE)
 	flake8 $(SRCFILE)
 
->>>>>>> 8fc1375f
 changelog:
 	github_changelog_generator $(REPO)
 
