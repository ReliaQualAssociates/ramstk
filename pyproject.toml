[tool.poetry]
name = "ramstk"
version = "0.19.0"
description = "A tool to manage RAMS data and analyses."
authors = ["Doyle 'weibullguy' Rowland <doyle.rowland@reliaqual.com>"]
maintainers = ["Doyle 'weibullguy' Rowland <doyle.rowland@reliaqual.com>"]
license = "BSD-3-Clause"
readme = "README.md"
homepage = "https://github.com/ReliaQualAssociates/ramstk"
repository = "https://github.com/ReliaQualAssociates/ramstk"
documentation = "https://ramstk.readthedocs.io/en/latest/"
keywords = [
    "reliability", "availability", "maintainability", "safety", "RAMS",
    "engineering", "quality"
]
classifiers = [
    'Development Status :: 4 - Beta',
    'Environment :: X11 Applications :: GTK',
    'Intended Audience :: Other Audience',
	'Intended Audience :: Science/Research',
    'License :: OSI Approved :: BSD License',
	'Natural Language :: English',
	'Operating System :: POSIX',
    'Programming Language :: Python :: 3',
	'Programming Language :: Python :: 3.7',
	'Programming Language :: Python :: 3.8',
	'Programming Language :: Python :: 3.9',
	'Programming Language :: Python :: 3.10',
    'Topic :: Scientific/Engineering',
]
packages = [{include = "ramstk", from = "src"}]
include = [
	"LICENSE",
]

[tool.poetry.dependencies]
python = "^3.8,<4.0"
lifelines = "^0.27.0"
matplotlib = "^3.3.4"
numpy = [
	{ version  = "^1.23,<1.24", python = "^3.8", markers = "sys_platform =='linux'" }
]
openpyxl = "^3.0.6"
pandas = [
	{ version = "^1.3", python = ">=3.8,<4.0" }]
psycopg2 = "^2.8.6"
pycairo = "^1.20.0"
pygobject = "^3.38"
pypubsub = "^4.0.3"
scipy = [
	{ version = "^1.7.2", python = ">=3.8,<3.11" }
]
sortedcontainers = "^2.3.0"
sqlalchemy-utils = "^0.40.0"
sqlalchemy = ">=1.3,<3.0"
statsmodels = "^0.13.1"
sympy = "^1.8.0"
toml = "^0.10.2"
treelib = "^1.5.3"
xlrd = "^2.0.1"
XlsxWriter = "^3.0.1"
xlwt = "^1.3.0"

[tool.poetry.dev-dependencies]
Babel = "^2.9.0"
bandit = "^1.7.5"
black = "^23.3.0"
coveralls = "^3.0.0"
coverage = {extras = ["toml"], version = "^6.4"}
<<<<<<< HEAD
docformatter = "^1.4"
flake8 = "^6.0.0"
flake8-pyproject = "^1.2.3"
=======
docformatter = "^1.6"
>>>>>>> 63afcc58
isort = "^5.7.0"
mccabe = "^0.7.0"
mock = "^5.0.0"
mypy = "^1.0.0"
pep8 = "^1.7.1"
pre-commit = "^3.2.2"
pre-commit-hooks = "^4.0.1"
pycodestyle = "^2.7.0"
pydocstyle = "^6.3.0"
pylint = "^2.17.2"
pyroma = "^4.0"
pytest = "<8.0.0"
pytest-cov = "^4.0.0"
pytest-icdiff = "^0.6"
pytest-sugar = "^0.9.4"
radon = "^6.0.1"
recommonmark = "^0.7.1"
rstcheck = "^6.1.2"
seed-isort-config = "^2.2.0"
Sphinx = "^6.0.0"
sphinx_py3doc_enhanced_theme = "^2.4.0"
sphinxcontrib-issuetracker = "^0.11"
sphinxcontrib-spelling = "^8.0.0"
twine = "^4.0.0"
pillow = [
	{ version = "^9.0.0" , python = "^3.8" }
]

[tool.poetry.scripts]
ramstk = "ramstk.__main__:the_one_ring"

[build-system]
requires = ["poetry-core>=1.0.0"]
build-backend = "poetry.core.masonry.api"

[tool.black]
line-length = 88
target-version = ['py37', 'py38', 'py39', 'py310']
include = '\.pyi?$'
exclude = '''
/(
    \.eggs
  | \.git
  | \.hg
  | \.mypy_cache
  | \.tox
  | \.venv
  | _build
  | buck-out
  | build
  | dist
)/
'''

[tool.isort]
known_first_party = 'ramstk'
known_third_party = ['dateutil','gi','lifelines','matplotlib','numpy','openpyxl','pandas','psycopg2','pubsub','pytest','scipy','setuptools','sortedcontainers','sql','sqlalchemy','sympy','toml','treelib','xlwt','ISOLATION_LEVEL_AUTOCOMMIT']
import_heading_firstparty = 'RAMSTK Package Imports'
import_heading_localfolder = 'RAMSTK Local Imports'
import_heading_stdlib = 'Standard Library Imports'
import_heading_thirdparty = 'Third Party Imports'
multi_line_output = 3
include_trailing_comma = true
force_grid_wrap = 0
use_parentheses = true
ensure_newline_before_comments = true
line_length = 88

[tool.coverage.run]
branch = true
cover_pylib = false
omit = [
	'*/.local/*',
	'*/.virtualenv/*',
	'*/tests/*',
	'*/views/*',
	'__init__.py',
	'conf.py',
	'setup.py'
]
relative_files = true

[tool.coverage.report]
omit = [
	'*/.local/*',
	'*/.virtualenvs/*',
	'*/tests/*',
	'*/views/*',
	'__init__.py',
	'conf.py',
	'setup.py'
]
exclude_lines = [
	'pragma: no cover',
	'import',
	'if __name__ == __main__:'
]
show_missing = true

[tool.coverage.html]
directory = '.reports/coverage/html'
title = "RAMSTK Test Coverage Report"

[tool.coverage.xml]
output = 'cobertura.xml'

[tool.pytest.ini_options]
minversion = "6.0"
addopts = '--ignore=build --ignore=data --ignore=dist --ignore=docs --ignore=locale --ignore=RAMSTK.egg-info --ignore=tests --ignore=setup.py --ignore=data.py --ignore=__init__.py'
norecursedirs = [
	'.git',
	'.pytest_cache',
	'.tox',
	'build',
	'data',
	'dist',
	'docs',
	'locale',
	'RAMSTK.egg-info',
	'tests'
]
testpaths = 'tests'
markers = [
	'unit: mark the test as a unit test.',
	'integration: mark the test as an integration test.',
	'calculation: mark the test as test of a calculation method/function.',
	'gui: mark the as a GUI test.',
]

[tool.pylint.master]
ignore-paths = [
	'tests*'
]
persistent = true
extension-pkg-whitelist = [
	'pango'
]
disable = ['duplicate-code']

[tool.pylint.messages_control]
disable = [
	'invalid-name',
	'line-too-long',
	'too-many-instance-attributes',
	'too-few-public-methods',
	'fixme',
	'anomalous-unicode-escape-in-string',
	'import-error',
	'no-member',
	'no-else-return',
	'cyclic-import',
]

[tool.pylint.reports]
reports = true

[tool.pylint.miscellaneous]
notes = [
	'FIXME',
	'ISSUE',
	'TODO'
]

[tool.pylint.similarities]
min-similarity-lines = 100
ignore-comments = true
ignore-docstrings = true
ignore-imports = true

[tool.pylint.format]
max-line-length = 88
indent-string = '    '
max-module-lines = 5000

[tool.pylint.basic]
good-names = [
	'_'
]
attr-rgx = '^_{0,2}[a-zA-Z]{1,10}_{0,1}[a-zA-Z]{0,10}_{0,1}[a-zA-Z]{0,10}$'
variable-rgx = '^_{0,2}[a-zA-Z]{1,10}_{0,1}[a-zA-Z]{0,10}_{0,1}[a-zA-Z]{0,10}$'

[tool.pylint.typecheck]
ignore-mixin-members = true
ignored-classes = [
	'SQLObject'
]

[tool.pylint.design]
max-args = 6

[tool.docformatter]
wrap-summaries = 88
wrap-descriptions = 88

[tool.mypy]
allow_subclassing_any = true
follow_imports = "skip"
implicit_reexport = true
ignore_missing_imports = true

[[tool.mypy.overrides]]
module = "tests.*"
ignore_errors = true

[tool.rstcheck]
report = "warning"
ignore_directives = [
	"automodule",
	"tabularcolumns",
	"toctree",
]
ignore_roles = [
	"numref",
]

[tool.pydocstyle]
ignore = [
	'D203',
	'D204',
	'D213',
]

[tool.flake8]
max-line-length = 88<|MERGE_RESOLUTION|>--- conflicted
+++ resolved
@@ -67,13 +67,9 @@
 black = "^23.3.0"
 coveralls = "^3.0.0"
 coverage = {extras = ["toml"], version = "^6.4"}
-<<<<<<< HEAD
-docformatter = "^1.4"
+docformatter = "^1.6"
 flake8 = "^6.0.0"
 flake8-pyproject = "^1.2.3"
-=======
-docformatter = "^1.6"
->>>>>>> 63afcc58
 isort = "^5.7.0"
 mccabe = "^0.7.0"
 mock = "^5.0.0"
