--- conflicted
+++ resolved
@@ -2,17 +2,6 @@
 name = "ramstk"
 version = "0.14.1"
 description = "A tool to manage RAMS data and analyses."
-<<<<<<< HEAD
-readme = "README.md"
-requires-python = "^3.6"
-license = "LICENSE"
-authors = [
-    "Doyle 'weibullguy' Rowland <info@reliaqual.com>"
-]
-maintainers = [
-    "Doyle 'weibullguy' Rowland <info@reliaqual.com>"
-]
-=======
 authors = ["Doyle 'weibullguy' Rowland <doyle.rowland@reliaqual.com>"]
 maintainers = ["Doyle 'weibullguy' Rowland <doyle.rowland@reliaqual.com>"]
 license = "BSD-3-Clause"
@@ -20,7 +9,6 @@
 homepage = "https://github.com/ReliaQualAssociates/ramstk"
 repository = "https://github.com/ReliaQualAssociates/ramstk"
 documentation = "https://ramstk.readthedocs.io/en/latest/"
->>>>>>> 3fe9d41a
 keywords = [
     "reliability", "availability", "maintainability", "safety", "RAMS",
     "engineering", "quality"
@@ -107,11 +95,6 @@
 [tool.poetry.scripts]
 ramstk = "ramstk.__main__:the_one_ring"
 
-[project.urls]
-homepage = "https://github.com/ReliaQualAssociates/ramstk"
-repository = "https://github.com/ReliaQualAssociates/ramstk"
-documentation = "https://ramstk.readthedocs.io/en/latest/"
-
 [build-system]
 requires = ["poetry-core>=1.0.0"]
 build-backend = "poetry.core.masonry.api"
@@ -135,25 +118,6 @@
 )/
 '''
 
-[tool.black]
-line-length = 88
-target-version = ['py36', 'py37', 'py38']
-include = '\.pyi?$'
-exclude = '''
-/(
-    \.eggs
-  | \.git
-  | \.hg
-  | \.mypy_cache
-  | \.tox
-  | \.venv
-  | _build
-  | buck-out
-  | build
-  | dist
-)/
-'''
-
 [tool.isort]
 known_first_party = 'ramstk'
 known_third_party = ['dateutil','gi','lifelines','matplotlib','numpy','openpyxl','pandas','psycopg2','pubsub','pytest','scipy','setuptools','sortedcontainers','sql','sqlalchemy','sympy','toml','treelib','xlwt','ISOLATION_LEVEL_AUTOCOMMIT']
