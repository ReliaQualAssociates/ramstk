--- conflicted
+++ resolved
@@ -49,11 +49,7 @@
 dependencies = [
 	"lifelines>=0.27,<0.30",
 	"matplotlib>=3.3.4",
-<<<<<<< HEAD
-	"numdifftools>=0.9.41",
-=======
  	"numdifftools>=0.9.41",
->>>>>>> c447dc39
 	"numpy>=1.26,<2.0",
 	"openpyxl>=3.0.6",
 	"pandas>=1.3,<3.0",
