--- conflicted
+++ resolved
@@ -442,19 +442,6 @@
                 user_configuration.RAMSTK_FAILURE_MODES[_record.category_id][
                     _subcat.subcategory_id
                 ] = {}
-<<<<<<< HEAD
-                _modes = {_mode.mode_id: [
-                        _mode.description,
-                        _mode.mode_ratio,
-                        _mode.source,
-                    ] for _mode in (
-                    self.common_dao.session.query(RAMSTKFailureMode)
-                    .filter(RAMSTKFailureMode.category_id == _record.category_id)
-                    .filter(RAMSTKFailureMode.subcategory_id == _subcat.subcategory_id)
-                    .all()
-                )}
-=======
->>>>>>> f5e3a885
                 user_configuration.RAMSTK_FAILURE_MODES[_record.category_id][
                     _subcat.subcategory_id
                 ] = self._do_load_failure_modes(
