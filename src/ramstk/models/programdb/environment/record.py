# pylint: disable=duplicate-code
# -*- coding: utf-8 -*-
#
#       ramstk.models.environment.record.py is part of The RAMSTK Project
#
# All rights reserved.
# Copyright since 2007 Doyle "weibullguy" Rowland doyle.rowland <AT> reliaqual <DOT> com
"""Environment Record Model."""

# Third Party Imports
from sqlalchemy import Column, Float, ForeignKeyConstraint, Integer, String
from sqlalchemy.orm import relationship

# RAMSTK Package Imports
from ramstk.db import RAMSTK_BASE
from ramstk.models import RAMSTKBaseRecord


class RAMSTKEnvironmentRecord(RAMSTK_BASE, RAMSTKBaseRecord):
    """Class to represent ramstk_environment table in RAMSTK Program database.

    This table shares a Many-to-One relationship with ramstk_mission_phase.
    """

    __defaults__ = {
        "name": "Condition Name",
        "units": "Units",
        "minimum": 0.0,
        "maximum": 0.0,
        "mean": 0.0,
        "variance": 0.0,
        "ramp_rate": 0.0,
        "low_dwell_time": 0.0,
        "high_dwell_time": 0.0,
    }
    __tablename__ = "ramstk_environment"
    __table_args__ = (
        ForeignKeyConstraint(
            ["fld_revision_id", "fld_mission_id", "fld_mission_phase_id"],
            [
                "ramstk_mission_phase.fld_revision_id",
                "ramstk_mission_phase.fld_mission_id",
                "ramstk_mission_phase.fld_mission_phase_id",
            ],
        ),
        {"extend_existing": True},
    )

    revision_id = Column(
        "fld_revision_id",
        Integer,
        primary_key=True,
        nullable=False,
    )
    mission_id = Column("fld_mission_id", Integer, primary_key=True, nullable=False)
    mission_phase_id = Column(
        "fld_mission_phase_id", Integer, primary_key=True, nullable=False
    )
    environment_id = Column(
        "fld_environment_id",
        Integer,
        primary_key=True,
        autoincrement=True,
        nullable=False,
    )

    name = Column("fld_name", String(256), default=__defaults__["name"])
    units = Column("fld_units", String(128), default=__defaults__["units"])
    minimum = Column("fld_minimum", Float, default=__defaults__["minimum"])
    maximum = Column("fld_maximum", Float, default=__defaults__["maximum"])
    mean = Column("fld_mean", Float, default=__defaults__["mean"])
    variance = Column("fld_variance", Float, default=__defaults__["variance"])
    ramp_rate = Column("fld_ramp_rate", Float, default=__defaults__["ramp_rate"])
    low_dwell_time = Column(
        "fld_low_dwell_time", Float, default=__defaults__["low_dwell_time"]
    )
    high_dwell_time = Column(
        "fld_high_dwell_time", Float, default=__defaults__["high_dwell_time"]
    )

    # Define the relationships to other tables in the RAMSTK Program database.
    phase: relationship = relationship(  # type: ignore
        "RAMSTKMissionPhaseRecord",
        back_populates="environment",
    )

    def get_attributes(self):
        """Retrieve current values of RAMSTKEnvironment data model attributes.

        :return: {mission_phase_id, environment_id, name, units, minimum,
                  maximum, mean, variance, ramp_rate, low_dwell_time,
                  high_dwell_time} pairs.
        :rtype: dict
        """
        return {
<<<<<<< HEAD
            "phase_id": self.phase_id,
=======
            "mission_phase_id": self.mission_phase_id,
>>>>>>> 668c814b
            "environment_id": self.environment_id,
            "name": self.name,
            "units": self.units,
            "minimum": self.minimum,
            "maximum": self.maximum,
            "mean": self.mean,
            "variance": self.variance,
            "ramp_rate": self.ramp_rate,
            "low_dwell_time": self.low_dwell_time,
            "high_dwell_time": self.high_dwell_time,
        }<|MERGE_RESOLUTION|>--- conflicted
+++ resolved
@@ -93,11 +93,7 @@
         :rtype: dict
         """
         return {
-<<<<<<< HEAD
-            "phase_id": self.phase_id,
-=======
             "mission_phase_id": self.mission_phase_id,
->>>>>>> 668c814b
             "environment_id": self.environment_id,
             "name": self.name,
             "units": self.units,
