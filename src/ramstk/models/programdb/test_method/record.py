--- conflicted
+++ resolved
@@ -91,13 +91,8 @@
         :rtype: dict
         """
         return {
-<<<<<<< HEAD
-            "load_id": self.load_id,
-            "test_id": self.test_id,
-=======
             "opload_id": self.opload_id,
             "test_method_id": self.test_method_id,
->>>>>>> be8edf3d
             "description": self.description,
             "boundary_conditions": self.boundary_conditions,
             "remarks": self.remarks,
