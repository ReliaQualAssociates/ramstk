--- conflicted
+++ resolved
@@ -89,12 +89,6 @@
             dates and the remaining time/cost.
         :rtype: :class:`pandas.DataFrame`
         """
-<<<<<<< HEAD
-        _dic_actual = {pd.to_datetime(_node.data["program_status"].date_status): [
-                _node.data["program_status"].cost_remaining,
-                _node.data["program_status"].time_remaining,
-            ] for _node in self.tree.all_nodes()[1:]}
-=======
         _dic_actual = {
             pd.to_datetime(_node.data["program_status"].date_status): [
                 _node.data["program_status"].cost_remaining,
@@ -102,7 +96,6 @@
             ]
             for _node in self.tree.all_nodes()[1:]
         }
->>>>>>> 28d7d561
 
         _status = pd.DataFrame(
             _dic_actual.values(), index=_dic_actual.keys(), columns=["cost", "time"]
