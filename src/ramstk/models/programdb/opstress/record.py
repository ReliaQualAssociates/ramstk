--- conflicted
+++ resolved
@@ -95,13 +95,8 @@
         :rtype: tuple
         """
         return {
-<<<<<<< HEAD
-            "load_id": self.load_id,
-            "stress_id": self.stress_id,
-=======
             "opload_id": self.opload_id,
             "opstress_id": self.opstress_id,
->>>>>>> be8edf3d
             "description": self.description,
             "load_history": self.load_history,
             "measurable_parameter": self.measurable_parameter,
