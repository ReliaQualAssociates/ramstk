# -*- coding: utf-8 -*-
#
#       ramstk.models.validation.table.py is part of The RAMSTK Project
#
# All rights reserved.
# Copyright since 2007 Doyle "weibullguy" Rowland doyle.rowland <AT> reliaqual <DOT> com
"""Validation Table Model."""

# Standard Library Imports
from datetime import date
from typing import Any, Dict, Type

# Third Party Imports
import pandas as pd
from pubsub import pub

# RAMSTK Package Imports
from ramstk.models import RAMSTKBaseTable, RAMSTKValidationRecord


class RAMSTKValidationTable(RAMSTKBaseTable):
    """Contain the attributes and methods of the Validation data manager."""

    # Define private dictionary class attributes.

    # Define private list class attributes.

    # Define private scalar class attributes.
    _db_id_colname = "fld_validation_id"
    _db_tablename = "ramstk_validation"
    _deprecated = False
    _select_msg = "selected_revision"
    _tag = "validation"

    # Define public dictionary class attributes.

    # Define public list class attributes.

    # Define public scalar class attributes.

    def __init__(self, **kwargs: Dict[Any, Any]) -> None:
        """Initialize a Validation data manager instance."""
        super().__init__(**kwargs)

        # Initialize private dictionary attributes.
        self._dic_status: Dict[Any, float] = {}

        # Initialize private list attributes.
        self._lst_id_columns = [
            "revision_id",
            "validation_id",
            "parent_id",
            "record_id",
        ]

        # Initialize private scalar attributes.
        self._record: Type[RAMSTKValidationRecord] = RAMSTKValidationRecord

        # Initialize public dictionary attributes.

        # Initialize public list attributes.

        # Initialize public scalar attributes.
        self.pkey = "validation_id"

        # Subscribe to PyPubSub messages.
        pub.subscribe(self.do_calculate_plan, "request_calculate_plan")
        pub.subscribe(self._do_calculate_task, "request_calculate_validation_task")
        pub.subscribe(
            self._do_calculate_all_tasks, "request_calculate_validation_tasks"
        )

    def do_get_new_record(  # pylint: disable=method-hidden
        self, attributes: Dict[str, Any]
    ) -> object:
        """Gets a new record instance with attributes set.

        :param attributes: the dict of attribute values to assign to the new record.
        :return: None
        :rtype: None
        """
        _new_record = self._record()
        _new_record.revision_id = attributes["revision_id"]
        _new_record.validation_id = self.last_id + 1
        _new_record.name = "New Validation Task"

        return _new_record

    def do_calculate_plan(self) -> None:
        """Calculate the planned burndown of the overall validation effort.

        This method will calculate three values for each scheduled end date
        in the validation plan, the lower bound, average, and upper bound
        for the tasks planned to still be open on each of the scheduled end
        dates in the plan.

        :return: _planned; the pandas DataFrame() containing the planned
            burndown hours for the entire validation effort.
        """
        _dic_planned = {}  # type: ignore
        _time_ll = 0.0
        _time_mean = 0.0
        _time_ul = 0.0
        _start_date = date.today()

        for _node in self.tree.all_nodes()[1:]:
            # Calculate the three times if the mean task time is zero.
            if _node.data["validation"].time_mean <= 0.0:
                _node.data["validation"].calculate_task_time()

            # Keep a running total of the three times and the earliest task
            # start date.  The earliest start date will be assigned the
            # total number of hours in the validation program.
            _start_date = min(
                _start_date, pd.to_datetime(_node.data["validation"].date_start)
            )
            _time_ll += _node.data["validation"].time_ll
            _time_mean += _node.data["validation"].time_mean
            _time_ul += _node.data["validation"].time_ul

            # Calculate the sum of task hours for each, unique end date.
            _end_date = _node.data["validation"].date_end
            try:
                # Update the end date's times.
                _dic_planned[pd.to_datetime(_end_date)][0] += _node.data[
                    "validation"
                ].time_ll
                _dic_planned[pd.to_datetime(_end_date)][1] += _node.data[
                    "validation"
                ].time_mean
                _dic_planned[pd.to_datetime(_end_date)][2] += _node.data[
                    "validation"
                ].time_ul
            except KeyError:
                # Add the first time to the end date.
                _dic_planned[pd.to_datetime(_end_date)] = [
                    _node.data["validation"].time_ll,
                    _node.data["validation"].time_mean,
                    _node.data["validation"].time_ul,
                ]

        # Create a pandas DataFrame() of the task times sorted by date in
        # descending order.  The descending order is needed because the
        # ultimate DataFrame() will contain *remaining* total task hours for
        # the validation effort, not the total task hours planned to
        # complete on each day.
        # noinspection PyTypeChecker
        _planned = pd.DataFrame(
            _dic_planned.values(),
            index=_dic_planned.keys(),
            columns=["lower", "mean", "upper"],
        ).sort_index(ascending=False)

        # Calculate the total task time remaining on each planned end date
        # and then sort the DataFrame() by date in ascending order.
        _planned = _planned.cumsum() - _planned
        _planned.loc[_start_date] = [_time_ll, _time_mean, _time_ul]
        _planned = _planned.sort_index()

        _dic_plan = {
<<<<<<< HEAD
            'plan': _planned,
            'assessed': self._do_select_assessment_targets(),
=======
            "plan": _planned,
            "assessed": self._do_select_assessment_targets(),
>>>>>>> 28d7d561
        }

        pub.sendMessage(
            "succeed_calculate_verification_plan",
            attributes=_dic_plan,
        )

    def _do_calculate_all_tasks(self) -> None:
        """Calculate mean, standard error, and bounds on all task's time/cost.

        These values are calculated assuming a beta distribution (typical
        project management assumption).  This method also calculates the
        remaining average time and cost of the overall validation plan.

        :return: None
        :rtype: None
        """
        _program_cost_remaining = 0.0
        _program_time_remaining = 0.0

        for _node in self.tree.all_nodes()[1:]:
            self._do_calculate_task(_node.identifier)

            _program_cost_remaining += _node.data["validation"].cost_average * (
                1.0 - _node.data["validation"].status / 100.0
            )
            _program_time_remaining += _node.data["validation"].time_average * (
                1.0 - _node.data["validation"].status / 100.0
            )

        pub.sendMessage(
            "succeed_calculate_all_validation_tasks",
            cost_remaining=_program_cost_remaining,
            time_remaining=_program_time_remaining,
        )

    def _do_calculate_task(self, node_id: int) -> None:
        """Calculate mean, standard error, and bounds on task time and cost.

        These values are calculated assuming a beta distribution (typical
        project management assumption).

        :param node_id: the ID of the node (task) to calculate.
        :return: None
        :rtype: None
        """
        _node = self.tree.get_node(node_id)

        _node.data["validation"].calculate_task_time()
        _node.data["validation"].calculate_task_cost()

        _attributes = _node.data["validation"].get_attributes()
        self.do_set_attributes_all(
            attributes=_attributes,
        )

        pub.sendMessage(
            "succeed_calculate_validation_task",
            attributes=_attributes,
        )

    def _do_select_assessment_targets(self) -> pd.DataFrame:
        """Select the targets for all tasks of Reliability Assessment type.

        :return: _assessed; a pandas DataFrame() containing the assessment
            dates as the index and associated targets.
        """
        _dic_assessed = {
            pd.to_datetime(_node.data["validation"].date_end): [
                _node.data["validation"].acceptable_minimum,
                _node.data["validation"].acceptable_mean,
                _node.data["validation"].acceptable_maximum,
            ]
            for _node in self.tree.all_nodes()[1:]
            if _node.data["validation"].task_type == 5
        }

        # noinspection PyTypeChecker
        return pd.DataFrame(
            _dic_assessed.values(),
            index=_dic_assessed.keys(),
            columns=["lower", "mean", "upper"],
        ).sort_index()<|MERGE_RESOLUTION|>--- conflicted
+++ resolved
@@ -158,13 +158,8 @@
         _planned = _planned.sort_index()
 
         _dic_plan = {
-<<<<<<< HEAD
-            'plan': _planned,
-            'assessed': self._do_select_assessment_targets(),
-=======
             "plan": _planned,
             "assessed": self._do_select_assessment_targets(),
->>>>>>> 28d7d561
         }
 
         pub.sendMessage(
