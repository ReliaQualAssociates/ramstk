--- conflicted
+++ resolved
@@ -232,11 +232,7 @@
             #   1. Primary key violations.
             #   2. Non-date data supplied to date type fields.
             #   3. Foreign key violations.
-<<<<<<< HEAD
-            #   4. Database is locked by another session.
-=======
             #   4. np.nan data suppled to any field type.
->>>>>>> 8fc1375f
             self.session.rollback()
             _error_message = (
                 "There was an database error when attempting to add a "
