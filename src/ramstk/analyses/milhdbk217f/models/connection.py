--- conflicted
+++ resolved
@@ -354,11 +354,7 @@
     :return: _pi_c; the calculated value of the complexity factor.
     :rtype: float
     """
-<<<<<<< HEAD
-    return 0.65 * n_circuit_planes ** 0.63 if n_circuit_planes > 2 else 1.0
-=======
     return 0.65 * n_circuit_planes**0.63 if n_circuit_planes > 2 else 1.0
->>>>>>> aebf0467
 
 
 def calculate_insert_temperature(contact_gauge: int, current_operating: float) -> float:
@@ -394,11 +390,8 @@
     _dic_factors = {12: 0.1, 16: 0.274, 20: 0.64, 22: 0.989, 26: 2.1}
 
     _fo = _dic_factors[contact_gauge]
-<<<<<<< HEAD
-    return _fo * current_operating ** 1.85
-=======
+
     return _fo * current_operating**1.85
->>>>>>> aebf0467
 
 
 def calculate_part_count(**attributes: Dict[str, Any]) -> float:
@@ -642,13 +635,7 @@
     _environment_active_id = kwargs.get("environment_active_id", 0)
 
     return (
-<<<<<<< HEAD
-        PART_COUNT_LAMBDA_B[_subcategory_id][_type_id][
-            _environment_active_id - 1
-        ]
-=======
         PART_COUNT_LAMBDA_B[_subcategory_id][_type_id][_environment_active_id - 1]
->>>>>>> aebf0467
         if _subcategory_id in [1, 5]
         else PART_COUNT_LAMBDA_B[_subcategory_id][_environment_active_id - 1]
     )