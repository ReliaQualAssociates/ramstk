# pylint: disable=invalid-name
# -*- coding: utf-8 -*-
#
#       ramstk.analyses.milhdbk217f.models.Semiconductor.py is part of the
#       RAMSTK Project
#
# All rights reserved.
# Copyright 2007 - 2020 Doyle Rowland doyle.rowland <AT> reliaqual <DOT> com
"""Semiconductor MIL-HDBK-217F Calculations Module."""

# Standard Library Imports
from math import exp, log, sqrt
from typing import Any, Dict, List

PART_COUNT_LAMBDA_B_DICT = {
    1: {
        1: [
            0.00360, 0.0280, 0.049, 0.043, 0.100, 0.092, 0.210, 0.200, 0.44,
            0.170, 0.00180, 0.076, 0.23, 1.50
        ],
        2: [
            0.00094, 0.0075, 0.013, 0.011, 0.027, 0.024, 0.054, 0.054, 0.12,
            0.045, 0.00047, 0.020, 0.06, 0.40
        ],
        3: [
            0.06500, 0.5200, 0.890, 0.780, 1.900, 1.700, 3.700, 3.700, 8.00,
            3.100, 0.03200, 1.400, 4.10, 28.0
        ],
        4: [
            0.00280, 0.0220, 0.039, 0.034, 0.062, 0.073, 0.160, 0.160, 0.35,
            0.130, 0.00140, 0.060, 0.18, 1.20
        ],
        5: [
            0.00290, 0.0230, 0.040, 0.035, 0.084, 0.075, 0.170, 0.170, 0.36,
            0.140, 0.00150, 0.062, 0.18, 1.20
        ],
        6: [
            0.00330, 0.0240, 0.039, 0.035, 0.082, 0.066, 0.150, 0.130, 0.27,
            0.120, 0.00160, 0.060, 0.16, 1.30
        ],
        7: [
            0.00580, 0.0400, 0.066, 0.060, 0.140, 0.110, 0.250, 0.220, 0.460,
            0.21, 0.00280, 0.100, 0.28, 2.10
        ]
    },
    2: {
        1: [
            0.86, 2.80, 8.9, 5.6, 20.0, 11.0, 14.0, 36.0, 62.0, 44.0, 0.43,
            16.0, 67.0, 350.0
        ],
        2: [
            0.31, 0.76, 2.1, 1.5, 4.60, 2.00, 2.50, 4.50, 7.60, 7.90, 0.16,
            3.70, 12.0, 94.00
        ],
        3: [
            0.004, 0.0096, 0.0026, 0.0019, 0.058, 0.025, 0.032, 0.057, 0.097,
            0.10, 0.002, 0.048, 0.15, 1.2
        ],
        4: [
            0.028, 0.068, 0.19, 0.14, 0.41, 0.18, 0.22, 0.40, 0.69, 0.71,
            0.014, 0.34, 1.1, 8.5
        ],
        5: [
            0.047, 0.11, 0.31, 0.23, 0.68, 0.3, 0.37, 0.67, 1.1, 1.2, 0.023,
            0.56, 1.8, 14.0
        ],
        6: [
            0.0043, 0.010, 0.029, 0.021, 0.063, 0.028, 0.034, 0.062, 0.11,
            0.11, 0.0022, 0.052, 0.17, 1.3
        ]
    },
    3: {
        1: [
            0.00015, 0.0011, 0.0017, 0.0017, 0.0037, 0.0030, 0.0067, 0.0060,
            0.013, 0.0056, 0.000073, 0.0027, 0.0074, 0.056
        ],
        2: [
            0.0057, 0.042, 0.069, 0.063, 0.15, 0.12, 0.26, 0.23, 0.50, 0.22,
            0.0029, 0.11, 0.29, 1.1
        ]
    },
    8: {
        1: [
            0.17, 0.51, 1.5, 1.0, 3.4, 1.8, 2.3, 5.4, 9.2, 7.2, 0.083, 2.8,
            11.0, 63.0
        ],
        2: [
            0.42, 1.3, 3.8, 2.5, 8.5, 4.5, 5.6, 13.0, 23.0, 18.0, 0.21, 6.9,
            27.0, 160.0
        ]
    },
    11: {
        1: [
            0.01100, 0.0290, 0.0830, 0.0590, 0.1800, 0.0840, 0.1100, 0.2100,
            0.3500, 0.3400, 0.00570, 0.1500, 0.510, 3.70
        ],
        2: [
            0.02700, 0.0700, 0.2000, 0.1400, 0.4300, 0.2000, 0.2500, 0.4900,
            0.8300, 0.8000, 0.01300, 0.3500, 1.200, 8.70
        ],
        3: [
            0.00047, 0.0012, 0.0035, 0.0025, 0.0077, 0.0035, 0.0044, 0.0086,
            0.0150, 0.0140, 0.00024, 0.0053, 0.021, 0.15
        ]
    },
    13: {
        1: [
            5.1, 16.0, 49.0, 32.0, 110.0, 58.0, 72.0, 100.0, 170.0, 230.0, 2.6,
            87.0, 350.0, 2000.0
        ],
        2: [
            8.9, 28.0, 85.0, 55.0, 190.0, 100.0, 130.0, 180.0, 300.0, 400.0,
            4.5, 150.0, 600.0, 3500.0
        ]
    }
}
PART_COUNT_LAMBDA_B_LIST = {
    4: [
        0.014, 0.099, 0.16, 0.15, 0.34, 0.28, 0.62, 0.53, 1.1, 0.51, 0.0069,
        0.25, 0.68, 5.3
    ],
    5: [
        0.016, 0.12, 0.20, 0.18, 0.42, 0.35, 0.80, 0.74, 1.6, 0.66, 0.0079,
        0.31, 0.88, 6.4
    ],
    6: [
        0.094, 0.23, 0.63, 0.46, 1.4, 0.60, 0.75, 1.3, 2.3, 2.4, 0.047, 1.1,
        3.6, 28.0
    ],
    7: [
        0.074, 0.15, 0.37, 0.29, 0.81, 0.29, 0.37, 0.52, 0.88, 0.037, 0.33,
        0.66, 1.8, 18.0
    ],
    9: [
        0.014, 0.099, 0.16, 0.15, 0.34, 0.28, 0.62, 0.53, 1.1, 0.51, 0.0069,
        0.25, 0.68, 5.3
    ],
    10: [
        0.0025, 0.020, 0.034, 0.030, 0.072, 0.064, 0.14, 0.14, 0.31, 0.12,
        0.0012, 0.053, 0.16, 1.1
    ],
    12: [
        0.0062, 0.016, 0.045, 0.032, 0.10, 0.046, 0.058, 0.11, 0.19, 0.18,
        0.0031, 0.082, 0.28, 2.0
    ]
}
PART_COUNT_PI_Q: Dict[int, List[float]] = {
    1: [0.7, 1.0, 2.4, 5.5, 8.0],
    3: [0.7, 1.0, 2.4, 5.5, 8.0],
    4: [0.7, 1.0, 2.4, 5.5, 8.0],
    5: [0.7, 1.0, 2.4, 5.5, 8.0],
    6: [0.7, 1.0, 2.4, 5.5, 8.0],
    7: [0.7, 1.0, 2.4, 5.5, 8.0],
    8: [0.7, 1.0, 2.4, 5.5, 8.0],
    9: [0.7, 1.0, 2.4, 5.5, 8.0],
    10: [0.7, 1.0, 2.4, 5.5, 8.0],
    11: [0.7, 1.0, 2.4, 5.5, 8.0],
    12: [0.7, 1.0, 2.4, 5.5, 8.0],
    13: [1.0, 1.0, 3.3]
}
PART_COUNT_PI_Q_HF_DIODE: List[List[float]] = [[0.5, 1.0, 5.0, 25, 50],
                                               [0.5, 1.0, 1.8, 2.5]]

PART_STRESS_PI_Q: Dict[int, List[float]] = {
    1: [0.7, 1.0, 2.4, 5.5, 8.0],
    3: [0.7, 1.0, 2.4, 5.5, 8.0],
    4: [0.7, 1.0, 2.4, 5.5, 8.0],
    5: [0.7, 1.0, 2.4, 5.5, 8.0],
    6: [0.5, 1.0, 2.0, 5.0],
    7: [0.5, 1.0, 2.0, 5.0],
    8: [0.5, 1.0, 2.0, 5.0],
    9: [0.5, 1.0, 2.0, 5.0],
    10: [0.7, 1.0, 2.4, 5.5, 8.0],
    11: [0.7, 1.0, 2.4, 5.5, 8.0],
    12: [0.7, 1.0, 2.4, 5.5, 8.0],
    13: [1.0, 1.0, 3.3]
}
PART_STRESS_PI_Q_HF_DIODE: Dict[int, List[float]] = {
    1: [0.5, 1.0, 5.0, 25.0, 50.0],
    2: [0.5, 1.0, 5.0, 25.0, 50.0],
    3: [0.5, 1.0, 5.0, 25.0, 50.0],
    4: [0.5, 1.0, 5.0, 25.0, 50.0],
    5: [0.5, 1.0, 1.8, 2.5],
    6: [0.5, 1.0, 5.0, 25.0, 50.0]
}

# Constants used to calculate the temperature factor (piT)
PI_T_DICT: Dict[int, List[float]] = {
    1: [2903.0, 0.1, 2.0],
    2: [5794.0, 0.38, 7.55]
}
PI_T_LIST: Dict[int, List[float]] = {
    1: [3091.0, 3091.0, 3091.0, 3091.0, 3091.0, 3091.0, 1925.0, 1925.0],
    2: [5260.0, 2100.0, 2100.0, 2100.0, 2100.0, 2100.0]
}
PI_T_SCALAR: Dict[int, float] = {
    3: 2114.0,
    4: 1925.0,
    5: 2483.0,
    6: 2114.0,
    8: 4485.0,
    9: 1925.0,
    10: 3082.0,
    11: 2790.0,
    12: 2790.0,
    13: 4635.0
}

# Constants used to calculate the junction temperature.
CASE_TEMPERATURE = [
    35.0, 45.0, 50.0, 45.0, 50.0, 60.0, 60.0, 75.0, 75.0, 60.0, 35.0, 50.0,
    60.0, 45.0
]
THETA_JC = [
    70.0, 10.0, 70.0, 70.0, 70.0, 70.0, 70.0, 5.0, 70.0, 70.0, 10.0, 70.0,
    70.0, 70.0, 5.0, 5.0, 5.0, 5.0, 5.0, 5.0, 10.0, 70.0, 70.0, 5.0, 22.0,
    70.0, 5.0, 70.0, 5.0, 5.0, 1.0, 10.0, 70.0, 70.0, 5.0, 5.0, 5.0, 10.0, 5.0,
    5.0, 10.0, 5.0, 10.0, 10.0, 10.0, 5.0, 70.0, 5.0, 70.0, 70.0, 70.0, 70.0,
    70.0, 70.0, 70.0, 70.0, 70.0, 70.0, 70.0, 70.0, 70.0, 70.0, 70.0, 70.0,
    70.0
]

# Constants used to calculate the construction factor (piC).
PI_C = [1.0, 2.0]

PI_E = {
    1: [
        1.0, 6.0, 9.0, 9.0, 19.0, 13.0, 29.0, 20.0, 43.0, 24.0, 0.5, 14.0,
        32.0, 320.0
    ],
    2: [
        1.0, 2.0, 5.0, 4.0, 11.0, 4.0, 5.0, 7.0, 12.0, 16.0, 0.5, 9.0, 24.0,
        250.0
    ],
    3: [
        1.0, 6.0, 9.0, 9.0, 19.0, 13.0, 29.0, 20.0, 43.0, 24.0, 0.5, 14.0,
        32.0, 320.0
    ],
    4: [
        1.0, 6.0, 9.0, 9.0, 19.0, 13.0, 29.0, 20.0, 43.0, 24.0, 0.5, 14.0,
        32.0, 320.0
    ],
    5: [
        1.0, 6.0, 9.0, 9.0, 19.0, 13.0, 29.0, 20.0, 43.0, 24.0, 0.5, 14.0,
        32.0, 320.0
    ],
    6: [
        1.0, 2.0, 5.0, 4.0, 11.0, 4.0, 5.0, 7.0, 12.0, 16.0, 0.5, 9.0, 24.0,
        250.0
    ],
    7: [
        1.0, 2.0, 5.0, 4.0, 11.0, 4.0, 5.0, 7.0, 12.0, 16.0, 0.5, 9.0, 24.0,
        250.0
    ],
    8: [
        1.0, 2.0, 5.0, 4.0, 11.0, 4.0, 5.0, 7.0, 12.0, 16.0, 0.5, 7.5, 24.0,
        250.0
    ],
    9: [
        1.0, 6.0, 9.0, 9.0, 19.0, 13.0, 29.0, 20.0, 43.0, 24.0, 0.5, 14.0,
        32.0, 320.0
    ],
    10: [
        1.0, 6.0, 9.0, 9.0, 19.0, 13.0, 29.0, 20.0, 43.0, 24.0, 0.5, 14.0,
        32.0, 320.0
    ],
    11: [
        1.0, 2.0, 8.0, 5.0, 12.0, 4.0, 6.0, 6.0, 8.0, 17.0, 0.5, 9.0, 24.0,
        450.0
    ],
    12: [
        1.0, 2.0, 8.0, 5.0, 12.0, 4.0, 6.0, 6.0, 8.0, 17.0, 0.5, 9.0, 24.0,
        450.0
    ],
    13: [
        1.0, 2.0, 8.0, 5.0, 12.0, 4.0, 6.0, 6.0, 8.0, 17.0, 0.5, 9.0, 24.0,
        450.0
    ]
}

# Constants used to calculate the matching factor (piM).
PI_M = [1.0, 2.0, 4.0]


def calculate_application_factor(attributes: Dict[str, Any]) -> Dict[str, Any]:
    """Calculate the application factor (piA) for the semiconductor device.

    :param attributes: the attributes of the semiconductor being calculated.
    :return attributes: the updated attributes of the semiconductor being
        calculated.
    :rtype: dict
    :raise: IndexError if passed an unknown application ID.
    """
<<<<<<< HEAD
    if attributes['subcategory_id'] in [2, 3, 4, 8]:
        attributes['piA'] = PI_A[attributes['subcategory_id']][
            attributes['application_id'] - 1]
    elif attributes['subcategory_id'] == 7:
        if attributes['application_id'] == 1:
            attributes['piA'] = 7.6
        else:
            attributes['piA'] = 0.06 * (attributes['duty_cycle'] / 100.0) + 0.4
    elif attributes['subcategory_id'] == 13:
        if attributes['application_id'] == 1:
            attributes['piA'] = 4.4
        else:
            attributes['piA'] = sqrt(attributes['duty_cycle'] / 100.0)
    else:
=======
    _functions = {
        2: _get_section_6_2_application_factor,
        3: _get_section_6_3_application_factor,
        4: _get_section_6_4_application_factor,
        7: _get_section_6_7_application_factor,
        8: _get_section_6_8_application_factor,
        13: _get_section_6_13_application_factor,
    }

    try:
        attributes = _functions[attributes['subcategory_id']](attributes)
    except KeyError:
>>>>>>> a6c2342e
        attributes['piA'] = 0.0

    return attributes


def calculate_electrical_stress_factor(
        attributes: Dict[str, Any]) -> Dict[str, Any]:
    """Calculate the electrical stress factor for the semiconductor device.

    :param attributes: the attributes of the semiconductor being
        calculated.
    :return attributes: the updated attributes of the semiconductor being
        calculated.
    :rtype: dict
    """
<<<<<<< HEAD
    if attributes['subcategory_id'] == 1:
        if attributes['type_id'] > 5:
            attributes['piS'] = 1.0
        elif attributes['voltage_ratio'] <= 0.3:
            attributes['piS'] = 0.054
        else:
            attributes['piS'] = attributes['voltage_ratio']**2.43
    elif attributes['subcategory_id'] in [3, 6]:
        attributes['piS'] = 0.045 * exp(3.1 * attributes['voltage_ratio'])
    elif attributes['subcategory_id'] == 10:
        if attributes['voltage_ratio'] <= 0.3:
            attributes['piS'] = 0.1
        else:
            attributes['piS'] = attributes['voltage_ratio']**1.9
    else:
=======
    _functions = {
        1: _get_section_6_1_electrical_stress_factor,
        3: _get_section_6_3_electrical_stress_factor,
        6: _get_section_6_6_electrical_stress_factor,
        10: _get_section_6_10_electrical_stress_factor,
    }

    try:
        attributes = _functions[attributes['subcategory_id']](attributes)
    except KeyError:
>>>>>>> a6c2342e
        attributes['piS'] = 0.0

    return attributes


def calculate_junction_temperature(
        attributes: Dict[str, Any]) -> Dict[str, Any]:
    """Calculate the junction temperature of the semiconductor device.

    .. note:: This function will also estimate the case temperature if it is
        passed in at less than or equal to zero.

    .. note:: This function will also estimate the junction-case thermal
        resistance (thetaJC) if it is passed in at less than or equal to zero.

    :param attributes: the attributes of the semiconductor being
        calculated.
    :return attributes: the updated attributes of the semiconductor being
        calculated.
    :rtype: dict
    :raise: IndexError if passed an unknown active environment ID when the case
        temperature is passed at <=0.0 or an unknown package ID when the
        junction-case thermal resistance is passed at <=0.0.
    """
    if attributes['temperature_case'] <= 0.0:
        attributes['temperature_case'] = CASE_TEMPERATURE[
            attributes['environment_active_id'] - 1]

    if attributes['theta_jc'] <= 0.0:
        attributes['theta_jc'] = THETA_JC[attributes['package_id'] - 1]

    attributes['temperature_junction'] = (
        attributes['temperature_case']
        + attributes['theta_jc'] * attributes['power_operating'])

    return attributes


def calculate_part_count(**attributes: Dict[str, Any]) -> Dict[str, Any]:
    """Calculate the parts count hazard rate for a semiconductor.

    :return: attributes; the keyword argument (hardware attribute) dictionary
        with updated values.
    :rtype: dict
    """
    return get_part_count_lambda_b(attributes)


# pylint: disable=too-many-locals
def calculate_part_stress(**attributes: Dict[str, Any]) -> Dict[str, Any]:
    """Calculate the part stress active hazard rate for a semiconductor.

    This function calculates the MIL-HDBK-217F hazard rate using the part
    stress method.

    :return: attributes; the keyword argument (hardware attribute)
        dictionary with updated values.
    :rtype: dict
    :raise: IndexError if passed an unknown construction ID or matching ID.
    """
    attributes = get_part_stress_quality_factor(attributes)
    attributes = calculate_part_stress_lambda_b(attributes)
    attributes = calculate_junction_temperature(attributes)
    attributes = calculate_temperature_factor(attributes)
    attributes = calculate_application_factor(attributes)
    attributes = calculate_power_rating_factor(attributes)
    attributes = calculate_electrical_stress_factor(attributes)

    # Retrieve the construction factor (piC).
    attributes['piC'] = PI_C[attributes['construction_id'] - 1]  # type: ignore

    # Retrieve the matching network factor (piM).
    attributes['piM'] = PI_M[attributes['matching_id'] - 1]  # type: ignore

    # Calculate forward current factor (piI) and power degradation factor (piP)
    attributes['piI'] = attributes['current_operating']**0.68  # type: ignore
    attributes['piP'] = 1.0 / (  # type: ignore
        2.0 * (1.0 - attributes['power_ratio']))  # type: ignore

    attributes['hazard_rate_active'] = (
        attributes['lambda_b']  # type: ignore
        * attributes['piT'] * attributes['piQ'] * attributes['piE'])

    if attributes['subcategory_id'] == 1:
        attributes['hazard_rate_active'] = (
            attributes['hazard_rate_active']  # type: ignore
            * attributes['piS'] * attributes['piC'])
    elif attributes['subcategory_id'] == 2:
        attributes['hazard_rate_active'] = (
            attributes['hazard_rate_active']  # type: ignore
            * attributes['piA'] * attributes['piR'])
    elif attributes['subcategory_id'] == 3:
        attributes['hazard_rate_active'] = (
            attributes['hazard_rate_active']  # type: ignore
            * attributes['piA'] * attributes['piR'] * attributes['piS'])
    elif attributes['subcategory_id'] == 4:
        attributes['hazard_rate_active'] = (
            attributes['hazard_rate_active']  # type: ignore
            * attributes['piA'])
    elif attributes['subcategory_id'] in [6, 10]:
        attributes['hazard_rate_active'] = (
            attributes['hazard_rate_active']  # type: ignore
            * attributes['piR'] * attributes['piS'])
    elif attributes['subcategory_id'] in [7, 8]:
        attributes['hazard_rate_active'] = (
            attributes['hazard_rate_active']  # type: ignore
            * attributes['piA'] * attributes['piM'])
    elif attributes['subcategory_id'] == 13:
        attributes['hazard_rate_active'] = (
            attributes['hazard_rate_active']  # type: ignore
            * attributes['piI'] * attributes['piA'] * attributes['piP'])

    return attributes


def calculate_part_stress_lambda_b(
        attributes: Dict[str, Any]) -> Dict[str, Any]:
    """Retrieve MIL-HDBK-217F base hazard rate for the semiconductor device.

    :param attributes: the attributes of the semiconductor being
        calculated.
    :return attributes: the updated attributes of the semiconductor being
        calculated.
    :rtype: dict
    :raise: IndexError if passed an unknown type ID.
    :raise: KeyError if passed an unkown subcategory ID.
    """
    _dic_lambdab_scalar: Dict[int, float] = {
        3: 0.00074,
        5: 0.0083,
        6: 0.18,
        10: 0.0022
    }
    _dic_lambdab_list: Dict[int, List[float]] = {
        1: [0.0038, 0.0010, 0.069, 0.003, 0.005, 0.0013, 0.0034, 0.002],
        2: [0.22, 0.18, 0.0023, 0.0081, 0.027, 0.0025, 0.0025],
        4: [0.012, 0.0045],
        9: [0.06, 0.023],
        11: [
            0.0055, 0.004, 0.0025, 0.013, 0.013, 0.0064, 0.0033, 0.017, 0.017,
            0.0086, 0.0013, 0.00023
        ],
        13: [3.23, 5.65]
    }

    if attributes['subcategory_id'] in [3, 5, 6, 10]:
        attributes['lambda_b'] = _dic_lambdab_scalar[
            attributes['subcategory_id']]
    elif attributes['subcategory_id'] == 7:
        attributes['lambda_b'] = 0.032 * exp(
            0.354 * attributes['frequency_operating']
            + 0.00558 * attributes['power_operating'])
    elif attributes['subcategory_id'] == 8:
        if 1.0 < attributes['frequency_operating'] <= 10.0 and attributes[
                'power_operating'] < 0.1:
            attributes['lambda_b'] = 0.052
        else:
            attributes['lambda_b'] = 0.0093 * exp(
                0.429 * attributes['frequency_operating']
                + 0.486 * attributes['power_operating'])
    elif attributes['subcategory_id'] == 12:
        if attributes['application_id'] in [1, 3]:
            attributes[
                'lambda_b'] = 0.00043 * attributes['n_elements'] + 0.000043
        else:
            attributes['lambda_b'] = 0.00043 * attributes['n_elements']
    else:
        attributes['lambda_b'] = _dic_lambdab_list[
            attributes['subcategory_id']][attributes['type_id'] - 1]

    return attributes


def calculate_power_rating_factor(
        attributes: Dict[str, Any]) -> Dict[str, Any]:
    """Calculate the power rating factor for the semiconductor device.

    :param attributes: the attributes of the semiconductor being
        calculated.
    :return attributes: the updated attributes of the semiconductor being
        calculated.
    :rtype: dict
    :raise: TypeError if passed a string for the rated power or rated current.
    :raise: ValueError if passed a rated power <=0.0.
    """
    if attributes['subcategory_id'] == 2:
<<<<<<< HEAD
        if attributes['type_id'] == 4:
            attributes['piR'] = 0.326 * log(attributes['power_rated']) - 0.25
        else:
            attributes['piR'] = 1.0
    elif attributes['subcategory_id'] in [3, 6]:
        if attributes['power_rated'] < 0.1:
            attributes['piR'] = 0.43
        else:
            attributes['piR'] = attributes['power_rated']**0.37
=======
        attributes = _get_section_6_2_power_rating_factor(attributes)
    elif attributes['subcategory_id'] == 3:
        attributes = _get_section_6_3_power_rating_factor(attributes)
    elif attributes['subcategory_id'] == 6:
        attributes = _get_section_6_6_power_rating_factor(attributes)
>>>>>>> a6c2342e
    elif attributes['subcategory_id'] == 10:
        attributes['piR'] = attributes['current_rated']**0.4
    else:
        attributes['piR'] = 0.0

    return attributes


def calculate_temperature_factor(attributes: Dict[str, Any]) -> Dict[str, Any]:
    """Calculate the temperature factor for the semiconductor device.

    :param attributes: the attributes of the semiconductor being
        calculated.
    :return attributes: the updated attributes of the semiconductor being
        calculated.
    :rtype: dict
    :raise: IndexError if passed an unknown type ID.
    :raise: KeyError if passed an unknown subcategory ID.
    """
    if attributes['subcategory_id'] in [1, 2]:
        _factors = PI_T_LIST[attributes['subcategory_id']][
            attributes['type_id'] - 1]
    elif attributes['subcategory_id'] == 7:
        _factors = PI_T_DICT[attributes['type_id']]
    else:
        _factors = PI_T_SCALAR[attributes['subcategory_id']]

    if attributes['subcategory_id'] == 7:
        _f0 = _factors[0]
        _f1 = _factors[1]
        _f2 = _factors[2]
        if attributes['voltage_ratio'] <= 0.4:
            attributes['piT'] = _f1 * exp(
                -_f0 *
                (1.0 /
                 (attributes['temperature_junction'] + 273.0) - 1.0 / 298.0))
        else:
            attributes['piT'] = _f2 * (
                attributes['voltage_ratio'] - 0.35) * exp(
                    -_f0 * (1.0 / (attributes['temperature_junction'] + 273.0)
                            - 1.0 / 298.0))
    else:
        attributes['piT'] = exp(
            -_factors *
            (1.0 / (attributes['temperature_junction'] + 273.0) - 1.0 / 298.0))

    return attributes


def get_part_count_lambda_b(attributes: Dict[str, Any]) -> Dict[str, Any]:
    """Retrieve MIL-HDBK-217F base hazard rate for the semiconductor device.

    This function retrieves the MIL-HDBK-217F hazard rate from the dictionary
    PART_COUNT_LAMBDA_B.  Keys are for PART_COUNT_LAMBDA_B are:

        #. subcategory_id
        #. environment_active_id
        #. type id; if the semiconductor subcategory is NOT type dependent,
            then the second key will be zero.

    Current subcategory IDs are:

    +----------------+-------------------------------+-----------------+
    | Subcategory    |          Semiconductor        | MIL-HDBK-217F   |
    |       ID       |              Style            |    Section      |
    +================+===============================+=================+
    |        1       | Diode, Low Frequency          |        6.1      |
    +----------------+-------------------------------+-----------------+
    |        2       | Diode, High Frequency         |        6.2      |
    +----------------+-------------------------------+-----------------+
    |        3       | Transistor, Low Frequency,    |        6.3      |
    |                | Bipolar                       |                 |
    +----------------+-------------------------------+-----------------+
    |        4       | Transistor, Low Frequency,    |        6.4      |
    |                | Si FET                        |                 |
    +----------------+-------------------------------+-----------------+
    |        5       | Transistor, Unijunction       |        6.5      |
    +----------------+-------------------------------+-----------------+
    |        6       | Transistor, High Frequency,   |        6.6      |
    |                | Low Noise,Bipolar             |                 |
    +----------------+-------------------------------+-----------------+
    |        7       | Transistor, High Frequency,   |        6.7      |
    |                | High Power, Bipolar           |                 |
    +----------------+-------------------------------+-----------------+
    |        8       | Transistor, High Frequency,   |        6.8      |
    |                | GaAs FET                      |                 |
    +----------------+-------------------------------+-----------------+
    |        9       | Transistor, High Frequency,   |        6.9      |
    |                | Si FET                        |                 |
    +----------------+-------------------------------+-----------------+
    |       10       | Thyristor/SCR                 |       6.10      |
    +----------------+-------------------------------+-----------------+
    |       11       | Optoelectronic, Detector,     |       6.11      |
    |                | Isolator, Emitter             |                 |
    +----------------+-------------------------------+-----------------+
    |       12       | Optoelectronic, Alphanumeric  |       6.12      |
    |                | Display                       |                 |
    +----------------+-------------------------------+-----------------+
    |       13       | Optoelectronic, Laser Diode   |       6.13      |
    +----------------+-------------------------------+-----------------+

    :param attributes: the attributes of the semiconductor being
        calculated.
    :return: _base_hr; the parts count base hazard rate.
    :rtype: float
    :raise: IndexError if passed an unknown active environment ID.
    :raise: KeyError if passed an unknown subcategory ID or type ID.
    """
    if attributes['subcategory_id'] in [1, 2, 3, 8, 11, 13]:
        attributes['lambda_b'] = PART_COUNT_LAMBDA_B_DICT[
            attributes['subcategory_id']][attributes['type_id']][
                attributes['environment_active_id'] - 1]
    else:
        attributes['lambda_b'] = PART_COUNT_LAMBDA_B_LIST[
            attributes['subcategory_id']][attributes['environment_active_id']
                                          - 1]

    return attributes


def get_part_count_quality_factor(
        attributes: Dict[str, Any]) -> Dict[str, Any]:
    """Retrieve the parts count quality factor for the semiconductor device.

    :param attributes: the attributes of the semiconductor being
        calculated.
    :return attributes: the updated attributes of the semiconductor being
        calculated.
    :rtype: dict
    :raise: IndexError if passed an unknown quality ID.
    :raise: KeyError if passed an unknown subcategory ID.
    """
    if attributes['subcategory_id'] == 2:
        if attributes['type_id'] == 5:
            attributes['piQ'] = PART_COUNT_PI_Q_HF_DIODE[1][
                attributes['quality_id'] - 1]
        else:
            attributes['piQ'] = PART_COUNT_PI_Q_HF_DIODE[0][
                attributes['quality_id'] - 1]
    else:
        attributes['piQ'] = PART_COUNT_PI_Q[attributes['subcategory_id']][
            attributes['quality_id'] - 1]

    return attributes


def get_part_stress_quality_factor(
        attributes: Dict[str, Any]) -> Dict[str, Any]:
    """Select the part stress quality factor for the semiconductor device.

    :param attributes: the attributes of the semiconductor being
        calculated.
    :return attributes: the updated attributes of the semiconductor being
        calculated.
    :rtype: dict
    :raise: IndexError if passed an unknown quality ID.
    :raise: KeyError if passed an unknown subcategory ID.
    """
    if attributes['subcategory_id'] == 2:
        attributes['piQ'] = PART_STRESS_PI_Q_HF_DIODE[attributes['type_id']][
            attributes['quality_id'] - 1]
<<<<<<< HEAD
    else:
        attributes['piQ'] = PART_STRESS_PI_Q[attributes['subcategory_id']][
            attributes['quality_id'] - 1]
=======
    else:
        attributes['piQ'] = PART_STRESS_PI_Q[attributes['subcategory_id']][
            attributes['quality_id'] - 1]

    return attributes


def _get_section_6_1_electrical_stress_factor(
        attributes: Dict[str, Any]) -> Dict[str, Any]:
    """Get piS and set default values for LF diodes.

    This function is for MIL-HDBK-217F, Section 6.2 devices.  The
    voltage stress ratio default value is also set.

    :param attributes: the attributes of the semiconductor being
        calculated.
    :return attributes: the updated attributes of the semiconductor being
        calculated.
    :rtype: dict
    """
    if attributes['type_id'] < 5:
        attributes['voltage_ratio'] = attributes['voltage_ratio'] or 0.7
        if attributes['voltage_ratio'] <= 0.3:
            attributes['piS'] = 0.054
        else:
            attributes['piS'] = attributes['voltage_ratio']**2.43
    else:
        attributes['piS'] = 1.0

    return attributes


def _get_section_6_2_application_factor(
        attributes: Dict[str, Any]) -> Dict[str, Any]:
    """Get piA and set default values for HF diodes.

    This function is for MIL-HDBK-217F, Section 6.2 devices.  The
    application ID default value is also set.

    :param attributes: the attributes of the semiconductor being
        calculated.
    :return attributes: the updated attributes of the semiconductor being
        calculated.
    :rtype: dict
    """
    attributes['application_id'] = attributes['application_id'] or 2

    if attributes['type_id'] != 6:
        attributes['application_id'] = attributes['application_id'] or 3

    attributes['piA'] = [
        0.5,
        2.5,
        1.0,
    ][attributes['application_id'] - 1]

    return attributes


def _get_section_6_2_power_rating_factor(
        attributes: Dict[str, Any]) -> Dict[str, Any]:
    """Get piR and set default values for HF diodes.

    This function is for MIL-HDBK-217F, Section 6.3 devices.  The
    rated power default value is also set.

    :param attributes: the attributes of the semiconductor being
        calculated.
    :return attributes: the updated attributes of the semiconductor being
        calculated.
    :rtype: dict
    """
    if attributes['type_id'] == 4:
        attributes['power_rated'] = attributes['power_rated'] or 1000.0
        attributes['piR'] = 0.326 * log(attributes['power_rated']) - 0.25
    else:
        attributes['piR'] = 1.0

    return attributes


def _get_section_6_3_application_factor(
        attributes: Dict[str, Any]) -> Dict[str, Any]:
    """Get piA and set default values for LF, LP BJT.

    This function is for MIL-HDBK-217F, Section 6.3 devices.  The
    application ID default value is also set.

    :param attributes: the attributes of the semiconductor being
        calculated.
    :return attributes: the updated attributes of the semiconductor being
        calculated.
    :rtype: dict
    """
    attributes['application_id'] = attributes['application_id'] or {
        0: 0,
        1: 2,
        2: 1,
    }[attributes['type_id']]

    attributes['piA'] = [
        1.5,
        0.7,
    ][attributes['application_id'] - 1]

    return attributes


def _get_section_6_3_electrical_stress_factor(
        attributes: Dict[str, Any]) -> Dict[str, Any]:
    """Get piS and set default values for LF, LP BJT.

    This function is for MIL-HDBK-217F, Section 6.3 devices.  The
    voltage stress ratio default value is also set.

    :param attributes: the attributes of the semiconductor being
        calculated.
    :return attributes: the updated attributes of the semiconductor being
        calculated.
    :rtype: dict
    """
    attributes['voltage_ratio'] = attributes['voltage_ratio'] or {
        0: 0.0,
        1: 0.5,
        2: 0.8,
    }[attributes['type_id']]

    attributes['piS'] = 0.045 * exp(3.1 * attributes['voltage_ratio'])

    return attributes


def _get_section_6_3_power_rating_factor(
        attributes: Dict[str, Any]) -> Dict[str, Any]:
    """Get piR and set default values for LF, LP BJT.

    This function is for MIL-HDBK-217F, Section 6.3 devices.  The rated power
    default value is also set.

    :param attributes: the attributes of the semiconductor being
        calculated.
    :return attributes: the updated attributes of the semiconductor being
        calculated.
    :rtype: dict
    """
    attributes['power_rated'] = attributes['power_rated'] or {
        0: 0.0,
        1: 0.5,
        2: 100.0,
    }[attributes['type_id']]

    if attributes['power_rated'] < 0.1:
        attributes['piR'] = 0.43
    else:
        attributes['piR'] = attributes['power_rated']**0.37

    return attributes


def _get_section_6_4_application_factor(
        attributes: Dict[str, Any]) -> Dict[str, Any]:
    """Get piA and set default values for LF Si FET.

    This function is for MIL-HDBK-217F, Section 6.4 devices.  The
    application ID default value is also set.

    :param attributes: the attributes of the semiconductor being
        calculated.
    :return attributes: the updated attributes of the semiconductor being
        calculated.
    :rtype: dict
    """
    attributes['application_id'] = attributes['application_id'] or 2

    attributes['piA'] = [
        1.5,
        0.7,
        2.0,
        4.0,
        8.0,
        10.0,
    ][attributes['application_id'] - 1]

    return attributes


def _get_section_6_6_electrical_stress_factor(
        attributes: Dict[str, Any]) -> Dict[str, Any]:
    """Get piS and set default values for HF, LN BJT.

    This function is for MIL-HDBK-217F, Section 6.6 devices.  The
    voltage stress ratio default value is also set.

    :param attributes: the attributes of the semiconductor being
        calculated.
    :return attributes: the updated attributes of the semiconductor being
        calculated.
    :rtype: dict
    """
    attributes['voltage_ratio'] = attributes['voltage_ratio'] or 0.7

    attributes['piS'] = 0.045 * exp(3.1 * attributes['voltage_ratio'])

    return attributes


def _get_section_6_6_power_rating_factor(
        attributes: Dict[str, Any]) -> Dict[str, Any]:
    """Get piR and set default values for HF, LN BJT.

    This function is for MIL-HDBK-217F, Section 6.6 devices.  The rated power
    default value is also set.

    :param attributes: the attributes of the semiconductor being
        calculated.
    :return attributes: the updated attributes of the semiconductor being
        calculated.
    :rtype: dict
    """
    attributes['power_rated'] = attributes['power_rated'] or 0.5

    if attributes['power_rated'] < 0.1:
        attributes['piR'] = 0.43
    else:
        attributes['piR'] = attributes['power_rated']**0.37

    return attributes


def _get_section_6_7_application_factor(
        attributes: Dict[str, Any]) -> Dict[str, Any]:
    """Get piA and set default values for HF and HP BJT devices.

    This function is for MIL-HDBK-217F, Section 6.7 devices.  The
    application ID and the duty cycle default values are also set.

    :param attributes: the attributes of the semiconductor being
        calculated.
    :return attributes: the updated attributes of the semiconductor being
        calculated.
    :rtype: dict
    """
    attributes['application_id'] = attributes['application_id'] or 2
    attributes['duty_cycle'] = attributes['duty_cycle'] or 0.2

    if attributes['application_id'] == 1:
        attributes['piA'] = 7.6
    else:
        attributes['piA'] = 0.06 * (attributes['duty_cycle'] / 100.0) + 0.4

    return attributes


def _get_section_6_8_application_factor(
        attributes: Dict[str, Any]) -> Dict[str, Any]:
    """Get piA and set default values for GaAs FET.

    This function is for MIL-HDBK-217F, Section 6.8 devices.  The
    application ID default value is also set.

    :param attributes: the attributes of the semiconductor being
        calculated.
    :return attributes: the updated attributes of the semiconductor being
        calculated.
    :rtype: dict
    """
    attributes['application_id'] = attributes['application_id'] or 1

    attributes['piA'] = [
        1.0,
        4.0,
    ][attributes['application_id'] - 1]

    return attributes


def _get_section_6_10_electrical_stress_factor(
        attributes: Dict[str, Any]) -> Dict[str, Any]:
    """Get piS and set default values for thyristors and SCR.

    This function is for MIL-HDBK-217F, Section 6.10 devices.  The
    rated current and voltage stress ratio default value is also set.

    :param attributes: the attributes of the semiconductor being
        calculated.
    :return attributes: the updated attributes of the semiconductor being
        calculated.
    :rtype: dict
    """
    attributes['current_rated'] = attributes['current_rated'] or 1.0
    attributes['voltage_ratio'] = attributes['voltage_ratio'] or 0.7

    if attributes['voltage_ratio'] <= 0.3:
        attributes['piS'] = 0.1
    else:
        attributes['piS'] = attributes['voltage_ratio']**1.9

    return attributes


def _get_section_6_13_application_factor(
        attributes: Dict[str, Any]) -> Dict[str, Any]:
    """Get piA and set default values for laser diodes.

    This function is for MIL-HDBK-217F, Section 6.13 devices.  The
    application ID and the duty cycle default values are also set.

    :param attributes: the attributes of the semiconductor being
        calculated.
    :return attributes: the updated attributes of the semiconductor being
        calculated.
    :rtype: dict
    """
    attributes['application_id'] = attributes['application_id'] or 2
    attributes['duty_cycle'] = attributes['duty_cycle'] or 0.6

    if attributes['application_id'] == 1:
        attributes['piA'] = 4.4
    else:
        attributes['piA'] = sqrt(attributes['duty_cycle'] / 100.0)
>>>>>>> a6c2342e

    return attributes<|MERGE_RESOLUTION|>--- conflicted
+++ resolved
@@ -291,22 +291,6 @@
     :rtype: dict
     :raise: IndexError if passed an unknown application ID.
     """
-<<<<<<< HEAD
-    if attributes['subcategory_id'] in [2, 3, 4, 8]:
-        attributes['piA'] = PI_A[attributes['subcategory_id']][
-            attributes['application_id'] - 1]
-    elif attributes['subcategory_id'] == 7:
-        if attributes['application_id'] == 1:
-            attributes['piA'] = 7.6
-        else:
-            attributes['piA'] = 0.06 * (attributes['duty_cycle'] / 100.0) + 0.4
-    elif attributes['subcategory_id'] == 13:
-        if attributes['application_id'] == 1:
-            attributes['piA'] = 4.4
-        else:
-            attributes['piA'] = sqrt(attributes['duty_cycle'] / 100.0)
-    else:
-=======
     _functions = {
         2: _get_section_6_2_application_factor,
         3: _get_section_6_3_application_factor,
@@ -319,7 +303,6 @@
     try:
         attributes = _functions[attributes['subcategory_id']](attributes)
     except KeyError:
->>>>>>> a6c2342e
         attributes['piA'] = 0.0
 
     return attributes
@@ -335,23 +318,6 @@
         calculated.
     :rtype: dict
     """
-<<<<<<< HEAD
-    if attributes['subcategory_id'] == 1:
-        if attributes['type_id'] > 5:
-            attributes['piS'] = 1.0
-        elif attributes['voltage_ratio'] <= 0.3:
-            attributes['piS'] = 0.054
-        else:
-            attributes['piS'] = attributes['voltage_ratio']**2.43
-    elif attributes['subcategory_id'] in [3, 6]:
-        attributes['piS'] = 0.045 * exp(3.1 * attributes['voltage_ratio'])
-    elif attributes['subcategory_id'] == 10:
-        if attributes['voltage_ratio'] <= 0.3:
-            attributes['piS'] = 0.1
-        else:
-            attributes['piS'] = attributes['voltage_ratio']**1.9
-    else:
-=======
     _functions = {
         1: _get_section_6_1_electrical_stress_factor,
         3: _get_section_6_3_electrical_stress_factor,
@@ -362,7 +328,6 @@
     try:
         attributes = _functions[attributes['subcategory_id']](attributes)
     except KeyError:
->>>>>>> a6c2342e
         attributes['piS'] = 0.0
 
     return attributes
@@ -549,23 +514,11 @@
     :raise: ValueError if passed a rated power <=0.0.
     """
     if attributes['subcategory_id'] == 2:
-<<<<<<< HEAD
-        if attributes['type_id'] == 4:
-            attributes['piR'] = 0.326 * log(attributes['power_rated']) - 0.25
-        else:
-            attributes['piR'] = 1.0
-    elif attributes['subcategory_id'] in [3, 6]:
-        if attributes['power_rated'] < 0.1:
-            attributes['piR'] = 0.43
-        else:
-            attributes['piR'] = attributes['power_rated']**0.37
-=======
         attributes = _get_section_6_2_power_rating_factor(attributes)
     elif attributes['subcategory_id'] == 3:
         attributes = _get_section_6_3_power_rating_factor(attributes)
     elif attributes['subcategory_id'] == 6:
         attributes = _get_section_6_6_power_rating_factor(attributes)
->>>>>>> a6c2342e
     elif attributes['subcategory_id'] == 10:
         attributes['piR'] = attributes['current_rated']**0.4
     else:
@@ -727,11 +680,6 @@
     if attributes['subcategory_id'] == 2:
         attributes['piQ'] = PART_STRESS_PI_Q_HF_DIODE[attributes['type_id']][
             attributes['quality_id'] - 1]
-<<<<<<< HEAD
-    else:
-        attributes['piQ'] = PART_STRESS_PI_Q[attributes['subcategory_id']][
-            attributes['quality_id'] - 1]
-=======
     else:
         attributes['piQ'] = PART_STRESS_PI_Q[attributes['subcategory_id']][
             attributes['quality_id'] - 1]
@@ -1052,6 +1000,5 @@
         attributes['piA'] = 4.4
     else:
         attributes['piA'] = sqrt(attributes['duty_cycle'] / 100.0)
->>>>>>> a6c2342e
 
     return attributes