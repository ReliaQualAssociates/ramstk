--- conflicted
+++ resolved
@@ -216,13 +216,9 @@
     for _idx in [6, 7, 8, 9, 10]:
         try:
             _key = list(fha.keys())[_idx]
-<<<<<<< HEAD
-            fha[_key] = "0.0" if not str(functions[_idx - 6]) else str(functions[_idx - 6])
-=======
             fha[_key] = (
                 "0.0" if not str(functions[_idx - 6]) else str(functions[_idx - 6])
             )
->>>>>>> aebf0467
         except IndexError:
             fha[_key] = "0.0"
 
