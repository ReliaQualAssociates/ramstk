# type: ignore
# -*- coding: utf-8 -*-
#
#       ramstk.analyses.statistics.weibull.py is part of the RAMSTK Project
#
# All rights reserved.
# Copyright since 2007 Doyle "weibullguy" Rowland doyle.rowland <AT> reliaqual <DOT> com
"""Exponential Module."""

# Standard Library Imports
from typing import Tuple

# Third Party Imports
import scipy
from scipy.stats import weibull_min


def get_hazard_rate(
    shape: float, scale: float, time: float, location: float = 0.0
) -> float:
    """Calculates the hazard rate given a scale, shape, and location parameter.

    This function calculates the rate parameter given the scale, shape, time, and,
    optionally, a location parameter.

        >>> get_hazard_rate(2.5, 525.0, 105.0)
        0.02359719987177253

        >>> get_hazard_rate(2.5, 525.0, 105.0, location=18.5)
        0.028742792496007755

        >>> get_hazard_rate(0.0, 525.0, 105.0)
        nan

        >>> get_hazard_rate(2.5, 0.0, 105.0)
        0.0

        >>> get_hazard_rate(2.5, 525.0, 0.0)
        0.0

    The relationship to scipy parameters is:
        beta = shape
        eta = scale
        gamma = location

    :param scale: the value of the scale parameter.
    :param shape: the value of the shape parameter.
    :param time: the time at which to calculate the hazard rate.
    :param location: the value of the location parameter.
    :return: _hazard_rate; the hazard rate.
    :rtype: float
    """
<<<<<<< HEAD
    return 0.0 if time <= 0.0 else weibull_min.pdf(
            time, shape, loc=location, scale=scale
        ) / weibull_min.cdf(time, shape, loc=location, scale=scale)
=======
    return (
        0.0
        if time <= 0.0
        else weibull_min.pdf(time, shape, loc=location, scale=scale)
        / weibull_min.cdf(time, shape, loc=location, scale=scale)
    )
>>>>>>> aebf0467


def get_mtbf(shape: float, scale: float, location: float = 0.0) -> float:
    """Calculate the MTBF given a shape (sigma) and scale (mu) parameter.

        >>> get_mtbf(2.5, 525.0)
        465.8135041891145

        >>> get_mtbf(2.5, 525.0, location=18.5)
        484.3135041891145

        >>> get_mtbf(0.0, 525.0)
        nan

        >>> get_mtbf(2.5, 0.0)
        nan

    :param shape: the shape parameter.
    :param scale: the scale parameter.
    :param location: the location parameter.
    :return: _mtbf; the MTBF.
    :rtype: float
    """
    return weibull_min.mean(
        shape,
        loc=location,
        scale=scale,
    )


def get_survival(
    shape: float,
    scale: float,
    time: float,
    location: float = 0.0,
) -> float:
    """Calculate value of the survival function at time given scale and location.

    This function returns the lower and upper alpha bounds as well as the point
    estimate of the survival function at time.

        >>> get_survival(2.5, 525.0, 105.0)
        0.9822705063757785

        >>> get_survival(2.5, 525.0, 105.0, location=18.5)
        0.9890414911478198

    :param scale: the point estimate of the scale parameter.
    :param time: the time at which to calculate the survival function.
    :param location: the point estimate of the location parameter.
    :return: _surv; the value of the survival function at time.
    :rtype: float
    """
    return weibull_min.sf(time, shape, loc=location, scale=scale)


def do_fit(data, **kwargs) -> Tuple[float, float, float]:
    """Fits the provided data to the WEI distribution and estimates scale and location.

    :param data: the data to use in the fit.
    :return: (_shape, _location, _scale); the estimated parameters.
    :rtype: tuple
    """
    _location = kwargs.get("location", 0.0)  # Initial guess for location.
    _floc = kwargs.get("floc", None)  # Value to fix location parameter.
    _scale = kwargs.get("scale", 0.0)  # Initial guess for scale.
    _method = kwargs.get("method", "MLE")  # One of MLE or MM.

    if _floc is None:
        if scipy.__version__ >= "1.7.1":
            _shape, _location, _scale = weibull_min.fit(
                data,
                loc=_location,
                scale=_scale,
                method=_method,
            )
        else:
            _shape, _location, _scale = weibull_min.fit(
                data,
                loc=_location,
                scale=_scale,
            )
    else:
        if scipy.__version__ >= "1.7.1":
            _shape, _location, _scale = weibull_min.fit(
                data,
                loc=_location,
                scale=_scale,
                floc=_floc,
                method=_method,
            )
        else:
            _shape, _location, _scale = weibull_min.fit(
                data,
                loc=_location,
                scale=_scale,
                floc=_floc,
            )

    return _shape, _location, _scale<|MERGE_RESOLUTION|>--- conflicted
+++ resolved
@@ -50,18 +50,12 @@
     :return: _hazard_rate; the hazard rate.
     :rtype: float
     """
-<<<<<<< HEAD
-    return 0.0 if time <= 0.0 else weibull_min.pdf(
-            time, shape, loc=location, scale=scale
-        ) / weibull_min.cdf(time, shape, loc=location, scale=scale)
-=======
     return (
         0.0
         if time <= 0.0
         else weibull_min.pdf(time, shape, loc=location, scale=scale)
         / weibull_min.cdf(time, shape, loc=location, scale=scale)
     )
->>>>>>> aebf0467
 
 
 def get_mtbf(shape: float, scale: float, location: float = 0.0) -> float:
