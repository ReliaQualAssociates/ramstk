# -*- coding: utf-8 -*-
#
#       ramstk.controllers.function.datamanager.py is part of The RAMSTK
#       Project
#
# All rights reserved.
# Copyright 2007 - 2020 Doyle Rowland doyle.rowland <AT> reliaqual <DOT> com
"""Function Package Data Model."""

# Standard Library Imports
import inspect
from typing import Any, Dict

# Third Party Imports
from pubsub import pub
from treelib.exceptions import NodeIDAbsentError

# RAMSTK Package Imports
from ramstk.controllers import RAMSTKDataManager
from ramstk.exceptions import DataAccessError
from ramstk.models.programdb import RAMSTKFunction


class DataManager(RAMSTKDataManager):
    """Contain the attributes and methods of the Function data manager.

    This class manages the function data from the RAMSTKFunction and
    RAMSTKHazardAnalysis data models.
    """

    # Define private scalar class attributes.
    _tag = 'functions'

    def __init__(self, **kwargs: Dict[Any, Any]) -> None:
        """Initialize a Function data manager instance."""
        super().__init__(**kwargs)

        # Initialize private dictionary attributes.
        self._pkey = {'function': ['revision_id', 'function_id']}

        # Initialize private list attributes.

        # Initialize private scalar attributes.

        # Initialize public dictionary attributes.

        # Initialize public list attributes.

        # Initialize public scalar attributes.

        # Subscribe to PyPubSub messages.
        pub.subscribe(super().do_get_attributes,
                      'request_get_function_attributes')
        pub.subscribe(super().do_set_attributes,
                      'request_set_function_attributes')
        pub.subscribe(super().do_set_attributes, 'wvw_editing_function')
        pub.subscribe(super().do_update, 'request_update_function')

        pub.subscribe(self.do_select_all, 'selected_revision')
        pub.subscribe(self.do_get_tree, 'request_get_functions_tree')

        pub.subscribe(self._do_delete, 'request_delete_function')
        pub.subscribe(self._do_insert_function, 'request_insert_function')

    def do_get_tree(self) -> None:
        """Retrieve the function treelib Tree.

        :return: None
        :rtype: None
        """
        pub.sendMessage(
            'succeed_get_functions_tree',
            tree=self.tree,
        )

    def do_select_all(self, attributes: Dict[str, Any]) -> None:
        """Retrieve all the Function data from the RAMSTK Program database.

        :param attributes: the attributes for the selected Function.
        :return: None
        :rtype: None
        """
        self._revision_id = attributes['revision_id']

        for _node in self.tree.children(self.tree.root):
            self.tree.remove_node(_node.identifier)

        for _function in self.dao.do_select_all(
                RAMSTKFunction,
                key=['revision_id'],
                value=[self._revision_id],
                order=RAMSTKFunction.function_id):

            self.tree.create_node(tag='function',
                                  identifier=_function.function_id,
                                  parent=_function.parent_id,
                                  data={'function': _function})

        self.last_id = max(self.tree.nodes.keys())

        pub.sendMessage(
            'succeed_retrieve_functions',
            tree=self.tree,
        )

<<<<<<< HEAD
    def do_update(self, node_id: int) -> None:
        """Update record associated with node ID in RAMSTK Program database.

        :param node_id: the node (function) ID of the function to save.
        :return: None
        :rtype: None
        """
        _method_name: str = inspect.currentframe(  # type: ignore
        ).f_code.co_name

        try:
            self.dao.do_update(self.tree.get_node(node_id).data['function'])
            pub.sendMessage(
                'succeed_update_function',
                tree=self.tree,
            )
        except AttributeError:
            _error_msg: str = (
                '{1}: Attempted to save non-existent function with function '
                'ID {0}.').format(str(node_id), _method_name)
            pub.sendMessage(
                'do_log_debug',
                logger_name='DEBUG',
                message=_error_msg,
            )
            pub.sendMessage(
                'fail_update_failure_definition',
                error_message=_error_msg,
            )
        except KeyError:
            _error_msg = (
                '{1}: No data package found for function ID {0}.').format(
                    str(node_id), _method_name)
            pub.sendMessage(
                'do_log_debug',
                logger_name='DEBUG',
                message=_error_msg,
            )
            pub.sendMessage(
                'fail_update_failure_definition',
                error_message=_error_msg,
            )
        except (DataAccessError, TypeError):
            if node_id != 0:
                _error_msg = ('{1}: The value for one or more attributes for '
                              'function ID {0} was the wrong type.').format(
                                  str(node_id), _method_name)
                pub.sendMessage(
                    'do_log_debug',
                    logger_name='DEBUG',
                    message=_error_msg,
                )
                pub.sendMessage(
                    'fail_update_failure_definition',
                    error_message=_error_msg,
                )

=======
>>>>>>> 3f4c221e
    def _do_delete(self, node_id: int) -> None:
        """Remove a function.

        :param node_id: the node (function) ID to be removed from the
            RAMSTK Program database.
        :return: None
        :rtype: None
        """
        try:
            super().do_delete(node_id, 'function')

            self.tree.remove_node(node_id)
            self.last_id = max(self.tree.nodes.keys())

            pub.sendMessage(
                'succeed_delete_function',
                tree=self.tree,
            )
        except (AttributeError, DataAccessError, NodeIDAbsentError):
            _method_name: str = inspect.currentframe(  # type: ignore
            ).f_code.co_name
            _error_msg: str = (
                '{1}: Attempted to delete non-existent function ID {'
                '0}.').format(str(node_id), _method_name)
            pub.sendMessage(
                'do_log_debug',
                logger_name='DEBUG',
                message=_error_msg,
            )
            pub.sendMessage(
                'fail_delete_function',
                error_message=_error_msg,
            )

    def _do_insert_function(self, parent_id: int = 0) -> None:
        """Add a new function as child of the parent ID function.

        :param parent_id: the parent (function) ID of the function to
            insert the child.  Default is to add a top-level function.
        :return: None
        :rtype: None
        """
        _method_name: str = inspect.currentframe(  # type: ignore
        ).f_code.co_name

        try:
            _last_id = self.dao.get_last_id('ramstk_function', 'function_id')

            _function = RAMSTKFunction()
            _function.revision_id = self._revision_id
            _function.function_id = _last_id + 1
            _function.name = 'New Function'
            _function.parent_id = parent_id

            self.dao.do_insert(_function)

            self.last_id = _function.function_id

            self.tree.create_node(tag='function',
                                  identifier=_function.function_id,
                                  parent=_function.parent_id,
                                  data={'function': _function})

            pub.sendMessage(
                'succeed_insert_function',
                node_id=self.last_id,
                tree=self.tree,
            )
        except NodeIDAbsentError:
            _error_msg: str = ('{1}: Attempted to insert child function under '
                               'non-existent function ID {0}.').format(
                                   str(parent_id), _method_name)
            pub.sendMessage(
                'do_log_debug',
                logger_name='DEBUG',
                message=_error_msg,
            )
            pub.sendMessage(
                "fail_insert_function",
                error_message=_error_msg,
            )
        except DataAccessError:
            _error_msg = ('{1}: A database error occurred when attempting to '
                          'add a child function to parent function ID '
                          '{0}.').format(str(parent_id), _method_name)
            pub.sendMessage(
                'do_log_debug',
                logger_name='DEBUG',
                message=_error_msg,
            )
            pub.sendMessage(
                "fail_insert_function",
                error_message=_error_msg,
            )<|MERGE_RESOLUTION|>--- conflicted
+++ resolved
@@ -103,66 +103,6 @@
             tree=self.tree,
         )
 
-<<<<<<< HEAD
-    def do_update(self, node_id: int) -> None:
-        """Update record associated with node ID in RAMSTK Program database.
-
-        :param node_id: the node (function) ID of the function to save.
-        :return: None
-        :rtype: None
-        """
-        _method_name: str = inspect.currentframe(  # type: ignore
-        ).f_code.co_name
-
-        try:
-            self.dao.do_update(self.tree.get_node(node_id).data['function'])
-            pub.sendMessage(
-                'succeed_update_function',
-                tree=self.tree,
-            )
-        except AttributeError:
-            _error_msg: str = (
-                '{1}: Attempted to save non-existent function with function '
-                'ID {0}.').format(str(node_id), _method_name)
-            pub.sendMessage(
-                'do_log_debug',
-                logger_name='DEBUG',
-                message=_error_msg,
-            )
-            pub.sendMessage(
-                'fail_update_failure_definition',
-                error_message=_error_msg,
-            )
-        except KeyError:
-            _error_msg = (
-                '{1}: No data package found for function ID {0}.').format(
-                    str(node_id), _method_name)
-            pub.sendMessage(
-                'do_log_debug',
-                logger_name='DEBUG',
-                message=_error_msg,
-            )
-            pub.sendMessage(
-                'fail_update_failure_definition',
-                error_message=_error_msg,
-            )
-        except (DataAccessError, TypeError):
-            if node_id != 0:
-                _error_msg = ('{1}: The value for one or more attributes for '
-                              'function ID {0} was the wrong type.').format(
-                                  str(node_id), _method_name)
-                pub.sendMessage(
-                    'do_log_debug',
-                    logger_name='DEBUG',
-                    message=_error_msg,
-                )
-                pub.sendMessage(
-                    'fail_update_failure_definition',
-                    error_message=_error_msg,
-                )
-
-=======
->>>>>>> 3f4c221e
     def _do_delete(self, node_id: int) -> None:
         """Remove a function.
 
