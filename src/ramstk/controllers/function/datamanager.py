# -*- coding: utf-8 -*-
#
#       ramstk.controllers.function.datamanager.py is part of The RAMSTK
#       Project
#
# All rights reserved.
# Copyright 2007 - 2017 Doyle Rowland doyle.rowland <AT> reliaqual <DOT> com
"""Function Package Data Model."""

# Standard Library Imports
from typing import Dict, List

# Third Party Imports
from pubsub import pub

# RAMSTK Package Imports
from ramstk.controllers import RAMSTKDataManager
from ramstk.exceptions import DataAccessError
from ramstk.models.programdb import RAMSTKFunction, RAMSTKHazardAnalysis


class DataManager(RAMSTKDataManager):
    """
    Contain the attributes and methods of the Function data manager.

    This class manages the function data from the RAMSTKFunction and
    RAMSTKHazardAnalysis data models.
    """

    _tag = 'function'
    _root = 0

    def __init__(self, **kwargs):  # pylint: disable=unused-argument
        """Initialize a Function data manager instance."""
        RAMSTKDataManager.__init__(self, **kwargs)

        # Initialize private dictionary attributes.

        # Initialize private list attributes.

        # Initialize private scalar attributes.

        # Initialize public dictionary attributes.

        # Initialize public list attributes.

        # Initialize public scalar attributes.

        # Subscribe to PyPubSub messages.
        pub.subscribe(self.do_select_all, 'selected_revision')
        pub.subscribe(self._do_delete, 'request_delete_function')
        pub.subscribe(self._do_delete_hazard, 'request_delete_hazard')
        pub.subscribe(self.do_insert, 'request_insert_function')
        pub.subscribe(self.do_insert_hazard, 'request_insert_hazard')
        pub.subscribe(self.do_update, 'request_update_function')
        pub.subscribe(self.do_update, 'request_update_hazard')
        pub.subscribe(self.do_update_all, 'request_update_all_functions')
        pub.subscribe(self._do_get_attributes,
                      'request_get_function_attributes')
        pub.subscribe(self.do_get_all_attributes,
                      'request_get_all_function_attributes')
        pub.subscribe(self.do_get_tree, 'request_get_function_tree')
        pub.subscribe(self.do_set_attributes,
                      'request_set_function_attributes')
        pub.subscribe(self.do_set_all_attributes,
                      'request_set_all_function_attributes')
        pub.subscribe(self.do_set_attributes, 'wvw_editing_function')
        pub.subscribe(self.do_set_attributes, 'wvw_editing_hazard')

    def _do_delete(self, node_id):
        """
        Remove a function.

        :param int node_id: the node (function) ID to be removed from the
            RAMSTK Program database.
        :return: None
        :rtype: None
        """
        try:
            RAMSTKDataManager.do_delete(self, node_id, 'function')

            self.tree.remove_node(node_id)
            self.last_id = max(self.tree.nodes.keys())

            pub.sendMessage('succeed_delete_function', tree=self.tree)
        except (AttributeError, DataAccessError):
            _error_message = ("Attempted to delete non-existent function ID "
                              "{0:s}.").format(str(node_id))
            pub.sendMessage('fail_delete_function',
                            error_message=_error_message)

    def _do_delete_hazard(self, function_id, node_id):
        """
        Remove a hazard from function ID.

        :param int function_id: the function ID to remove the hazard from.
        :param int node_id: the node (hazard) ID to remove.
        :return: None
        :rtype: None
        """
        _hazards = RAMSTKDataManager.do_select(self, function_id, 'hazards')
        try:
            self.dao.do_delete(_hazards[node_id])

            _hazards.pop(node_id)
            self.tree.get_node(function_id).data['hazards'] = _hazards

            pub.sendMessage('succeed_delete_hazard', node_id=node_id)
        except (DataAccessError, KeyError):
            pub.sendMessage('fail_delete_hazard',
                            error_message=("Attempted to delete non-existent "
                                           "hazard ID {0:s} from function ID "
                                           "{1:s}.").format(
                                               str(node_id), str(function_id)))

    def _do_get_attributes(self, node_id, table):
        """
        Retrieve the RAMSTK data table attributes for the function.

        .. important:: the failure definition will return a dict of all the
            failure definitions associated with the node (function) ID.  This
            dict uses the definition ID as the key and the instance of the
            RAMSTKFailureDefinition as the value.  The subscribing methods and
            functions will need to unpack this dict.

        .. important:: the usage profile will return a treelib Tree() of all
            the usage profiles associated with the node (function) ID.  The
            subscribing methods and functions will need to parse this Tree().

        :param int node_id: the node (function) ID of the function to get the
            attributes for.
        :param str table: the RAMSTK data table to retrieve the attributes
            from.
        :return: None
        :rtype: None
        """
        if table in ['hazards']:
            _attributes = self.do_select(node_id, table=table)
        else:
            _attributes = self.do_select(node_id, table=table).get_attributes()

        pub.sendMessage('succeed_get_{0:s}_attributes'.format(table),
                        attributes=_attributes)

    def _do_set_hazard(self, node_id: List, package: Dict) -> None:
        """
        Set the attributes of the record associated with hazard ID.

        This is a helper method to set the desired hazard analysis attribute
        since the hazard analyses are carried in a dict and we need to
        select the correct record to update.

        :param list node_id: a list of the ID's of the record in the RAMSTK
            Program database table whose attributes are to be set.  The list is:

                0 - Function ID
                1 - Hazard ID
                2 - FMEA ID

        :param dict package: the key:value for the attribute being updated.
        :return: None
        :rtype: None
        """
        try:
            _attributes = self.do_select(
                node_id[0], table='hazards')[node_id[1]].get_attributes()
            _attributes.pop('revision_id')
            _attributes.pop('function_id')
            _attributes.pop('hazard_id')
        except KeyError:
            _attributes = {}

        for _key in list(package.keys()):
            if _key in _attributes:
                _attributes[_key] = package[_key]
                self.do_select(
                    node_id[0],
                    table='hazards')[node_id[1]].set_attributes(_attributes)

    def do_get_all_attributes(self, node_id):
        """
        Retrieve all RAMSTK data tables' attributes for the function.

        This is a helper method to be able to retrieve all the function's
        attributes in a single call.  It's used primarily by the
        AnalysisManager.

        :param int node_id: the node (function) ID of the function item to
            get the attributes for.
        :return: None
        :rtype: None
        """
        _attributes = {'hazards': {}}
        for _table in ['function', 'hazards']:
            if _table == 'hazards':
                _attributes['hazards'].update(
                    self.do_select(node_id, table=_table))
            else:
                _attributes.update(
                    self.do_select(node_id, table=_table).get_attributes())

        pub.sendMessage('succeed_get_all_function_attributes',
                        attributes=_attributes)

    def do_get_tree(self):
        """
        Retrieve the function treelib Tree.

        :return: None
        :rtype: None
        """
        pub.sendMessage('succeed_get_function_tree', dmtree=self.tree)

    def do_insert(self, parent_id=0):  # pylint: disable=arguments-differ
        """
        Add a new function as child of the parent ID function.

        :param int parent_id: the parent (function) ID of the function to
            insert the child.  Default is to add a top-level function.
        :return: None
        :rtype: None
        """
        if self.tree.get_node(parent_id) is not None:
            try:
<<<<<<< HEAD
                _function = RAMSTKFunction()
                # noinspection PyTypeHints
                _function.revision_id: int = self._revision_id
                # noinspection PyTypeHints
                _function.name: str = 'New Function'
                # noinspection PyTypeHints
                _function.parent_id: int = parent_id
=======
                _function = RAMSTKFunction(revision_id=self._revision_id,
                                           function_id=self.last_id + 1,
                                           name='New Function',
                                           parent_id=parent_id)
>>>>>>> 8fc1375f
                self.dao.do_insert(_function)

                self.last_id = _function.function_id

                _data_package = {'function': _function, 'hazards': {}}
                self.tree.create_node(tag=_function.name,
                                      identifier=_function.function_id,
                                      parent=_function.parent_id,
                                      data=_data_package)

                pub.sendMessage('succeed_insert_function',
                                node_id=self.last_id, tree=self.tree)
            except DataAccessError as _error:
                print(_error)
                pub.sendMessage("fail_insert_function", error_message=_error)
        else:
            pub.sendMessage("fail_insert_function",
                            error_message=("Attempting to add a function as a "
                                           "child of non-existent parent node "
                                           "{0:s}.".format(str(parent_id))))

    def do_insert_hazard(self, function_id):
        """
        Add a new hazard to function ID.

        :param int function_id: the function ID to associate the new hazard
            with.
        :return: None
        :rtype: None
        """
        _node = self.tree.get_node(function_id)

        if _node is not None:
            try:
                _hazard = RAMSTKHazardAnalysis()
                # noinspection PyTypeHints
                _hazard.revision_id: int = self._revision_id
                # noinspection PyTypeHints
                _hazard.function_id: int = function_id
                self.dao.do_insert(_hazard)

                _node.data['hazards'][_hazard.hazard_id] = _hazard

                pub.sendMessage('succeed_insert_hazard',
                                node_id=_hazard.hazard_id)
            except DataAccessError as _error:
                print(_error)
                pub.sendMessage("fail_insert_hazard", error_message=_error)
        else:
            pub.sendMessage("fail_insert_hazard",
                            error_message=("Attempting to add a hazard to a "
                                           "non-existent function ID "
                                           "{0:s}.".format(str(function_id))))

    def do_select_all(self, attributes):  # pylint: disable=arguments-differ
        """
        Retrieve all the Function data from the RAMSTK Program database.

        :param dict attributes: the attributes for the selected Revision.
        :return: None
        :rtype: None
        """
        self._revision_id = attributes['revision_id']

        for _node in self.tree.children(self.tree.root):
            self.tree.remove_node(_node.identifier)

        for _function in self.dao.session.query(RAMSTKFunction).filter(
                RAMSTKFunction.revision_id == self._revision_id).all():

            _hazards = self.dao.session.query(RAMSTKHazardAnalysis).filter(
                RAMSTKHazardAnalysis.function_id ==
                _function.function_id).all()
            _hazards = self.do_build_dict(_hazards, 'hazard_id')

            _data_package = {
                'function': _function,
                'hazards': _hazards
            }

            self.tree.create_node(tag=_function.name,
                                  identifier=_function.function_id,
                                  parent=_function.parent_id,
                                  data=_data_package)

        self.last_id = max(self.tree.nodes.keys())

        pub.sendMessage('succeed_retrieve_functions', tree=self.tree)

    def do_set_all_attributes(self, attributes, hazard_id=None):
        """
        Set all the attributes of the record associated with the Module ID.

        This is a helper function to set a group of attributes in a single
        call.  Used mainly by the AnalysisManager.

        :param dict attributes: the aggregate attributes dict for the function.
        :param int hazard_id: the hazard ID if the attribute being set is a
            hazard analysis attribute.
        :return: None
        :rtype: None
        """
        for _key in attributes:
            self.do_set_attributes(node_id=[attributes['function_id'],
                                            hazard_id, ''],
                                   package={_key: attributes[_key]})

    def do_set_attributes(self, node_id: List, package: Dict) -> None:
        """
        Set the attributes of the record associated with the Module ID.

        :param list node_id: a list of the ID's of the record in the RAMSTK
            Program database table whose attributes are to be set.  The list is:

                0 - Function ID
                1 - Hazard ID
                2 - FMEA ID

        :param dict package: the key:value for the attribute being updated.
        :return: None
        :rtype: None
        """
        [[_key, _value]] = package.items()

        for _table in ['function', 'hazards']:
            if _table == 'hazards':
                self._do_set_hazard(node_id, package)
            else:
                _attributes = self.do_select(node_id[0],
                                             table=_table).get_attributes()
                if _key in _attributes:
                    _attributes[_key] = _value

                    try:
                        _attributes.pop('revision_id')
                        _attributes.pop('function_id')
                        _attributes.pop('hazard_id')
                    except KeyError:
                        pass

                    self.do_select(node_id[0],
                                   table=_table).set_attributes(_attributes)

    def do_update(self, node_id):
        """
        Update the record associated with node ID in RAMSTK Program database.

        .. note:: This will also update all the hazards associated with the
            function.

        :param int node_id: the node (function) ID of the function to save.
        :return: None
        :rtype: None
        """
        try:
            self.dao.session.add(self.tree.get_node(node_id).data['function'])
            for _key in self.tree.get_node(node_id).data['hazards']:
                self.dao.session.add(
                    self.tree.get_node(node_id).data['hazards'][_key])

            self.dao.do_update()
            pub.sendMessage('succeed_update_function', node_id=node_id)
        except AttributeError:
            pub.sendMessage('fail_update_function',
                            error_message=('Attempted to save non-existent '
                                           'function with function ID '
                                           '{0:s}.').format(str(node_id)))
        except TypeError:
            if node_id != 0:
                pub.sendMessage('fail_update_function',
                                error_message=('No data package found for '
                                               'function ID {0:s}.').format(
                                                   str(node_id)))<|MERGE_RESOLUTION|>--- conflicted
+++ resolved
@@ -222,20 +222,10 @@
         """
         if self.tree.get_node(parent_id) is not None:
             try:
-<<<<<<< HEAD
-                _function = RAMSTKFunction()
-                # noinspection PyTypeHints
-                _function.revision_id: int = self._revision_id
-                # noinspection PyTypeHints
-                _function.name: str = 'New Function'
-                # noinspection PyTypeHints
-                _function.parent_id: int = parent_id
-=======
                 _function = RAMSTKFunction(revision_id=self._revision_id,
                                            function_id=self.last_id + 1,
                                            name='New Function',
                                            parent_id=parent_id)
->>>>>>> 8fc1375f
                 self.dao.do_insert(_function)
 
                 self.last_id = _function.function_id
