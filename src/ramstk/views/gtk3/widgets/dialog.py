--- conflicted
+++ resolved
@@ -498,24 +498,6 @@
                 "persists.</b>",
             )
         )
-<<<<<<< HEAD
-        if message_type == "error":
-            self.set_markup(_prompt)
-            _message_type = Gtk.MessageType.ERROR
-            self.add_buttons("_OK", Gtk.ResponseType.OK)
-        elif message_type == "information":
-            _message_type = Gtk.MessageType.INFO
-            self.add_buttons("_OK", Gtk.ResponseType.OK)
-        elif message_type == "question":
-            _message_type = Gtk.MessageType.QUESTION
-            self.add_buttons("_Yes", Gtk.ResponseType.YES, "_No", Gtk.ResponseType.NO)
-
-        elif message_type == "warning":
-            self.set_markup(_prompt)
-            _message_type = Gtk.MessageType.WARNING
-            self.add_buttons("_OK", Gtk.ResponseType.OK)
-        self.set_property("message-type", _message_type)
-=======
         self.set_markup(_prompt)
         self.set_property("message-type", _dic_message_type[message_type])
 
@@ -528,7 +510,6 @@
                 "_No",
                 Gtk.ResponseType.NO,
             )
->>>>>>> b1077969
 
     def do_run(self) -> Any:
         """Run the RAMSTK Message Dialog."""
