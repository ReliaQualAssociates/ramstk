# pylint: disable=non-parent-init-called
# -*- coding: utf-8 -*-
#
#       ramstk.views.gtk3.widgets.treeview.py is part of the RAMSTK Project
#
# All rights reserved.
# Copyright since 2007 Doyle "weibullguy" Rowland doyle.rowland <AT> reliaqual <DOT> com
"""RAMSTKTreeView Module."""

# Standard Library Imports
import datetime
from typing import Any, Callable, Dict, List, Tuple

# Third Party Imports
import toml
import treelib

# RAMSTK Package Imports
from ramstk.utilities import deprecated, string_to_boolean
from ramstk.views.gtk3 import Gdk, GdkPixbuf, GObject, Gtk, Pango

# RAMSTK Local Imports
from .label import RAMSTKLabel
from .widget import RAMSTKWidget


def do_make_column(cells: List[object], **kwargs: Dict[str, Any]) -> Gtk.TreeViewColumn:
    """Make a Gtk.TreeViewColumn().

    :param list cells: list of Gtk.CellRenderer()s that are to be packed in
        the column.
    :return: _column
    :rtype: :class:`Gtk.TreeViewColumn`
    """
    _heading = kwargs.get("heading", "")
    _visible = kwargs.get("visible", True)

    _column = Gtk.TreeViewColumn("")

    for _cell in cells:
        if isinstance(_cell, Gtk.CellRendererPixbuf):
            _column.pack_start(_cell, False)
        else:
            _column.pack_start(_cell, True)

    _label = RAMSTKLabel(_heading)  # type: ignore
    _label.do_set_properties(width=-1, height=-1, justify=Gtk.Justification.CENTER)
    _column.set_widget(_label)
    _column.set_resizable(True)
    _column.set_alignment(0.5)
    _column.set_visible(_visible)

    return _column


def do_set_cell_properties(cell: object, properties: Dict[str, Any]) -> None:
    """Set common properties of Gtk.CellRenderers().

    :param cell: the cell whose properties are to be set.
    :param properties: the properties for the cell.
    :return: None
    :rtype: None
    """
    _bg_color = properties.get("bg_color", "#FFFFFF")
    _digits = properties.get("digits", 2)
    _editable = properties.get("editable", False)
    _fg_color = properties.get("fg_color", "#000000")
    _lower = properties.get("lower", 1)
    _step = properties.get("step", 1)
    _upper = properties.get("upper", 10)
    _visible = properties.get("visible", True)
    _weight = properties.get("weight", 400)
    _weight_set = properties.get("weight_set", False)

    if not _editable:
        _color = Gdk.RGBA(255.0, 255.0, 255.0, 1.0)
        _fg_color = "#000000"
        cell.set_property("cell-background-rgba", _color)  # type: ignore

    cell.set_property("visible", _visible)  # type: ignore
    cell.set_property("yalign", 0.1)  # type: ignore

    if isinstance(cell, Gtk.CellRendererCombo):
        _cellmodel = Gtk.ListStore(GObject.TYPE_STRING)
        _cellmodel.append([""])
        cell.set_property("editable", _editable)
        cell.set_property("has-entry", False)
        cell.set_property("model", _cellmodel)
        cell.set_property("text-column", 0)
    elif isinstance(cell, Gtk.CellRendererSpin):
        _adjustment = Gtk.Adjustment(lower=_lower, upper=_upper, step_incr=_step)
        cell.set_property("adjustment", _adjustment)
        cell.set_property("digits", _digits)
        cell.set_property("editable", _editable)
    elif isinstance(cell, Gtk.CellRendererText):
        cell.set_property("background", _bg_color)
        cell.set_property("editable", _editable)
        cell.set_property("foreground", _fg_color)
        cell.set_property("weight", _weight)
        cell.set_property("weight-set", _weight_set)
        cell.set_property("wrap-width", 250)
        cell.set_property("wrap-mode", Pango.WrapMode.WORD)
    elif isinstance(cell, Gtk.CellRendererToggle):
        cell.set_property("activatable", _editable)
        cell.set_property("cell-background", _bg_color)


class RAMSTKTreeView(Gtk.TreeView, RAMSTKWidget):
    """The RAMSTKTreeView class."""

    def __init__(self) -> None:
        """Initialize a RAMSTKTreeView() instance.

        :return: None
        :rtype: None
        """
        # noinspection PyCallByClass,PyTypeChecker
        RAMSTKWidget.__init__(self)
        GObject.GObject.__init__(self)

        # Initialize private dictionary instance attributes:
        self.dic_row_loader: Dict[str, Callable] = {}

        # Initialize private list instance attributes:

        # Initialize private scalar instance attributes.
        self._has_pixbuf: bool = False

        # Initialize public dictionary instance attributes.
        self.cellprops: Dict[str, Any] = {}
        self.datatypes: Dict[str, str] = {}
        self.editable: Dict[str, bool] = {}
        self.headings: Dict[str, str] = {}
        self.position: Dict[str, int] = {}
        self.visible: Dict[str, bool] = {}
        self.widgets: Dict[str, object] = {}

        # Initialize public list instance attributes.

        # Initialize public scalar instance attributes.
        self.filt_model: Gtk.TreeModelFilter = Gtk.TreeModelFilter()
        self.selection = self.get_selection()
        self.unfilt_model = self.get_model()

    def do_change_cell(
        self,
        cell: Gtk.CellRenderer,
        path: str,
        new_row: Gtk.TreeIter,
        position: int,
    ) -> Any:
        """Handle Gtk.CellRenderer() edits.

        :param cell: the Gtk.CellRenderer() that was edited.
        :param path: the Gtk.TreeView() path of the Gtk.CellRenderer() that
            was edited.
        :param new_row: the new Gtk.TreeIter() selected in the
            Gtk.CellRendererCombo().  This is relative to the cell renderer's model,
            not the RAMSTKTreeView() model.
        :param position: the column position of the edited
            Gtk.CellRenderer().
        :return: new_text; the value of the new text converted to the
            correct data type for the attribute being edited.
        """
        _model = self.get_model()
        _cell_model = cell.get_property("model")

        _new_text = _cell_model.get_value(new_row, 0)

        _idx = 0
        _iter = _cell_model.get_iter_first()
        while _iter is not None:
            if _cell_model.get_value(_iter, 0) == _new_text:
                _model[path][position] = _idx
                break
            _iter = _cell_model.iter_next(_iter)
            _idx += 1

        return _idx

    def do_edit_cell(
        self, cell: Gtk.CellRenderer, path: str, new_text: Any, position: int
    ) -> Any:
        """Handle Gtk.CellRenderer() edits.

        :param cell: the Gtk.CellRenderer() that was edited.
        :param path: the Gtk.TreeView() path of the Gtk.CellRenderer() that
            was edited.
        :param new_text: the new text in the edited Gtk.CellRenderer().
        :param position: the column position of the edited
            Gtk.CellRenderer().
        :return: new_text; the value of the new text converted to the
            correct data type for the attribute being edited.
        :rtype: Any
        """
        _model = self.get_model()
        _convert = GObject.type_name(_model.get_column_type(position))

        if isinstance(cell, Gtk.CellRendererToggle):
            new_text = not cell.get_active()
        elif _convert == "gchararray":
            new_text = str(new_text)
        elif _convert == "gint":
            try:
                new_text = int(new_text)
            except ValueError:
                new_text = int(float(new_text))
        elif _convert == "gfloat":
            new_text = float(new_text)

        _model[path][position] = new_text

        return new_text

    @deprecated
    def do_expand_tree(self) -> None:
        """Expand the RAMSTKTreeView().

        Currently unused.  Determine if it has value.

        :return: None
        :rtype: None
        """
        _model = self.get_model()
        try:
            _row = _model.get_iter_first()
        except AttributeError:
            _row = None

        self.expand_all()
        if _row is not None:
            _path = _model.get_path(_row)
            _column = self.get_column(0)
            self.set_cursor(_path, None, False)
            self.row_activated(_path, _column)

    def do_get_row_by_value(self, search_col: int, value: Any) -> Gtk.TreeIter:
        """Find the row in the RAMSTKTreeView() containing the passed value.

        :param search_col: the column number to search for the desired value.
        :param value: the value to match.
        :return: _iter; the Gtk.TreeIter() for the matching row.
        :rtype: :class:`Gtk.TreeIter`
        """
        _row = self.unfilt_model.get_iter_first()

        while _row is not None:
            if self.unfilt_model.get_value(_row, search_col) == value:
                break

            _row = self.unfilt_model.iter_next(_row)

        return _row

    def do_insert_row(self, data: Dict[str, Any], prow: Gtk.TreeIter = None) -> None:
        """Insert a new row in the treeview.

        :param data: the data dictionary for the new row to insert.
        :param prow: the parent row of the row to insert.
        :return: None
        :rtype: None
        """
        _model, _row = self.selection.get_selected()

        _data = [data[_key] for _key in self.position]
<<<<<<< HEAD
=======

>>>>>>> fb00f3db
        _row = _model.append(prow, _data)

        _path = _model.get_path(_row)
        _column = self.get_column(0)
        self.set_cursor(_path, None, False)
        self.row_activated(_path, _column)

    def do_load_combo_cell(self, index: int, items: List[str]) -> None:
        """Load items into cell with combobox.

        :param index: the index in the RAMSTKTreeView() model of the
            Gtk.CellRendererCombo() to load.
        :param items: the list of entries to load into the Gtk.CellRendererCombo().
        :return: None
        :rtype: None
        """
        _model = self.get_cell_model(index)
        for _item in items:
            _model.append([_item])

    def do_load_tree(self, tree: treelib.Tree, row: Gtk.TreeIter = None) -> None:
        """Load the RAMSTKTreeView with the contents of the tree."""
        _row = None
        _node = tree.get_node(tree.root)

        if _node.data is not None:
            _row = self.dic_row_loader[_node.tag](_node, row)

        for _n in tree.children(_node.identifier):
            self.do_load_tree(tree.subtree(_n.identifier), _row)

    def do_make_columns(self) -> None:
        """Make the columns for the RAMSTKTreeView().

        :return: None
        :rtype: None
        """
        for _key, _position in self.position.items():
            _cell = self.widgets[_key]
            _properties = {"editable": self.editable[_key], **self.cellprops[_key]}
            do_set_cell_properties(
                _cell,
                properties=_properties,
            )
            # If creating a RAMSTKTreeView() that displays icons and this is
            # the first column we're creating, add a Gtk.CellRendererPixbuf()
            # to go along with the data in the first column.
            if self._has_pixbuf and _position == 0:
                _pbcell = Gtk.CellRendererPixbuf()
                _pbcell.set_property("xalign", 0.5)
                _pbcell.set_property("cell-background", _properties["bg_color"])
                _column = do_make_column(
                    [_pbcell, _cell],
                    heading="",  # type: ignore
                    visible=True,  # type: ignore
                )
                _column.set_attributes(_pbcell, pixbuf=len(self.position.values()))
            else:
                _column = do_make_column(
                    [_cell],
                    heading=self.headings[_key],  # type: ignore
                    visible=string_to_boolean(self.visible[_key]),  # type: ignore
                )

            _column.set_cell_data_func(
                _cell, self._do_format_cell, (_position, self.datatypes[_key])
            )

            self._do_set_column_properties(_key, _column)
            self.append_column(_column)

    def do_make_model(self) -> None:
        """Make the RAMSTKTreeView() data model.

        :return: None
        :rtype: None
        """
        _types = [
            GObject.type_from_name(_datatype)
            for __, _datatype in self.datatypes.items()
        ]
<<<<<<< HEAD

=======
>>>>>>> fb00f3db

        if self._has_pixbuf:
            _types.append(GdkPixbuf.Pixbuf)

        self.unfilt_model = Gtk.TreeStore(*_types)
        self.set_model(self.unfilt_model)

    # noinspection PyTypeChecker
    def do_parse_format(self, fmt_file: str) -> None:
        """Parse the format file for the RAMSTKTreeView().

        :param fmt_file: the absolute path to the format file to read.
        :return: None
        :rtype: None
        """
        _format = toml.load(fmt_file)

        self._has_pixbuf = string_to_boolean(_format["pixbuf"])

        self.position = {}
        _keys = sorted(_format["position"], key=_format["position"].get)
        for _key in _keys:
            self.position[_key] = _format["position"][_key]
            self.editable[_key] = self.editable[_key] or string_to_boolean(
                _format["editable"][_key]
            )
            self.visible[_key] = self.visible[_key] or string_to_boolean(
                _format["visible"][_key]
            )

        self.headings = _format["usertitle"]

    def do_set_editable_columns(self, method: object) -> None:
        """Set the treeview columns editable or read-only.

        :param method: the callback method for the cell.
        :return: None
        """
        for _key in self.editable:
            _column = self.get_column(self.position[_key])

            # Get the last cell so those columns containing a
            # Gtk.CellRendererPixBuf() will return the Gtk.CellRendererText()
            # that is packed with it.  If there is only one cell renderer,
            # that is the one that will be returned.
            _cell = _column.get_cells()[-1]

            if isinstance(self.widgets[_key], Gtk.CellRendererToggle):
                _cell.connect("toggled", method, None, self.position[_key])
            elif isinstance(
                self.widgets[_key],
                (Gtk.CellRendererSpin, Gtk.CellRendererText),
            ):
                _cell.connect("edited", method, self.position[_key])

    def do_set_visible_columns(self) -> None:
        """Set the treeview columns visible or hidden.

        :return: None
        :rtype: None
        """
        for _key, _visible in self.visible.items():
            _column = self.get_column(self.position[_key])
            _column.set_visible(_visible)

    def get_aggregate_attributes(self, entity: object) -> List[Any]:
        """Get the attributes for aggregate work stream modules.

        :param entity: the RAMSTK Program database table whose attributes
            are to be returned.
        :return: _attributes; a list of the attributes values in the order
            they will be displayed.
        :rtype: list
        """
        _attributes = []
        try:
            for _key in self.position:
                if _key == "dict":
                    _attributes.append(str(entity))
                else:
                    try:
                        if isinstance(entity[_key], datetime.date):  # type: ignore
                            entity[_key] = entity[_key].strftime(  # type: ignore
                                "%Y-%m-%d"
                            )
                        entity[_key] = entity[_key].decode("utf-8")  # type: ignore
                    except (AttributeError, KeyError):
                        pass
                    _attributes.append(entity[_key])  # type: ignore
        except TypeError:
            pass

        return _attributes

    def get_cell_model(self, column: int, clear: bool = True) -> Gtk.TreeModel:
        """Retrieve the Gtk.TreeModel() from a Gtk.CellRendererCombo().

        :param column: the column number to retrieve the cell's model.
        :param clear: whether or not to clear the Gtk.TreeModel().
            Default is True.
        :return: _model
        :rtype: :class:`Gtk.TreeModel`
        """
        _column = self.get_column(column)
        _cell = _column.get_cells()[0]
        _model = _cell.get_property("model")

        if clear:
            _model.clear()

        return _model

    def get_simple_attributes(self, entity: object) -> List[Any]:
        """Get the attributes for simple work stream modules.

        :param entity: the RAMSTK Program database table whose attributes
            are to be returned.
        :return: _attributes; a list of the attributes values in the order
            they will be displayed.
        :rtype: list
        """
        _attributes = []
        _temp = entity.get_attributes()  # type: ignore

        for _key in self.position:
            try:
                if isinstance(_temp[_key], datetime.date):
                    _temp[_key] = _temp[_key].strftime("%Y-%m-%d")
                _temp[_key] = _temp[_key].decode("utf-8")
            except (AttributeError, KeyError):
                pass
            _attributes.append(_temp[_key])

        return _attributes

    @staticmethod
    def _do_format_cell(
        __column: Gtk.TreeViewColumn,
        cell: Gtk.CellRenderer,
        model: Gtk.TreeModel,
        row: Gtk.TreeIter,
        data: Tuple[Any],
    ) -> None:
        """Set the formatting of the Gtk.Treeview() Gtk.CellRenderers().

        :param __column: the Gtk.TreeViewColumn() containing the
            Gtk.CellRenderer() to format.
        :type __column: :class:`Gtk.TreeViewColumn`
        :param cell: the Gtk.CellRenderer() to format.
        :type cell: :class:`Gtk.CellRenderer`
        :param model: the Gtk.TreeModel() containing the Gtk.TreeViewColumn().
        :type model: :class:`Gtk.TreeModel`
        :param row: the Gtk.TreeIter() pointing to the row containing the
            Gtk.CellRenderer() to format.
        :type row: :class:`Gtk.TreeIter`
        :param tuple data: a tuple containing the position and the data type.
        """
        if data[1] == "gfloat":  # type: ignore
            fmt = "{0:0.6g}"
        elif data[1] == "gint":  # type: ignore
            fmt = "{0:0d}"
        else:
            return

        val = model.get_value(row, data[0])
        try:
            cell.set_property("text", fmt.format(val))
        except (TypeError, ValueError):  # It's a Gtk.CellRendererToggle
            pass

    def _do_set_column_properties(self, key: str, column: Gtk.TreeViewColumn) -> None:
        """Set the properties of the RAMSTKTreeView() column.

        :param key: the value of the key in the widgets and position dicts.
        :param column: the Gtk.TreeViewColumn() to set properties.
        :return: None
        :rtype: None
        """
        _cell = column.get_cells()[-1]

        if isinstance(self.widgets[key], Gtk.CellRendererToggle):
            column.set_attributes(_cell, active=self.position[key])
        elif isinstance(
            self.widgets[key],
            (
                Gtk.CellRendererCombo,
                Gtk.CellRendererSpin,
                Gtk.CellRendererText,
            ),
        ):
            column.set_attributes(_cell, text=self.position[key])

        if self.position[key] > 0:
            column.set_reorderable(True)

    @staticmethod
    def _resize_wrap(
        column: Gtk.TreeViewColumn, __param, cell: Gtk.CellRenderer
    ) -> None:
        """Dynamically set wrap-width property for a Gtk.CellRenderer().

        This is called whenever the column width in the Gtk.TreeView() is
        resized.

        :param column: the Gtk.TreeViewColumn() being resized.
        :param GParamInt __param: the triggering parameter.
        :param cell: the Gtk.CellRenderer() that needs to be resized.
        :return: None
        :rtype: None
        """
        _width = column.get_width()

        if _width <= 0:
            _width = 25
        else:
            _width += 10

            try:
                cell.set_property("wrap-width", _width)
            except TypeError:  # This is a Gtk.CellRendererToggle
                cell.set_property("width", _width)


class CellRendererML(Gtk.CellRendererText):
    """Create a multi-line cell renderer."""

    def __init__(self) -> None:
        """Initialize a CellRendererML instance."""
        GObject.GObject.__init__(self)

        self.textedit_window = None
        self.selection = None
        self.treestore = None
        self.treeiter = None

        self.textedit = Gtk.TextView()
        self.textbuffer = self.textedit.get_buffer()

    # pylint: disable=arguments-differ
    def do_get_size(self, widget, cell_area):
        """Get the size of the CellRendererML.

        :param widget:
        :param cell_area:
        """
        return Gtk.CellRendererText.do_get_size(self, widget, cell_area)

    # pylint: disable=arguments-differ,too-many-locals
    def do_start_editing(
        self, __event, treeview, path, __background_area, cell_area, __flags
    ):
        """Handle edits of the CellRendererML.

        :param __event:
        :param treeview:
        :param path:
        :param __background_area:
        :param cell_area:
        :param __flags:
        """
        if not self.get_property("editable"):
            return

        self.selection = treeview.get_selection()
        self.treestore, self.treeiter = self.selection.get_selected()

        self.textedit_window = Gtk.Dialog(parent=treeview.get_toplevel())
        self.textedit_window.action_area.hide()
        self.textedit_window.set_decorated(False)
        self.textedit_window.set_property("skip-taskbar-hint", True)
        self.textedit_window.set_transient_for(None)

        self.textedit.set_editable(True)
        self.textedit.set_property("visible", True)
        self.textbuffer.set_property("text", self.get_property("text"))

        self.textedit_window.connect("key-press-event", self._keyhandler)

        scrolled_window = Gtk.ScrolledWindow()
        scrolled_window.set_policy(
            Gtk.PolicyType.AUTOMATIC,
            Gtk.PolicyType.AUTOMATIC,
        )
        scrolled_window.set_property("visible", True)
        # self.textedit_window.vbox.pack_start(scrolled_window, True, True, 0)

        scrolled_window.add(self.textedit)
        self.textedit_window.vbox.add(scrolled_window)
        self.textedit_window.realize()

        # Position the popup below the edited cell (and try hard to keep the
        # popup within the toplevel window)
        (tree_x, tree_y) = treeview.get_bin_window().get_origin()
        (tree_w, tree_h) = treeview.window.get_geometry()[2:4]
        (t_w, t_h) = self.textedit_window.window.get_geometry()[2:4]
        x_pos = tree_x + min(
            cell_area.x,
            tree_w - t_w + treeview.get_visible_rect().x,
        )
        y_pos = tree_y + min(
            cell_area.y,
            tree_h - t_h + treeview.get_visible_rect().y,
        )
        self.textedit_window.move(x_pos, y_pos)
        self.textedit_window.resize(cell_area.width, cell_area.height)

        # Run the dialog, get response by tracking keypresses
        response = self.textedit_window.run()

        if response == Gtk.ResponseType.OK:
            self.textedit_window.destroy()

            (iter_first, iter_last) = self.textbuffer.get_bounds()
            text = self.textbuffer.get_text(iter_first, iter_last)

            treeview.set_cursor(path, None, False)

            self.emit("edited", path, text)

        elif response == Gtk.ResponseType.CANCEL:
            self.textedit_window.destroy()
        else:
            print(f"response {response} received")
            self.textedit_window.destroy()

    def _keyhandler(self, __widget, event):
        """Handle key-press-events on the Gtk.TextView().

        :param __widget: the Gtk.TextView() that called this method.
        :param event: the Gdk.Event() that called this method.
        """
        _keyname = Gdk.keyval_name(event.keyval)

        if (
            event.get_state()
            & (Gdk.ModifierType.SHIFT_MASK | Gdk.ModifierType.CONTROL_MASK)
            and _keyname == "Return"
        ):
            self.textedit_window.response(Gtk.ResponseType.OK)


# Register the new widget types.
GObject.type_register(RAMSTKTreeView)
GObject.type_register(CellRendererML)<|MERGE_RESOLUTION|>--- conflicted
+++ resolved
@@ -263,10 +263,7 @@
         _model, _row = self.selection.get_selected()
 
         _data = [data[_key] for _key in self.position]
-<<<<<<< HEAD
-=======
-
->>>>>>> fb00f3db
+
         _row = _model.append(prow, _data)
 
         _path = _model.get_path(_row)
@@ -348,10 +345,6 @@
             GObject.type_from_name(_datatype)
             for __, _datatype in self.datatypes.items()
         ]
-<<<<<<< HEAD
-
-=======
->>>>>>> fb00f3db
 
         if self._has_pixbuf:
             _types.append(GdkPixbuf.Pixbuf)
