--- conflicted
+++ resolved
@@ -1267,11 +1267,13 @@
 
         # Subscribe to PyPubSub messages.
         pub.subscribe(super().do_load_panel, "succeed_calculate_similar_item")
-        pub.subscribe(self._do_set_hardware_attributes, "succeed_get_hardware_tree")
+        pub.subscribe(self._do_set_hardware_attributes,
+                      "succeed_get_hardware_tree")
         pub.subscribe(
             self._do_set_reliability_attributes, "succeed_get_reliability_tree"
         )
-        pub.subscribe(self._on_method_changed, "succeed_change_similar_item_method")
+        pub.subscribe(self._on_method_changed,
+                      "succeed_change_similar_item_method")
         pub.subscribe(self._on_select_hardware, "selected_hardware")
 
     # pylint: disable=unused-argument
@@ -1279,11 +1281,7 @@
     def do_filter_tree(
         self, model: Gtk.TreeModel, row: Gtk.TreeIter, data: Any
     ) -> bool:
-<<<<<<< HEAD
-        """Filter Similar Item to show only those associated with selected Hardware.
-=======
         """Filter to show only those associated with the selected Hardware.
->>>>>>> bf73e0c2
 
         :param model: the filtered model for the Similar Item RAMSTKTreeView.
         :param row: the iter to check against condition(s).
@@ -1328,11 +1326,16 @@
         """
         _model = self.tvwTreeView.get_model()
 
-        _model.set_value(row, self.tvwTreeView.position["function_1"], function[0])
-        _model.set_value(row, self.tvwTreeView.position["function_2"], function[1])
-        _model.set_value(row, self.tvwTreeView.position["function_3"], function[2])
-        _model.set_value(row, self.tvwTreeView.position["function_4"], function[3])
-        _model.set_value(row, self.tvwTreeView.position["function_5"], function[4])
+        _model.set_value(
+            row, self.tvwTreeView.position["function_1"], function[0])
+        _model.set_value(
+            row, self.tvwTreeView.position["function_2"], function[1])
+        _model.set_value(
+            row, self.tvwTreeView.position["function_3"], function[2])
+        _model.set_value(
+            row, self.tvwTreeView.position["function_4"], function[3])
+        _model.set_value(
+            row, self.tvwTreeView.position["function_5"], function[4])
 
     def _do_set_hardware_attributes(self, tree: treelib.Tree) -> None:
         """Set the attributes when the hardware tree is retrieved.
@@ -1343,7 +1346,8 @@
         """
         for _node in tree.all_nodes()[1:]:
             _hardware = _node.data["hardware"]
-            _row = self.tvwTreeView.do_get_row_by_value(1, _hardware.hardware_id)
+            _row = self.tvwTreeView.do_get_row_by_value(
+                1, _hardware.hardware_id)
             if _row is not None:
                 self.tvwTreeView.unfilt_model.set_value(
                     _row,
@@ -1360,7 +1364,8 @@
         """
         for _node in tree.all_nodes()[1:]:
             _reliability = _node.data["reliability"]
-            _row = self.tvwTreeView.do_get_row_by_value(1, _reliability.hardware_id)
+            _row = self.tvwTreeView.do_get_row_by_value(
+                1, _reliability.hardware_id)
             if _row is not None:
                 self.tvwTreeView.unfilt_model.set_value(
                     _row,
@@ -1416,7 +1421,8 @@
         """
         self._parent_id = attributes["hardware_id"]
         self.tvwTreeView.filt_model.refilter()
-        pub.sendMessage("request_get_similar_item_attributes", node_id=self._parent_id)
+        pub.sendMessage("request_get_similar_item_attributes",
+                        node_id=self._parent_id)
 
     def __do_load_similar_item(self, node: Any = "", row: Gtk.TreeIter = None) -> None:
         """Load the similar item RAMSTKTreeView().
