#!/usr/bin/env python
# -*- coding: utf-8 -*-
#
#       ramstk.__main__.py is part of the RAMSTK Project
#
# All rights reserved.
# Copyright since 2007 Doyle "weibullguy" Rowland doyle.rowland <AT> reliaqual <DOT> com
"""The main program for the RAMSTK application."""

# Standard Library Imports
import os
import shutil
import sys
from time import sleep
from typing import Tuple

# Third Party Imports
from pubsub import pub

# RAMSTK Package Imports
from ramstk.configuration import RAMSTKSiteConfiguration, RAMSTKUserConfiguration
from ramstk.db import BaseDatabase
from ramstk.db.common import do_load_variables
from ramstk.exim import Export, Import
from ramstk.logger import RAMSTKLogManager
from ramstk.models import (
    RAMSTKActionTable,
    RAMSTKAllocationTable,
<<<<<<< HEAD
    RAMSTKDesignElectricTable,
    RAMSTKDesignMechanicTable,
=======
    RAMSTKCauseTable,
    RAMSTKControlTable,
    RAMSTKDesignElectricTable,
    RAMSTKDesignMechanicTable,
    RAMSTKEnvironmentTable,
>>>>>>> 10e69a2c
    RAMSTKFailureDefinitionTable,
    RAMSTKFMEAView,
    RAMSTKFunctionTable,
    RAMSTKHardwareBoMView,
    RAMSTKHardwareTable,
    RAMSTKHazardTable,
<<<<<<< HEAD
    RAMSTKMILHDBK217FTable,
    RAMSTKNSWCTable,
=======
    RAMSTKMechanismTable,
    RAMSTKMILHDBK217FTable,
    RAMSTKMissionPhaseTable,
    RAMSTKMissionTable,
    RAMSTKModeTable,
    RAMSTKNSWCTable,
    RAMSTKOpLoadTable,
    RAMSTKOpStressTable,
>>>>>>> 10e69a2c
    RAMSTKPoFView,
    RAMSTKProgramDB,
    RAMSTKProgramInfoTable,
    RAMSTKProgramStatusTable,
    RAMSTKReliabilityTable,
    RAMSTKRequirementTable,
    RAMSTKRevisionTable,
    RAMSTKSimilarItemTable,
    RAMSTKSiteInfoTable,
    RAMSTKStakeholderTable,
    RAMSTKTestMethodTable,
    RAMSTKUsageProfileView,
    RAMSTKValidationTable,
)
from ramstk.utilities import file_exists
from ramstk.views.gtk3 import Gtk, RAMSTKDesktop, _
from ramstk.views.gtk3.widgets import RAMSTKDatabaseSelect


def do_connect_to_site_db(conn_info) -> BaseDatabase:
    """Connect to the site (common) database.

    :param conn_info: the site database connection information.
    :return: _site_db
    :rtype: BaseDatabase
    """
    pub.sendMessage(
        "do_log_info_msg",
        logger_name="INFO",
        message="Connecting to the RAMSTK common database {0} on {1} "
        "using port {2}.".format(
            conn_info["database"], conn_info["host"], conn_info["port"]
        ),
    )

    _site_db = BaseDatabase()
    _site_db.do_connect(conn_info)
    pub.sendMessage(
        "do_log_info_msg",
        logger_name="INFO",
        message="Connected to the RAMSTK common database {0:s}.".format(
            conn_info["database"]
        ),
    )

    return _site_db


def do_first_run(configuration: RAMSTKSiteConfiguration) -> None:
    """Raise dialog to setup site database.

    :param configuration: the RAMSTKSiteConfiguration() instance.
    :return: None
    :rtype: None
    """
    _dialog = RAMSTKDatabaseSelect(
        dlgtitle=_("Set up RAMSTK Site Database Server Connection"),
        dao=BaseDatabase(),
        database=configuration.RAMSTK_COM_INFO,
        icons={
            "refresh": configuration.RAMSTK_SITE_DIR + "/icons/32x32/view-refresh.png",
            "save": configuration.RAMSTK_SITE_DIR + "/icons/32x32/save.png",
        },
    )

    if _dialog.do_run() == Gtk.ResponseType.OK:
        _site_dir = configuration.RAMSTK_SITE_DIR
        _home = os.path.expanduser("~")
        _user_dir = _home + "/.config/RAMSTK"
        if not os.path.isdir(_user_dir):
            shutil.copytree(_site_dir + "/icons", _user_dir + "/icons/")
            shutil.copytree(_site_dir + "/layouts", _user_dir + "/layouts/")
            shutil.copy(_site_dir + "/RAMSTK.toml", _user_dir)
            shutil.copy(_site_dir + "/postgres_program_db.sql", _user_dir)
            os.makedirs(_user_dir + "/logs")

        configuration.RAMSTK_COM_INFO = _dialog.database
    else:
        sys.exit(0)

    _dialog.do_destroy()


def do_initialize_databases(
    configuration: RAMSTKUserConfiguration, site_db: BaseDatabase
) -> RAMSTKProgramDB:
    """Initialize the databases for the current instance of RAMSTK.

    :param configuration: the instance of the user configuration object to associate
        with this database model.
    :param site_db: the instance of the site data access object to associate with
        this database model.
    :return: _program_db
    :rtype: RAMSTKProgramDB
    """
    _program_db = RAMSTKProgramDB()
    _program_db.dic_tables["action"] = RAMSTKActionTable()
    _program_db.dic_tables["allocation"] = RAMSTKAllocationTable()
    _program_db.dic_tables["cause"] = RAMSTKCauseTable()
    _program_db.dic_tables["control"] = RAMSTKControlTable()
    _program_db.dic_tables["design_electric"] = RAMSTKDesignElectricTable()
    _program_db.dic_tables["design_mechanic"] = RAMSTKDesignMechanicTable()
    _program_db.dic_tables["environment"] = RAMSTKEnvironmentTable()
    _program_db.dic_tables["failure_definition"] = RAMSTKFailureDefinitionTable()
    _program_db.dic_tables["function"] = RAMSTKFunctionTable()
    _program_db.dic_tables["hardware"] = RAMSTKHardwareTable()
    _program_db.dic_tables["hazards"] = RAMSTKHazardTable()
    _program_db.dic_tables["mechanism"] = RAMSTKMechanismTable()
    _program_db.dic_tables["milhdbk217f"] = RAMSTKMILHDBK217FTable()
    _program_db.dic_tables["mission"] = RAMSTKMissionTable()
    _program_db.dic_tables["mission_phase"] = RAMSTKMissionPhaseTable()
    _program_db.dic_tables["mode"] = RAMSTKModeTable()
    _program_db.dic_tables["nswc"] = RAMSTKNSWCTable()
    _program_db.dic_tables["opload"] = RAMSTKOpLoadTable()
    _program_db.dic_tables["opstress"] = RAMSTKOpStressTable()
    _program_db.dic_tables["program_info"] = RAMSTKProgramInfoTable()
    _program_db.dic_tables["program_status"] = RAMSTKProgramStatusTable()
    _program_db.dic_tables["reliability"] = RAMSTKReliabilityTable()
    _program_db.dic_tables["requirement"] = RAMSTKRequirementTable()
    _program_db.dic_tables["revision"] = RAMSTKRevisionTable()
    _program_db.dic_tables["similar_item"] = RAMSTKSimilarItemTable()
    _program_db.dic_tables["stakeholder"] = RAMSTKStakeholderTable()
    _program_db.dic_tables["test_method"] = RAMSTKTestMethodTable()
    _program_db.dic_tables["validation"] = RAMSTKValidationTable()
    _program_db.dic_tables["export"] = Export()
    _program_db.dic_tables["import"] = Import()
    _program_db.user_configuration = configuration

    # noinspection PyTypeChecker
    _program_db.dic_tables["options"] = RAMSTKSiteInfoTable()
    _program_db.dic_tables["options"].dao = site_db
    _program_db.dic_tables["options"].do_select_all({"site_id": 1})

    _program_db.dic_views["fmea"] = RAMSTKFMEAView()
    _program_db.dic_views["hardwarebom"] = RAMSTKHardwareBoMView()
    _program_db.dic_views["pof"] = RAMSTKPoFView()
    _program_db.dic_views["usage_profile"] = RAMSTKUsageProfileView()

    return _program_db


def do_initialize_loggers(log_file: str, log_level: str) -> RAMSTKLogManager:
    """Initialize the loggers for the current instance of RAMSTK.

    :param log_file: the absolute path to the file used to capture logs.
    :param log_level: the lowest level of messages to log as defined by the
        user's configuration.
    :return: _logger; the RAMSTKLogManager() managing the loggers.
    :rtype: :class:`RAMSTKLogManager`
    """
    if file_exists(log_file):
        os.remove(log_file)

    _logger: RAMSTKLogManager = RAMSTKLogManager(log_file)

    for _level in ["DEBUG", "INFO", "WARNING", "ERROR", "CRITICAL"]:
        _logger.do_create_logger(
            _level,
            log_level,
            to_tty={
                "DEBUG": False,
                "INFO": False,
                "WARNING": False,
                "ERROR": True,
                "CRITICAL": True,
            }[_level],
        )

    return _logger


def do_read_site_configuration() -> RAMSTKSiteConfiguration:
    """Create a site configuration instance.

    :return: _configuration; the RAMSTKSiteConfiguraion() instance to use for
        this run of RAMSTK.
    :rtype: :class:`ramstk.configuration.RAMSTKSiteConfiguration`
    """

    def on_fail_create_site_configuration(error_message: str) -> None:
        """Log error message when there's a failure to create the site conf.

        :param error_message: the error message raised by the failure.
        :return: None
        :rtype: None
        """
        pub.sendMessage("do_log_debug_msg", logger_name="DEBUG", message=error_message)

    pub.subscribe(on_fail_create_site_configuration, "fail_create_site_configuration")

    pub.sendMessage(
        "do_log_info_msg",
        logger_name="INFO",
        message="Reading the site configuration file.",
    )

    _configuration = RAMSTKSiteConfiguration()
    _configuration.set_site_directories()
    _configuration.get_site_configuration()

    if _configuration.RAMSTK_COM_INFO["user"] == "first_run":
        do_first_run(_configuration)
        _configuration.set_site_configuration()

    pub.sendMessage(
        "do_log_info_msg",
        logger_name="INFO",
        message="Read the site configuration file.",
    )

    return _configuration


def do_read_user_configuration() -> Tuple[RAMSTKUserConfiguration, RAMSTKLogManager]:
    """Create a user configuration instance.

    :return: _configuration; the RAMSTKUserConfiguraion() instance to use for
        this run of RAMSTK.
    :rtype: :class:`ramstk.configuration.RAMSTKUserConfiguration`
    """

    def on_fail_create_user_configuration(error_message: str) -> None:
        """Log error message when there's a failure to create the user conf.

        :param error_message: the error message raised by the failure.
        :return: None
        :rtype: None
        """
        print(error_message)

    pub.subscribe(on_fail_create_user_configuration, "fail_create_user_configuration")

    _configuration = RAMSTKUserConfiguration()

    _configuration.set_user_directories()
    _configuration.get_user_configuration()

    if _configuration.RAMSTK_DATA_DIR == "":
        _configuration.RAMSTK_DATA_DIR = _configuration.RAMSTK_CONF_DIR + "/layouts"
        _configuration.set_user_configuration()

    if _configuration.RAMSTK_ICON_DIR == "":
        _configuration.RAMSTK_ICON_DIR = _configuration.RAMSTK_CONF_DIR + "/icons"
        _configuration.set_user_configuration()

    if _configuration.RAMSTK_LOG_DIR == "":
        _configuration.RAMSTK_LOG_DIR = _configuration.RAMSTK_CONF_DIR + "/logs"
        _configuration.set_user_configuration()

    _logger = do_initialize_loggers(
        _configuration.RAMSTK_USER_LOG, _configuration.RAMSTK_LOGLEVEL
    )

    return _configuration, _logger


def the_one_ring() -> None:
    """Execute the main function for RAMSTK."""
    # ISSUE: Implement splash screen.
    # //
    # // Add a splash screen to the launch of RAMSTK.
    # //
    # // labels: globalbacklog, normal
    # splScreen = SplashScreen()
    # If you don't do this, the splash screen will show, but won't render it's
    # contents
    # while Gtk.events_pending():
    #     Gtk.main_iteration()

    site_configuration = do_read_site_configuration()

    # Read the user configuration file and create a logger.  The user
    # configuration file contains information needed to create the logger so
    # it must come first.
    user_configuration, _logger = do_read_user_configuration()

    pub.sendMessage(
        "do_log_debug_msg",
        logger_name="DEBUG",
        message="Validating the RAMSTK license.",
    )
    pub.sendMessage(
        "do_log_debug_msg", logger_name="DEBUG", message="Validated the RAMSTK license."
    )

    site_db = do_connect_to_site_db(site_configuration.RAMSTK_COM_INFO)

    do_load_variables(site_db, user_configuration)

    pub.sendMessage(
        "do_log_info_msg",
        logger_name="INFO",
        message="Initializing the RAMSTK application.",
    )

<<<<<<< HEAD
    _program_mgr = RAMSTKProgramDB()
    _program_mgr.dic_managers["allocation"]["data"] = RAMSTKAllocationTable()
    _program_mgr.dic_managers["revision"]["data"] = RAMSTKRevisionTable()
    _program_mgr.dic_managers["function"]["data"] = RAMSTKFunctionTable()
    _program_mgr.dic_managers["hazards"]["data"] = RAMSTKHazardTable()
    _program_mgr.dic_managers["requirement"]["data"] = RAMSTKRequirementTable()
    _program_mgr.dic_managers["similar_item"]["data"] = RAMSTKSimilarItemTable()
    _program_mgr.dic_managers["stakeholder"]["data"] = RAMSTKStakeholderTable()
    _program_mgr.dic_managers["hardware"]["data"] = [
        RAMSTKDesignElectricTable(),
        RAMSTKDesignMechanicTable(),
        RAMSTKHardwareTable(),
        RAMSTKMILHDBK217FTable(),
        RAMSTKNSWCTable(),
        RAMSTKReliabilityTable(),
        RAMSTKHardwareBoMView(),
    ]
    _program_mgr.dic_managers["failure_definition"][
        "data"
    ] = RAMSTKFailureDefinitionTable()
    _program_mgr.dic_managers["fmea"]["data"] = RAMSTKFMEAView()
    _program_mgr.dic_managers["pof"]["data"] = RAMSTKPoFView()
    _program_mgr.dic_managers["preferences"]["data"] = RAMSTKProgramInfoTable()
    _program_mgr.dic_managers["program_status"]["data"] = RAMSTKProgramStatusTable()
    _program_mgr.dic_managers["usage_profile"]["data"] = RAMSTKUsageProfileView()
    _program_mgr.dic_managers["validation"]["data"] = RAMSTKValidationTable()
    _program_mgr.dic_managers["exim"]["export"] = Export()
    _program_mgr.dic_managers["exim"]["import"] = Import()
    _program_mgr.user_configuration = user_configuration

    # noinspection PyTypeChecker
    _program_mgr.dic_managers["options"]["data"] = RAMSTKSiteInfoTable()
    _program_mgr.dic_managers["options"]["data"].dao = site_db
    _program_mgr.dic_managers["options"]["data"].do_select_all({"site_id": 1})
=======
    _program_db = do_initialize_databases(  # pylint: disable=unused-variable
        user_configuration, site_db
    )
>>>>>>> 10e69a2c

    pub.sendMessage(
        "do_log_info_msg",
        logger_name="INFO",
        message="Initialized the RAMSTK application.",
    )
    pub.sendMessage(
        "do_log_info_msg", logger_name="INFO", message="Launching RAMSTK GUI."
    )

    # Create the RAMSTK Book.  This needs to be initialized after reading the
    # configuration and creating the logger.
    RAMSTKDesktop([user_configuration, site_configuration], _logger)

    pub.sendMessage(
        "do_log_info_msg",
        logger_name="INFO",
        message="Launched RAMSTK GUI.",
    )

    sleep(1)
    # splScreen.window.destroy()

    Gtk.main()<|MERGE_RESOLUTION|>--- conflicted
+++ resolved
@@ -26,26 +26,17 @@
 from ramstk.models import (
     RAMSTKActionTable,
     RAMSTKAllocationTable,
-<<<<<<< HEAD
-    RAMSTKDesignElectricTable,
-    RAMSTKDesignMechanicTable,
-=======
     RAMSTKCauseTable,
     RAMSTKControlTable,
     RAMSTKDesignElectricTable,
     RAMSTKDesignMechanicTable,
     RAMSTKEnvironmentTable,
->>>>>>> 10e69a2c
     RAMSTKFailureDefinitionTable,
     RAMSTKFMEAView,
     RAMSTKFunctionTable,
     RAMSTKHardwareBoMView,
     RAMSTKHardwareTable,
     RAMSTKHazardTable,
-<<<<<<< HEAD
-    RAMSTKMILHDBK217FTable,
-    RAMSTKNSWCTable,
-=======
     RAMSTKMechanismTable,
     RAMSTKMILHDBK217FTable,
     RAMSTKMissionPhaseTable,
@@ -54,7 +45,6 @@
     RAMSTKNSWCTable,
     RAMSTKOpLoadTable,
     RAMSTKOpStressTable,
->>>>>>> 10e69a2c
     RAMSTKPoFView,
     RAMSTKProgramDB,
     RAMSTKProgramInfoTable,
@@ -350,46 +340,9 @@
         message="Initializing the RAMSTK application.",
     )
 
-<<<<<<< HEAD
-    _program_mgr = RAMSTKProgramDB()
-    _program_mgr.dic_managers["allocation"]["data"] = RAMSTKAllocationTable()
-    _program_mgr.dic_managers["revision"]["data"] = RAMSTKRevisionTable()
-    _program_mgr.dic_managers["function"]["data"] = RAMSTKFunctionTable()
-    _program_mgr.dic_managers["hazards"]["data"] = RAMSTKHazardTable()
-    _program_mgr.dic_managers["requirement"]["data"] = RAMSTKRequirementTable()
-    _program_mgr.dic_managers["similar_item"]["data"] = RAMSTKSimilarItemTable()
-    _program_mgr.dic_managers["stakeholder"]["data"] = RAMSTKStakeholderTable()
-    _program_mgr.dic_managers["hardware"]["data"] = [
-        RAMSTKDesignElectricTable(),
-        RAMSTKDesignMechanicTable(),
-        RAMSTKHardwareTable(),
-        RAMSTKMILHDBK217FTable(),
-        RAMSTKNSWCTable(),
-        RAMSTKReliabilityTable(),
-        RAMSTKHardwareBoMView(),
-    ]
-    _program_mgr.dic_managers["failure_definition"][
-        "data"
-    ] = RAMSTKFailureDefinitionTable()
-    _program_mgr.dic_managers["fmea"]["data"] = RAMSTKFMEAView()
-    _program_mgr.dic_managers["pof"]["data"] = RAMSTKPoFView()
-    _program_mgr.dic_managers["preferences"]["data"] = RAMSTKProgramInfoTable()
-    _program_mgr.dic_managers["program_status"]["data"] = RAMSTKProgramStatusTable()
-    _program_mgr.dic_managers["usage_profile"]["data"] = RAMSTKUsageProfileView()
-    _program_mgr.dic_managers["validation"]["data"] = RAMSTKValidationTable()
-    _program_mgr.dic_managers["exim"]["export"] = Export()
-    _program_mgr.dic_managers["exim"]["import"] = Import()
-    _program_mgr.user_configuration = user_configuration
-
-    # noinspection PyTypeChecker
-    _program_mgr.dic_managers["options"]["data"] = RAMSTKSiteInfoTable()
-    _program_mgr.dic_managers["options"]["data"].dao = site_db
-    _program_mgr.dic_managers["options"]["data"].do_select_all({"site_id": 1})
-=======
     _program_db = do_initialize_databases(  # pylint: disable=unused-variable
         user_configuration, site_db
     )
->>>>>>> 10e69a2c
 
     pub.sendMessage(
         "do_log_info_msg",
